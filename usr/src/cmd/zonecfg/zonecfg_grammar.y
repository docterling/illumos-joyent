%{
/*
 * CDDL HEADER START
 *
 * The contents of this file are subject to the terms of the
 * Common Development and Distribution License (the "License").
 * You may not use this file except in compliance with the License.
 *
 * You can obtain a copy of the license at usr/src/OPENSOLARIS.LICENSE
 * or http://www.opensolaris.org/os/licensing.
 * See the License for the specific language governing permissions
 * and limitations under the License.
 *
 * When distributing Covered Code, include this CDDL HEADER in each
 * file and include the License file at usr/src/OPENSOLARIS.LICENSE.
 * If applicable, add the following below this CDDL HEADER, with the
 * fields enclosed by brackets "[]" replaced with your own identifying
 * information: Portions Copyright [yyyy] [name of copyright owner]
 *
 * CDDL HEADER END
 */

/*
 * Copyright (c) 2003, 2010, Oracle and/or its affiliates. All rights reserved.
 * Copyright 2013, Joyent Inc. All rights reserved.
 */

/*
 * This file defines zonecfg(1M)'s grammar.
 *
 * Reduction rules that consume TOKENs must invoke claim_token() immediately
 * before freeing the TOKENs or adding them to data structures (e.g., cmd) that
 * will be cleaned up when the parser finishes or encounters errors.
 */

#include <stdio.h>
#include <strings.h>

#include "zonecfg.h"

static cmd_t *cmd = NULL;		/* Command being processed */
static complex_property_ptr_t complex = NULL;
static list_property_ptr_t new_list = NULL, tmp_list, last,
    list[MAX_EQ_PROP_PAIRS];
static property_value_t property[MAX_EQ_PROP_PAIRS];

extern boolean_t newline_terminated;
extern int num_prop_vals;		/* # of property values */

/* yacc externals */
extern int yydebug;
extern void yyerror(char *s);

/*
 * This function is used by the simple_prop_val reduction rules to set up
 * a list_property_ptr_t and adjust the above global variables appropriately.
 * Note that this function duplicates the specified string and makes
 * the new list's lp_simple field point to the duplicate.  This function does
 * not free the original string.
 *
 * This function returns a pointer to the duplicated string or NULL if an error
 * occurred.  The simple_prop_val reduction rules that invoke this function
 * should set $$ to the returned pointer.
 */
static char *
simple_prop_val_func(const char *str)
{
	char *retstr;

	if ((new_list = alloc_list()) == NULL)
		return (NULL);
	if ((retstr = strdup(str)) == NULL) {
		free_list(new_list);
		return (NULL);
	}
	new_list->lp_simple = retstr;
	new_list->lp_complex = NULL;
	new_list->lp_next = NULL;
	if (list[num_prop_vals] == NULL) {
		list[num_prop_vals] = new_list;
	} else {
		for (tmp_list = list[num_prop_vals]; tmp_list != NULL;
		    tmp_list = tmp_list->lp_next)
			last = tmp_list;
		last->lp_next = new_list;
	}
	return (retstr);
}

/*
 * This function is used by the complex_piece reduction rules to set up a
 * complex_property_prt_t and adjust the above global variables appropriately.
 * Note that this function duplicates the specified string and makes the new
 * complex_property_ptr_t's cp_value field point to the duplicate.  It also sets
 * the complex_property_ptr_t's cp_type field to cp_type and its cp_next field
 * to cp_next.  This function does not free the original string.
 *
 * This function returns a pointer to the complex_property_t created for the
 * complex_piece or NULL if an error occurred.  The complex_piece reduction
 * rules that invoke this function should set $$ to the returned pointer.
 */
static complex_property_ptr_t
complex_piece_func(int cp_type, const char *str, complex_property_ptr_t cp_next)
{
	complex_property_ptr_t retval;

	if ((retval = alloc_complex()) == NULL)
		return (NULL);
	if ((retval->cp_value = strdup(str)) == NULL) {
		free_complex(retval);
		return (NULL);
	}
	retval->cp_type = cp_type;
	retval->cp_next = cp_next;
	complex = retval;
	return (retval);
}


%}

%union {
	int ival;
	char *strval;
	cmd_t *cmd;
	complex_property_ptr_t complex;
	list_property_ptr_t list;
}

%start commands

%token HELP CREATE EXPORT ADD DELETE REMOVE SELECT SET INFO CANCEL END VERIFY
%token COMMIT REVERT EXIT SEMICOLON TOKEN ZONENAME ZONEPATH AUTOBOOT POOL NET
%token FS ATTR DEVICE RCTL SPECIAL RAW DIR OPTIONS TYPE ADDRESS PHYSICAL
%token IPTYPE HOSTID FS_ALLOWED ALLOWED_ADDRESS
%token NAME MATCH PRIV LIMIT ACTION VALUE EQUAL OPEN_SQ_BRACKET CLOSE_SQ_BRACKET
%token OPEN_PAREN CLOSE_PAREN COMMA DATASET LIMITPRIV BOOTARGS BRAND PSET PCAP
%token MCAP NCPUS IMPORTANCE SHARES MAXLWPS MAXSHMMEM MAXSHMIDS MAXMSGIDS
<<<<<<< HEAD
%token MAXSEMIDS LOCKED SWAP SCHED CLEAR DEFROUTER ADMIN USER AUTHS MAXPROCS
%token ZFSPRI MAC VLANID GNIC NPROP UUID
=======
%token MAXSEMIDS LOCKED SWAP SCHED CLEAR DEFROUTER ADMIN SECFLAGS USER AUTHS MAXPROCS
%token DEFAULT UPPER LOWER
>>>>>>> d2a70789

%type <strval> TOKEN EQUAL OPEN_SQ_BRACKET CLOSE_SQ_BRACKET
    property_value OPEN_PAREN CLOSE_PAREN COMMA simple_prop_val
%type <complex> complex_piece complex_prop_val
%type <ival> resource_type NET FS DEVICE RCTL ATTR DATASET PSET PCAP MCAP
    ADMIN SECFLAGS
%type <ival> property_name SPECIAL RAW DIR OPTIONS TYPE ADDRESS PHYSICAL NAME
    MATCH ZONENAME ZONEPATH AUTOBOOT POOL LIMITPRIV BOOTARGS VALUE PRIV LIMIT
    ACTION BRAND SCHED IPTYPE DEFROUTER HOSTID USER AUTHS FS_ALLOWED
<<<<<<< HEAD
    ALLOWED_ADDRESS MAC VLANID GNIC NPROP UUID
=======
    ALLOWED_ADDRESS DEFAULT UPPER LOWER
>>>>>>> d2a70789
%type <cmd> command
%type <cmd> add_command ADD
%type <cmd> cancel_command CANCEL
%type <cmd> commit_command COMMIT
%type <cmd> create_command CREATE
%type <cmd> delete_command DELETE
%type <cmd> end_command END
%type <cmd> exit_command EXIT
%type <cmd> export_command EXPORT
%type <cmd> help_command HELP
%type <cmd> info_command INFO
%type <cmd> remove_command REMOVE
%type <cmd> revert_command REVERT
%type <cmd> select_command SELECT
%type <cmd> set_command SET
%type <cmd> clear_command CLEAR
%type <cmd> verify_command VERIFY
%type <cmd> terminator

%%

/*
 * NOTE: Each commands reduction rule must invoke assert_no_unclaimed_tokens()
 * before it completes if it isn't processing an error.  This ensures that
 * reduction rules properly consume TOKENs.
 */
commands: command terminator
	{
		if ($1 != NULL) {
			if ($1->cmd_handler != NULL)
				$1->cmd_handler($1);
			free_cmd($1);
			bzero(list, sizeof (list_property_t));
			num_prop_vals = 0;
		}
		assert_no_unclaimed_tokens();
		return (0);
	}
	| command error terminator
	{
		if ($1 != NULL) {
			free_cmd($1);
			bzero(list, sizeof (list_property_t));
			num_prop_vals = 0;
		}
		if (YYRECOVERING())
			YYABORT;
		yyclearin;
		yyerrok;
	}
	| error terminator
	{
		if (YYRECOVERING())
			YYABORT;
		yyclearin;
		yyerrok;
	}
	| terminator
	{
		assert_no_unclaimed_tokens();
		return (0);
	}

command: add_command
	| cancel_command
	| clear_command
	| create_command
	| commit_command
	| delete_command
	| end_command
	| exit_command
	| export_command
	| help_command
	| info_command
	| remove_command
	| revert_command
	| select_command
	| set_command
	| verify_command

terminator:	'\n'	{ newline_terminated = B_TRUE; }
	|	';'	{ newline_terminated = B_FALSE; }

add_command: ADD
	{
		short_usage(CMD_ADD);
		(void) fputs("\n", stderr);
		usage(B_FALSE, HELP_RES_PROPS);
		YYERROR;
	}
	| ADD TOKEN
	{
		if (($$ = alloc_cmd()) == NULL)
			YYERROR;
		cmd = $$;
		$$->cmd_handler = &add_func;
		$$->cmd_argc = 1;
		$$->cmd_argv[0] = claim_token($2);
		$$->cmd_argv[1] = NULL;
	}
	| ADD resource_type
	{
		if (($$ = alloc_cmd()) == NULL)
			YYERROR;
		cmd = $$;
		$$->cmd_handler = &add_func;
		$$->cmd_argc = 0;
		$$->cmd_res_type = $2;
		$$->cmd_prop_nv_pairs = 0;
	}
	| ADD property_name property_value
	{
		if (($$ = alloc_cmd()) == NULL)
			YYERROR;
		cmd = $$;
		$$->cmd_handler = &add_func;
		$$->cmd_argc = 0;
		$$->cmd_prop_nv_pairs = 1;
		$$->cmd_prop_name[0] = $2;
		$$->cmd_property_ptr[0] = &property[0];
	}

cancel_command: CANCEL
	{
		if (($$ = alloc_cmd()) == NULL)
			YYERROR;
		cmd = $$;
		$$->cmd_handler = &cancel_func;
		$$->cmd_argc = 0;
		$$->cmd_argv[0] = NULL;
	}
	| CANCEL TOKEN
	{
		if (($$ = alloc_cmd()) == NULL)
			YYERROR;
		cmd = $$;
		$$->cmd_handler = &cancel_func;
		$$->cmd_argc = 1;
		$$->cmd_argv[0] = claim_token($2);
		$$->cmd_argv[1] = NULL;
	}

create_command: CREATE
	{
		if (($$ = alloc_cmd()) == NULL)
			YYERROR;
		cmd = $$;
		$$->cmd_handler = &create_func;
		$$->cmd_argc = 0;
		$$->cmd_argv[0] = NULL;
	}
	| CREATE TOKEN
	{
		if (($$ = alloc_cmd()) == NULL)
			YYERROR;
		cmd = $$;
		$$->cmd_handler = &create_func;
		$$->cmd_argc = 1;
		$$->cmd_argv[0] = claim_token($2);
		$$->cmd_argv[1] = NULL;
	}
	| CREATE TOKEN TOKEN
	{
		if (($$ = alloc_cmd()) == NULL)
			YYERROR;
		cmd = $$;
		$$->cmd_handler = &create_func;
		$$->cmd_argc = 2;
		$$->cmd_argv[0] = claim_token($2);
		$$->cmd_argv[1] = claim_token($3);
		$$->cmd_argv[2] = NULL;
	}
	| CREATE TOKEN TOKEN TOKEN
	{
		if (($$ = alloc_cmd()) == NULL)
			YYERROR;
		cmd = $$;
		$$->cmd_handler = &create_func;
		$$->cmd_argc = 3;
		$$->cmd_argv[0] = claim_token($2);
		$$->cmd_argv[1] = claim_token($3);
		$$->cmd_argv[2] = claim_token($4);
		$$->cmd_argv[3] = NULL;
	}

commit_command: COMMIT
	{
		if (($$ = alloc_cmd()) == NULL)
			YYERROR;
		cmd = $$;
		$$->cmd_handler = &commit_func;
		$$->cmd_argc = 0;
		$$->cmd_argv[0] = NULL;
	}
	| COMMIT TOKEN
	{
		if (($$ = alloc_cmd()) == NULL)
			YYERROR;
		cmd = $$;
		$$->cmd_handler = &commit_func;
		$$->cmd_argc = 1;
		$$->cmd_argv[0] = claim_token($2);
		$$->cmd_argv[1] = NULL;
	}

delete_command: DELETE
	{
		if (($$ = alloc_cmd()) == NULL)
			YYERROR;
		cmd = $$;
		$$->cmd_handler = &delete_func;
		$$->cmd_argc = 0;
		$$->cmd_argv[0] = NULL;
	}
	|	DELETE TOKEN
	{
		if (($$ = alloc_cmd()) == NULL)
			YYERROR;
		cmd = $$;
		$$->cmd_handler = &delete_func;
		$$->cmd_argc = 1;
		$$->cmd_argv[0] = claim_token($2);
		$$->cmd_argv[1] = NULL;
	}

end_command: END
	{
		if (($$ = alloc_cmd()) == NULL)
			YYERROR;
		cmd = $$;
		$$->cmd_handler = &end_func;
		$$->cmd_argc = 0;
		$$->cmd_argv[0] = NULL;
	}
	| END TOKEN
	{
		if (($$ = alloc_cmd()) == NULL)
			YYERROR;
		cmd = $$;
		$$->cmd_handler = &end_func;
		$$->cmd_argc = 1;
		$$->cmd_argv[0] = claim_token($2);
		$$->cmd_argv[1] = NULL;
	}

exit_command: EXIT
	{
		if (($$ = alloc_cmd()) == NULL)
			YYERROR;
		cmd = $$;
		$$->cmd_handler = &exit_func;
		$$->cmd_argc = 0;
		$$->cmd_argv[0] = NULL;
	}
	| EXIT TOKEN
	{
		if (($$ = alloc_cmd()) == NULL)
			YYERROR;
		cmd = $$;
		$$->cmd_handler = &exit_func;
		$$->cmd_argc = 1;
		$$->cmd_argv[0] = claim_token($2);
		$$->cmd_argv[1] = NULL;
	}

export_command: EXPORT
	{
		if (($$ = alloc_cmd()) == NULL)
			YYERROR;
		cmd = $$;
		$$->cmd_handler = &export_func;
		$$->cmd_argc = 0;
		$$->cmd_argv[0] = NULL;
	}
	| EXPORT TOKEN
	{
		if (($$ = alloc_cmd()) == NULL)
			YYERROR;
		cmd = $$;
		$$->cmd_handler = &export_func;
		$$->cmd_argc = 1;
		$$->cmd_argv[0] = claim_token($2);
		$$->cmd_argv[1] = NULL;
	}
	| EXPORT TOKEN TOKEN
	{
		if (($$ = alloc_cmd()) == NULL)
			YYERROR;
		cmd = $$;
		$$->cmd_handler = &export_func;
		$$->cmd_argc = 2;
		$$->cmd_argv[0] = claim_token($2);
		$$->cmd_argv[1] = claim_token($3);
		$$->cmd_argv[2] = NULL;
	}

help_command:	HELP
	{
		if (($$ = alloc_cmd()) == NULL)
			YYERROR;
		cmd = $$;
		$$->cmd_handler = &help_func;
		$$->cmd_argc = 0;
		$$->cmd_argv[0] = NULL;
	}
	|	HELP TOKEN
	{
		if (($$ = alloc_cmd()) == NULL)
			YYERROR;
		cmd = $$;
		$$->cmd_handler = &help_func;
		$$->cmd_argc = 1;
		$$->cmd_argv[0] = claim_token($2);
		$$->cmd_argv[1] = NULL;
	}

info_command:	INFO
	{
		if (($$ = alloc_cmd()) == NULL)
			YYERROR;
		cmd = $$;
		$$->cmd_handler = &info_func;
		$$->cmd_res_type = RT_UNKNOWN;
		$$->cmd_prop_nv_pairs = 0;
	}
	|	INFO TOKEN
	{
		short_usage(CMD_INFO);
		(void) fputs("\n", stderr);
		usage(B_FALSE, HELP_RES_PROPS);
		free(claim_token($2));
		YYERROR;
	}
	|	INFO resource_type
	{
		if (($$ = alloc_cmd()) == NULL)
			YYERROR;
		cmd = $$;
		$$->cmd_handler = &info_func;
		$$->cmd_res_type = $2;
		$$->cmd_prop_nv_pairs = 0;
	}
	|	INFO ZONENAME
	{
		if (($$ = alloc_cmd()) == NULL)
			YYERROR;
		cmd = $$;
		$$->cmd_handler = &info_func;
		$$->cmd_res_type = RT_ZONENAME;
		$$->cmd_prop_nv_pairs = 0;
	}
	|	INFO ZONEPATH
	{
		if (($$ = alloc_cmd()) == NULL)
			YYERROR;
		cmd = $$;
		$$->cmd_handler = &info_func;
		$$->cmd_res_type = RT_ZONEPATH;
		$$->cmd_prop_nv_pairs = 0;
	}
	|	INFO BRAND
	{
		if (($$ = alloc_cmd()) == NULL)
			YYERROR;
		cmd = $$;
		$$->cmd_handler = &info_func;
		$$->cmd_res_type = RT_BRAND;
		$$->cmd_prop_nv_pairs = 0;
	}
	|	INFO AUTOBOOT
	{
		if (($$ = alloc_cmd()) == NULL)
			YYERROR;
		cmd = $$;
		$$->cmd_handler = &info_func;
		$$->cmd_res_type = RT_AUTOBOOT;
		$$->cmd_prop_nv_pairs = 0;
	}
	|	INFO IPTYPE
	{
		if (($$ = alloc_cmd()) == NULL)
			YYERROR;
		cmd = $$;
		$$->cmd_handler = &info_func;
		$$->cmd_res_type = RT_IPTYPE;
		$$->cmd_prop_nv_pairs = 0;
	}
	|	INFO POOL
	{
		if (($$ = alloc_cmd()) == NULL)
			YYERROR;
		cmd = $$;
		$$->cmd_handler = &info_func;
		$$->cmd_res_type = RT_POOL;
		$$->cmd_prop_nv_pairs = 0;
	}
	|	INFO LIMITPRIV
	{
		if (($$ = alloc_cmd()) == NULL)
			YYERROR;
		cmd = $$;
		$$->cmd_handler = &info_func;
		$$->cmd_res_type = RT_LIMITPRIV;
		$$->cmd_prop_nv_pairs = 0;
	}
	|	INFO BOOTARGS
	{
		if (($$ = alloc_cmd()) == NULL)
			YYERROR;
		cmd = $$;
		$$->cmd_handler = &info_func;
		$$->cmd_res_type = RT_BOOTARGS;
		$$->cmd_prop_nv_pairs = 0;
	}
	|	INFO SCHED
	{
		if (($$ = alloc_cmd()) == NULL)
			YYERROR;
		cmd = $$;
		$$->cmd_handler = &info_func;
		$$->cmd_res_type = RT_SCHED;
		$$->cmd_prop_nv_pairs = 0;
	}
	|	INFO SHARES
	{
		if (($$ = alloc_cmd()) == NULL)
			YYERROR;
		cmd = $$;
		$$->cmd_handler = &info_func;
		$$->cmd_res_type = RT_SHARES;
		$$->cmd_prop_nv_pairs = 0;
	}
	|	INFO MAXLWPS
	{
		if (($$ = alloc_cmd()) == NULL)
			YYERROR;
		cmd = $$;
		$$->cmd_handler = &info_func;
		$$->cmd_res_type = RT_MAXLWPS;
		$$->cmd_prop_nv_pairs = 0;
	}
	|	INFO MAXPROCS
	{
		if (($$ = alloc_cmd()) == NULL)
			YYERROR;
		cmd = $$;
		$$->cmd_handler = &info_func;
		$$->cmd_res_type = RT_MAXPROCS;
		$$->cmd_prop_nv_pairs = 0;
	}
	|	INFO MAXSHMMEM
	{
		if (($$ = alloc_cmd()) == NULL)
			YYERROR;
		cmd = $$;
		$$->cmd_handler = &info_func;
		$$->cmd_res_type = RT_MAXSHMMEM;
		$$->cmd_prop_nv_pairs = 0;
	}
	|	INFO MAXSHMIDS
	{
		if (($$ = alloc_cmd()) == NULL)
			YYERROR;
		cmd = $$;
		$$->cmd_handler = &info_func;
		$$->cmd_res_type = RT_MAXSHMIDS;
		$$->cmd_prop_nv_pairs = 0;
	}
	|	INFO MAXMSGIDS
	{
		if (($$ = alloc_cmd()) == NULL)
			YYERROR;
		cmd = $$;
		$$->cmd_handler = &info_func;
		$$->cmd_res_type = RT_MAXMSGIDS;
		$$->cmd_prop_nv_pairs = 0;
	}
	|	INFO MAXSEMIDS
	{
		if (($$ = alloc_cmd()) == NULL)
			YYERROR;
		cmd = $$;
		$$->cmd_handler = &info_func;
		$$->cmd_res_type = RT_MAXSEMIDS;
		$$->cmd_prop_nv_pairs = 0;
	}
	|	INFO HOSTID
	{
		if (($$ = alloc_cmd()) == NULL)
			YYERROR;
		cmd = $$;
		$$->cmd_handler = &info_func;
		$$->cmd_res_type = RT_HOSTID;
		$$->cmd_prop_nv_pairs = 0;
	}
	|	INFO FS_ALLOWED
	{
		if (($$ = alloc_cmd()) == NULL)
			YYERROR;
		cmd = $$;
		$$->cmd_handler = &info_func;
		$$->cmd_res_type = RT_FS_ALLOWED;
		$$->cmd_prop_nv_pairs = 0;
	}
	|	INFO UUID
	{
		if (($$ = alloc_cmd()) == NULL)
			YYERROR;
		cmd = $$;
		$$->cmd_handler = &info_func;
		$$->cmd_res_type = RT_UUID;
		$$->cmd_prop_nv_pairs = 0;
	}
	|	INFO ZFSPRI
	{
		if (($$ = alloc_cmd()) == NULL)
			YYERROR;
		cmd = $$;
		$$->cmd_handler = &info_func;
		$$->cmd_res_type = RT_ZFSPRI;
		$$->cmd_prop_nv_pairs = 0;
	}
	|	INFO resource_type property_name EQUAL property_value
	{
		if (($$ = alloc_cmd()) == NULL)
			YYERROR;
		cmd = $$;
		$$->cmd_handler = &info_func;
		$$->cmd_res_type = $2;
		$$->cmd_prop_nv_pairs = 1;
		$$->cmd_prop_name[0] = $3;
		$$->cmd_property_ptr[0] = &property[0];
	}
	|	INFO resource_type property_name EQUAL property_value property_name EQUAL property_value
	{
		if (($$ = alloc_cmd()) == NULL)
			YYERROR;
		cmd = $$;
		$$->cmd_handler = &info_func;
		$$->cmd_res_type = $2;
		$$->cmd_prop_nv_pairs = 2;
		$$->cmd_prop_name[0] = $3;
		$$->cmd_property_ptr[0] = &property[0];
		$$->cmd_prop_name[1] = $6;
		$$->cmd_property_ptr[1] = &property[1];
	}
	|	INFO resource_type property_name EQUAL property_value property_name EQUAL property_value property_name EQUAL property_value
	{
		if (($$ = alloc_cmd()) == NULL)
			YYERROR;
		cmd = $$;
		$$->cmd_handler = &info_func;
		$$->cmd_res_type = $2;
		$$->cmd_prop_nv_pairs = 3;
		$$->cmd_prop_name[0] = $3;
		$$->cmd_property_ptr[0] = &property[0];
		$$->cmd_prop_name[1] = $6;
		$$->cmd_property_ptr[1] = &property[1];
		$$->cmd_prop_name[2] = $9;
		$$->cmd_property_ptr[2] = &property[2];
	}

remove_command: REMOVE
	{
		short_usage(CMD_REMOVE);
		(void) fputs("\n", stderr);
		usage(B_FALSE, HELP_RES_PROPS);
		YYERROR;
	}
	| REMOVE TOKEN
	{
		short_usage(CMD_REMOVE);
		(void) fputs("\n", stderr);
		usage(B_FALSE, HELP_RES_PROPS);
		free(claim_token($2));
		YYERROR;
	}
	| REMOVE resource_type
	{
		if (($$ = alloc_cmd()) == NULL)
			YYERROR;
		cmd = $$;
		$$->cmd_handler = &remove_func;
		$$->cmd_res_type = $2;
	}
	| REMOVE TOKEN resource_type
	{
		if (($$ = alloc_cmd()) == NULL)
			YYERROR;
		cmd = $$;
		$$->cmd_handler = &remove_func;
		$$->cmd_res_type = $3;
		$$->cmd_argc = 1;
		$$->cmd_argv[0] = claim_token($2);
		$$->cmd_argv[1] = NULL;
	}
	| REMOVE property_name property_value
	{
		if (($$ = alloc_cmd()) == NULL)
			YYERROR;
		cmd = $$;
		$$->cmd_handler = &remove_func;
		$$->cmd_prop_nv_pairs = 1;
		$$->cmd_prop_name[0] = $2;
		$$->cmd_property_ptr[0] = &property[0];
	}
	| REMOVE TOKEN property_name property_value
	{
		if (($$ = alloc_cmd()) == NULL)
			YYERROR;
		cmd = $$;
		$$->cmd_handler = &remove_func;
		$$->cmd_argc = 1;
		$$->cmd_argv[0] = claim_token($2);
		$$->cmd_argv[1] = NULL;
		$$->cmd_prop_nv_pairs = 1;
		$$->cmd_prop_name[0] = $3;
		$$->cmd_property_ptr[0] = &property[0];
	}
	| REMOVE resource_type property_name EQUAL property_value
	{
		if (($$ = alloc_cmd()) == NULL)
			YYERROR;
		cmd = $$;
		$$->cmd_handler = &remove_func;
		$$->cmd_res_type = $2;
		$$->cmd_prop_nv_pairs = 1;
		$$->cmd_prop_name[0] = $3;
		$$->cmd_property_ptr[0] = &property[0];
	}
	| REMOVE TOKEN resource_type property_name EQUAL property_value
	{
		if (($$ = alloc_cmd()) == NULL)
			YYERROR;
		cmd = $$;
		$$->cmd_handler = &remove_func;
		$$->cmd_res_type = $3;
		$$->cmd_argc = 1;
		$$->cmd_argv[0] = claim_token($2);
		$$->cmd_argv[1] = NULL;
		$$->cmd_prop_nv_pairs = 1;
		$$->cmd_prop_name[0] = $4;
		$$->cmd_property_ptr[0] = &property[0];
	}
	| REMOVE resource_type property_name EQUAL property_value property_name EQUAL property_value
	{
		if (($$ = alloc_cmd()) == NULL)
			YYERROR;
		cmd = $$;
		$$->cmd_handler = &remove_func;
		$$->cmd_res_type = $2;
		$$->cmd_prop_nv_pairs = 2;
		$$->cmd_prop_name[0] = $3;
		$$->cmd_property_ptr[0] = &property[0];
		$$->cmd_prop_name[1] = $6;
		$$->cmd_property_ptr[1] = &property[1];
	}
	| REMOVE TOKEN resource_type property_name EQUAL property_value property_name EQUAL property_value
	{
		if (($$ = alloc_cmd()) == NULL)
			YYERROR;
		cmd = $$;
		$$->cmd_handler = &remove_func;
		$$->cmd_res_type = $3;
		$$->cmd_argc = 1;
		$$->cmd_argv[0] = claim_token($2);
		$$->cmd_argv[1] = NULL;
		$$->cmd_prop_nv_pairs = 2;
		$$->cmd_prop_name[0] = $4;
		$$->cmd_property_ptr[0] = &property[0];
		$$->cmd_prop_name[1] = $7;
		$$->cmd_property_ptr[1] = &property[1];
	}
	| REMOVE resource_type property_name EQUAL property_value property_name EQUAL property_value property_name EQUAL property_value
	{
		if (($$ = alloc_cmd()) == NULL)
			YYERROR;
		cmd = $$;
		$$->cmd_handler = &remove_func;
		$$->cmd_res_type = $2;
		$$->cmd_prop_nv_pairs = 3;
		$$->cmd_prop_name[0] = $3;
		$$->cmd_property_ptr[0] = &property[0];
		$$->cmd_prop_name[1] = $6;
		$$->cmd_property_ptr[1] = &property[1];
		$$->cmd_prop_name[2] = $9;
		$$->cmd_property_ptr[2] = &property[2];
	}
	| REMOVE TOKEN resource_type property_name EQUAL property_value property_name EQUAL property_value property_name EQUAL property_value
	{
		if (($$ = alloc_cmd()) == NULL)
			YYERROR;
		cmd = $$;
		$$->cmd_handler = &remove_func;
		$$->cmd_res_type = $3;
		$$->cmd_argc = 1;
		$$->cmd_argv[0] = claim_token($2);
		$$->cmd_argv[1] = NULL;
		$$->cmd_prop_nv_pairs = 3;
		$$->cmd_prop_name[0] = $4;
		$$->cmd_property_ptr[0] = &property[0];
		$$->cmd_prop_name[1] = $7;
		$$->cmd_property_ptr[1] = &property[1];
		$$->cmd_prop_name[2] = $10;
		$$->cmd_property_ptr[2] = &property[2];
	}

revert_command: REVERT
	{
		if (($$ = alloc_cmd()) == NULL)
			YYERROR;
		cmd = $$;
		$$->cmd_handler = &revert_func;
		$$->cmd_argc = 0;
		$$->cmd_argv[0] = NULL;
	}
	| REVERT TOKEN
	{
		if (($$ = alloc_cmd()) == NULL)
			YYERROR;
		cmd = $$;
		$$->cmd_handler = &revert_func;
		$$->cmd_argc = 1;
		$$->cmd_argv[0] = claim_token($2);
		$$->cmd_argv[1] = NULL;
	}

select_command: SELECT
	{
		short_usage(CMD_SELECT);
		(void) fputs("\n", stderr);
		usage(B_FALSE, HELP_RES_PROPS);
		YYERROR;
	}
	| SELECT PSET
	{
		if (($$ = alloc_cmd()) == NULL)
			YYERROR;
		cmd = $$;
		$$->cmd_handler = &select_func;
		$$->cmd_res_type = RT_DCPU;
	}
	| SELECT PCAP
	{
		if (($$ = alloc_cmd()) == NULL)
			YYERROR;
		cmd = $$;
		$$->cmd_handler = &select_func;
		$$->cmd_res_type = RT_PCAP;
	}
	| SELECT MCAP
	{
		if (($$ = alloc_cmd()) == NULL)
			YYERROR;
		cmd = $$;
		$$->cmd_handler = &select_func;
		$$->cmd_res_type = RT_MCAP;
	}
	| SELECT resource_type
	{
		short_usage(CMD_SELECT);
		YYERROR;
	}
	| SELECT resource_type property_name EQUAL property_value
	{
		if (($$ = alloc_cmd()) == NULL)
			YYERROR;
		cmd = $$;
		$$->cmd_handler = &select_func;
		$$->cmd_res_type = $2;
		$$->cmd_prop_nv_pairs = 1;
		$$->cmd_prop_name[0] = $3;
		$$->cmd_property_ptr[0] = &property[0];
	}
	| SELECT resource_type property_name EQUAL property_value property_name EQUAL property_value
	{
		if (($$ = alloc_cmd()) == NULL)
			YYERROR;
		cmd = $$;
		$$->cmd_handler = &select_func;
		$$->cmd_res_type = $2;
		$$->cmd_prop_nv_pairs = 2;
		$$->cmd_prop_name[0] = $3;
		$$->cmd_property_ptr[0] = &property[0];
		$$->cmd_prop_name[1] = $6;
		$$->cmd_property_ptr[1] = &property[1];
	}
	| SELECT resource_type property_name EQUAL property_value property_name EQUAL property_value property_name EQUAL property_value
	{
		if (($$ = alloc_cmd()) == NULL)
			YYERROR;
		cmd = $$;
		$$->cmd_handler = &select_func;
		$$->cmd_res_type = $2;
		$$->cmd_prop_nv_pairs = 3;
		$$->cmd_prop_name[0] = $3;
		$$->cmd_property_ptr[0] = &property[0];
		$$->cmd_prop_name[1] = $6;
		$$->cmd_property_ptr[1] = &property[1];
		$$->cmd_prop_name[2] = $9;
		$$->cmd_property_ptr[2] = &property[2];
	}

set_command: SET
	{
		short_usage(CMD_SET);
		(void) fputs("\n", stderr);
		usage(B_FALSE, HELP_PROPS);
		YYERROR;
	}
	| SET property_name EQUAL OPEN_SQ_BRACKET CLOSE_SQ_BRACKET
	{
		if (($$ = alloc_cmd()) == NULL)
			YYERROR;
		cmd = $$;
		$$->cmd_handler = &set_func;
		$$->cmd_prop_nv_pairs = 0;
		$$->cmd_prop_name[0] = $2;
		property[0].pv_type = PROP_VAL_LIST;
		property[0].pv_list = NULL;
		$$->cmd_property_ptr[0] = &property[0];
	}
	| SET property_name EQUAL property_value
	{
		if (($$ = alloc_cmd()) == NULL)
			YYERROR;
		cmd = $$;
		$$->cmd_handler = &set_func;
		$$->cmd_prop_nv_pairs = 1;
		$$->cmd_prop_name[0] = $2;
		$$->cmd_property_ptr[0] = &property[0];
	}
	| SET TOKEN ZONEPATH EQUAL property_value
	{
		if (($$ = alloc_cmd()) == NULL)
			YYERROR;
		cmd = $$;
		$$->cmd_argc = 1;
		$$->cmd_argv[0] = claim_token($2);
		$$->cmd_argv[1] = NULL;
		$$->cmd_handler = &set_func;
		$$->cmd_prop_nv_pairs = 1;
		$$->cmd_prop_name[0] = PT_ZONEPATH;
		$$->cmd_property_ptr[0] = &property[0];
	}

clear_command: CLEAR
	{
		short_usage(CMD_CLEAR);
		(void) fputs("\n", stderr);
		usage(B_FALSE, HELP_PROPS);
		YYERROR;
	}
	| CLEAR property_name
	{
		if (($$ = alloc_cmd()) == NULL)
			YYERROR;
		cmd = $$;
		$$->cmd_handler = &clear_func;
		$$->cmd_res_type = $2;
	}

verify_command: VERIFY
	{
		if (($$ = alloc_cmd()) == NULL)
			YYERROR;
		cmd = $$;
		$$->cmd_handler = &verify_func;
		$$->cmd_argc = 0;
		$$->cmd_argv[0] = NULL;
	}
	| VERIFY TOKEN
	{
		if (($$ = alloc_cmd()) == NULL)
			YYERROR;
		cmd = $$;
		$$->cmd_handler = &verify_func;
		$$->cmd_argc = 1;
		$$->cmd_argv[0] = claim_token($2);
		$$->cmd_argv[1] = NULL;
	}

resource_type: NET	{ $$ = RT_NET; }
	| FS		{ $$ = RT_FS; }
	| DEVICE	{ $$ = RT_DEVICE; }
	| RCTL		{ $$ = RT_RCTL; }
	| ATTR		{ $$ = RT_ATTR; }
	| DATASET	{ $$ = RT_DATASET; }
	| PSET		{ $$ = RT_DCPU; }
	| PCAP		{ $$ = RT_PCAP; }
	| MCAP		{ $$ = RT_MCAP; }
	| ADMIN		{ $$ = RT_ADMIN; }
	| SECFLAGS	{ $$ = RT_SECFLAGS; }

property_name: SPECIAL	{ $$ = PT_SPECIAL; }
	| RAW		{ $$ = PT_RAW; }
	| DIR		{ $$ = PT_DIR; }
	| TYPE		{ $$ = PT_TYPE; }
	| OPTIONS	{ $$ = PT_OPTIONS; }
	| ZONENAME	{ $$ = PT_ZONENAME; }
	| ZONEPATH	{ $$ = PT_ZONEPATH; }
	| AUTOBOOT	{ $$ = PT_AUTOBOOT; }
	| IPTYPE	{ $$ = PT_IPTYPE; }
	| POOL		{ $$ = PT_POOL; }
	| LIMITPRIV	{ $$ = PT_LIMITPRIV; }
	| BOOTARGS	{ $$ = PT_BOOTARGS; }
	| ADDRESS	{ $$ = PT_ADDRESS; }
	| ALLOWED_ADDRESS	{ $$ = PT_ALLOWED_ADDRESS; }
	| PHYSICAL	{ $$ = PT_PHYSICAL; }
	| DEFROUTER	{ $$ = PT_DEFROUTER; }
	| MAC		{ $$ = PT_MAC; }
	| VLANID	{ $$ = PT_VLANID; }
	| GNIC		{ $$ = PT_GNIC; }
	| NPROP		{ $$ = PT_NPROP; }
	| NAME		{ $$ = PT_NAME; }
	| VALUE		{ $$ = PT_VALUE; }
	| MATCH		{ $$ = PT_MATCH; }
	| PRIV		{ $$ = PT_PRIV; }
	| LIMIT		{ $$ = PT_LIMIT; }
	| ACTION	{ $$ = PT_ACTION; }
	| BRAND		{ $$ = PT_BRAND; }
	| NCPUS		{ $$ = PT_NCPUS; }
	| LOCKED	{ $$ = PT_LOCKED; }
	| SWAP		{ $$ = PT_SWAP; }
	| IMPORTANCE	{ $$ = PT_IMPORTANCE; }
	| SHARES	{ $$ = PT_SHARES; }
	| MAXLWPS	{ $$ = PT_MAXLWPS; }
	| MAXPROCS	{ $$ = PT_MAXPROCS; }
	| MAXSHMMEM	{ $$ = PT_MAXSHMMEM; }
	| MAXSHMIDS	{ $$ = PT_MAXSHMIDS; }
	| MAXMSGIDS	{ $$ = PT_MAXMSGIDS; }
	| MAXSEMIDS	{ $$ = PT_MAXSEMIDS; }
	| SCHED		{ $$ = PT_SCHED; }
	| HOSTID	{ $$ = PT_HOSTID; }
	| USER		{ $$ = PT_USER; }
	| AUTHS 	{ $$ = PT_AUTHS; }
	| FS_ALLOWED	{ $$ = PT_FS_ALLOWED; }
<<<<<<< HEAD
	| UUID		{ $$ = PT_UUID; }
	| ZFSPRI	{ $$ = PT_ZFSPRI; }
=======
	| DEFAULT	{ $$ = PT_DEFAULT; }
	| UPPER		{ $$ = PT_UPPER; }
	| LOWER		{ $$ = PT_LOWER; }
>>>>>>> d2a70789

/*
 * The grammar builds data structures from the bottom up.  Thus various
 * strings are lexed into TOKENs or commands or resource or property values.
 * Below is where the resource and property values are built up into more
 * complex data structures.
 *
 * There are three kinds of properties: simple (single valued), complex
 * (one or more name=value pairs) and list (concatenation of one or more
 * simple or complex properties).
 *
 * So the property structure has a type which is one of these, and the
 * corresponding _simple, _complex or _list is set to the corresponding
 * lower-level data structure.
 */

property_value: simple_prop_val
	{
		property[num_prop_vals].pv_type = PROP_VAL_SIMPLE;
		property[num_prop_vals].pv_simple = $1;
		if (list[num_prop_vals] != NULL) {
			free_outer_list(list[num_prop_vals]);
			list[num_prop_vals] = NULL;
		}
		num_prop_vals++;
	}
	| complex_prop_val
	{
		property[num_prop_vals].pv_type = PROP_VAL_COMPLEX;
		property[num_prop_vals].pv_complex = complex;
		if (list[num_prop_vals] != NULL) {
			free_outer_list(list[num_prop_vals]);
			list[num_prop_vals] = NULL;
		}
		num_prop_vals++;
	}
	| list_prop_val
	{
		property[num_prop_vals].pv_type = PROP_VAL_LIST;
		property[num_prop_vals].pv_list = list[num_prop_vals];
		num_prop_vals++;
	}

/*
 * One level lower, lists are made up of simple or complex values, so
 * simple_prop_val and complex_prop_val fill in a list structure and
 * insert it into the linked list which is built up.  And because
 * complex properties can have multiple name=value pairs, we keep
 * track of them in another linked list.
 *
 * The complex and list structures for the linked lists are allocated
 * below, and freed by recursive functions which are ultimately called
 * by free_cmd(), which is called from the top-most "commands" part of
 * the grammar.
 *
 * NOTE: simple_prop_val and complex_piece need reduction rules for
 * property_name and resource_type so that the parser will accept property names
 * and resource type names as property values.
 */

simple_prop_val: TOKEN
	{
		$$ = simple_prop_val_func($1);
		free(claim_token($1));
		if ($$ == NULL)
			YYERROR;
	}
	| resource_type
	{
		if (($$ = simple_prop_val_func(res_types[$1])) == NULL)
			YYERROR;
	}
	| property_name
	{
		if (($$ = simple_prop_val_func(prop_types[$1])) == NULL)
			YYERROR;
	}

complex_prop_val: OPEN_PAREN complex_piece CLOSE_PAREN
	{
		if ((new_list = alloc_list()) == NULL)
			YYERROR;
		new_list->lp_simple = NULL;
		new_list->lp_complex = complex;
		new_list->lp_next = NULL;
		if (list[num_prop_vals] == NULL) {
			list[num_prop_vals] = new_list;
		} else {
			for (tmp_list = list[num_prop_vals]; tmp_list != NULL;
			    tmp_list = tmp_list->lp_next)
				last = tmp_list;
			last->lp_next = new_list;
		}
	}

complex_piece: property_name EQUAL TOKEN
	{
		$$ = complex_piece_func($1, $3, NULL);
		free(claim_token($3));
		if ($$ == NULL)
			YYERROR;
	}
	| property_name EQUAL resource_type
	{
		if (($$ = complex_piece_func($1, res_types[$3], NULL)) == NULL)
			YYERROR;
	}
	| property_name EQUAL property_name
	{
		if (($$ = complex_piece_func($1, prop_types[$3], NULL)) == NULL)
			YYERROR;
	}
	| property_name EQUAL TOKEN COMMA complex_piece
	{
		$$ = complex_piece_func($1, $3, complex);
		free(claim_token($3));
		if ($$ == NULL)
			YYERROR;
	}
	| property_name EQUAL resource_type COMMA complex_piece
	{
		if (($$ = complex_piece_func($1, res_types[$3], complex)) ==
		    NULL)
			YYERROR;
	}
	| property_name EQUAL property_name COMMA complex_piece
	{
		if (($$ = complex_piece_func($1, prop_types[$3], complex)) ==
		    NULL)
			YYERROR;
	}

list_piece: simple_prop_val
	| complex_prop_val
	| simple_prop_val COMMA list_piece
	| complex_prop_val COMMA list_piece

list_prop_val: OPEN_SQ_BRACKET list_piece CLOSE_SQ_BRACKET
%%<|MERGE_RESOLUTION|>--- conflicted
+++ resolved
@@ -136,13 +136,9 @@
 %token NAME MATCH PRIV LIMIT ACTION VALUE EQUAL OPEN_SQ_BRACKET CLOSE_SQ_BRACKET
 %token OPEN_PAREN CLOSE_PAREN COMMA DATASET LIMITPRIV BOOTARGS BRAND PSET PCAP
 %token MCAP NCPUS IMPORTANCE SHARES MAXLWPS MAXSHMMEM MAXSHMIDS MAXMSGIDS
-<<<<<<< HEAD
 %token MAXSEMIDS LOCKED SWAP SCHED CLEAR DEFROUTER ADMIN USER AUTHS MAXPROCS
-%token ZFSPRI MAC VLANID GNIC NPROP UUID
-=======
-%token MAXSEMIDS LOCKED SWAP SCHED CLEAR DEFROUTER ADMIN SECFLAGS USER AUTHS MAXPROCS
+%token ZFSPRI MAC VLANID GNIC NPROP UUID SECFLAGS
 %token DEFAULT UPPER LOWER
->>>>>>> d2a70789
 
 %type <strval> TOKEN EQUAL OPEN_SQ_BRACKET CLOSE_SQ_BRACKET
     property_value OPEN_PAREN CLOSE_PAREN COMMA simple_prop_val
@@ -152,11 +148,7 @@
 %type <ival> property_name SPECIAL RAW DIR OPTIONS TYPE ADDRESS PHYSICAL NAME
     MATCH ZONENAME ZONEPATH AUTOBOOT POOL LIMITPRIV BOOTARGS VALUE PRIV LIMIT
     ACTION BRAND SCHED IPTYPE DEFROUTER HOSTID USER AUTHS FS_ALLOWED
-<<<<<<< HEAD
-    ALLOWED_ADDRESS MAC VLANID GNIC NPROP UUID
-=======
-    ALLOWED_ADDRESS DEFAULT UPPER LOWER
->>>>>>> d2a70789
+    ALLOWED_ADDRESS MAC VLANID GNIC NPROP UUID DEFAULT UPPER LOWER
 %type <cmd> command
 %type <cmd> add_command ADD
 %type <cmd> cancel_command CANCEL
@@ -1094,14 +1086,11 @@
 	| USER		{ $$ = PT_USER; }
 	| AUTHS 	{ $$ = PT_AUTHS; }
 	| FS_ALLOWED	{ $$ = PT_FS_ALLOWED; }
-<<<<<<< HEAD
 	| UUID		{ $$ = PT_UUID; }
 	| ZFSPRI	{ $$ = PT_ZFSPRI; }
-=======
 	| DEFAULT	{ $$ = PT_DEFAULT; }
 	| UPPER		{ $$ = PT_UPPER; }
 	| LOWER		{ $$ = PT_LOWER; }
->>>>>>> d2a70789
 
 /*
  * The grammar builds data structures from the bottom up.  Thus various
