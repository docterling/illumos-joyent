--- conflicted
+++ resolved
@@ -287,13 +287,8 @@
 		 * 0xff. Therefore if we find any of them set there, we just
 		 * ignore it for now.
 		 */
-<<<<<<< HEAD
-		if (s.smbl_sg != 0xff || s.smbl_bus != 0xff ||
-		    s.smbl_df != 0xff || arg != NULL)
-=======
 		if (s.smbl_sg != 0xff && s.smbl_bus != 0xff &&
 		    s.smbl_df != 0xff && arg != NULL)
->>>>>>> 03bad06f
 			do_slot_mapping(&s, arg);
 
 		(void) printf(gettext("\n"));
