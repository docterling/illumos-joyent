--- conflicted
+++ resolved
@@ -29,12 +29,8 @@
 include ../Makefile.master
 
 #
-<<<<<<< HEAD
-#	Note that the commands 'perl', and 'man' are first in
-=======
-#	Note that the commands 'lp', and 'perl' are first in
->>>>>>> 7ab4e62e
-#	the list, violating alphabetical order.  This is because they are very
+#	Note that if the 'lp' command were built, it would be first in
+#	the list, violating alphabetical order.  This is because it is very
 #	long-running and should be given the most wall-clock time for a
 #	parallel build.
 #
@@ -503,19 +499,10 @@
 	vntsd
 
 #
-<<<<<<< HEAD
-# Commands that are messaged.  Note that 'man' comes first
-# (see previous comment about 'man').
-#
-MSGSUBDIRS=		\
-	man		\
-=======
 # Commands that are messaged.  Note that 'lp' comes first
 # (see previous comment about 'lp'.)
 #
 MSGSUBDIRS=		\
-	lp		\
->>>>>>> 7ab4e62e
 	abi		\
 	acctadm		\
 	allocate	\
