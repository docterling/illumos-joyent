--- conflicted
+++ resolved
@@ -482,12 +482,9 @@
 	acpi		\
 	acpihpd		\
 	addbadsec	\
-<<<<<<< HEAD
+	ahciem		\
 	bhyve		\
 	bhyvectl	\
-=======
-	ahciem		\
->>>>>>> 8e6d016f
 	biosdev		\
 	cxgbetool	\
 	diskscan	\
