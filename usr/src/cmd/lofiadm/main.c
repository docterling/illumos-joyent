--- conflicted
+++ resolved
@@ -397,12 +397,8 @@
  * DO NOT use this function if the filename is actually the device name.
  */
 static int
-<<<<<<< HEAD
-lofi_map_file(int lfd, struct lofi_ioctl li, const char *filename,
+lofi_map_file(int lfd, struct lofi_ioctl *li, const char *filename,
     boolean_t no_devlink_flag)
-=======
-lofi_map_file(int lfd, struct lofi_ioctl *li, const char *filename)
->>>>>>> 01aaaf32
 {
 	int	minor;
 
@@ -415,12 +411,8 @@
 			    "unsupported"));
 		die(gettext("could not map file %s"), filename);
 	}
-<<<<<<< HEAD
 	if (!no_devlink_flag)
-		wait_until_dev_complete(minor);
-=======
-	wait_until_dev_complete(li);
->>>>>>> 01aaaf32
+		wait_until_dev_complete(li);
 	return (minor);
 }
 
@@ -430,13 +422,8 @@
  */
 static void
 add_mapping(int lfd, const char *devicename, const char *filename,
-<<<<<<< HEAD
-    mech_alias_t *cipher, const char *rkey, size_t rksz,
-    boolean_t rdonly, boolean_t no_devlink_flag)
-=======
     mech_alias_t *cipher, const char *rkey, size_t rksz, boolean_t rdonly,
-    boolean_t label)
->>>>>>> 01aaaf32
+    boolean_t label, boolean_t no_devlink_flag)
 {
 	struct lofi_ioctl li;
 
@@ -475,19 +462,13 @@
 		char	path[MAXPATHLEN];
 
 		/* pick one via the driver */
-<<<<<<< HEAD
-		minor = lofi_map_file(lfd, li, filename, no_devlink_flag);
-		/* if mapping succeeds, print the one picked */
-		(void) printf("/dev/%s/%d\n", LOFI_BLOCK_NAME, minor);
-=======
-		minor = lofi_map_file(lfd, &li, filename);
+		minor = lofi_map_file(lfd, &li, filename, no_devlink_flag);
 		if (minor > 0) {
 			make_blkdevname(&li, path, sizeof (path));
 
 			/* if mapping succeeds, print the one picked */
 			(void) printf("%s\n", path);
 		}
->>>>>>> 01aaaf32
 		return;
 	}
 
@@ -506,12 +487,8 @@
 		die(gettext("could not map file %s to %s"), filename,
 		    devicename);
 	}
-<<<<<<< HEAD
 	if (!no_devlink_flag)
-		wait_until_dev_complete(li.li_minor);
-=======
-	wait_until_dev_complete(&li);
->>>>>>> 01aaaf32
+		wait_until_dev_complete(&li);
 }
 
 /*
@@ -1404,11 +1381,7 @@
 	if (statbuf.st_size == 0)
 		return;
 
-<<<<<<< HEAD
-	minor = lofi_map_file(lfd, li, filename, B_FALSE);
-=======
-	minor = lofi_map_file(lfd, &li, filename);
->>>>>>> 01aaaf32
+	minor = lofi_map_file(lfd, &li, filename, B_FALSE);
 	(void) snprintf(devicename, sizeof (devicename), "/dev/%s/%d",
 	    LOFI_BLOCK_NAME, minor);
 
@@ -1966,11 +1939,7 @@
 	(void) setlocale(LC_ALL, "");
 	(void) textdomain(TEXT_DOMAIN);
 
-<<<<<<< HEAD
-	while ((c = getopt(argc, argv, "a:c:Cd:efk:rs:T:UX")) != EOF) {
-=======
-	while ((c = getopt(argc, argv, "a:b:c:Cd:efk:lrRs:T:U")) != EOF) {
->>>>>>> 01aaaf32
+	while ((c = getopt(argc, argv, "a:c:Cd:efk:lrs:T:UX")) != EOF) {
 		switch (c) {
 		case 'a':
 			addflag = B_TRUE;
@@ -2190,11 +2159,7 @@
 	 */
 	if (addflag)
 		add_mapping(lfd, devicename, filename, cipher, rkey, rksz,
-<<<<<<< HEAD
-		    rdflag, no_devlink_flag);
-=======
-		    rdflag, labelflag);
->>>>>>> 01aaaf32
+		    rdflag, labelflag, no_devlink_flag);
 	else if (compressflag)
 		lofi_compress(&lfd, filename, compress_index, segsize);
 	else if (uncompressflag)
