--- conflicted
+++ resolved
@@ -251,13 +251,8 @@
 		    "\tupgrade -v\n"
 		    "\tupgrade [-V version] <-a | pool ...>\n"));
 	case HELP_GET:
-<<<<<<< HEAD
-		return (gettext("\tget [-p] <\"all\" | property[,...]> "
-		    "<pool> ...\n"));
-=======
 		return (gettext("\tget [-Hp] [-o \"all\" | field[,...]] "
 		    "<\"all\" | property[,...]> <pool> ...\n"));
->>>>>>> 8f6d9dae
 	case HELP_SET:
 		return (gettext("\tset <property=value> <pool> \n"));
 	case HELP_SPLIT:
@@ -2622,9 +2617,8 @@
 
 typedef struct list_cbdata {
 	boolean_t	cb_verbose;
-	boolean_t	cb_namewidth;
+	int		cb_namewidth;
 	boolean_t	cb_scripted;
-	boolean_t	cb_literal;
 	zprop_list_t	*cb_proplist;
 	boolean_t	cb_literal;
 } list_cbdata_t;
@@ -2879,11 +2873,7 @@
  *		by a single tab.
  *	-o	List of properties to display.  Defaults to
  *		"name,size,allocated,free,capacity,health,altroot"
-<<<<<<< HEAD
- *	-p	Display values in parsable (literal) format.
-=======
  * 	-p	Diplay values in parsable (exact) format.
->>>>>>> 8f6d9dae
  *	-T	Display a timestamp in date(1) or Unix format
  *
  * List all pools in the system, whether or not they're healthy.  Output space
@@ -2904,11 +2894,7 @@
 	boolean_t first = B_TRUE;
 
 	/* check options */
-<<<<<<< HEAD
-	while ((c = getopt(argc, argv, ":Hpo:T:v")) != -1) {
-=======
 	while ((c = getopt(argc, argv, ":Ho:pT:v")) != -1) {
->>>>>>> 8f6d9dae
 		switch (c) {
 		case 'H':
 			cb.cb_scripted = B_TRUE;
@@ -5026,34 +5012,8 @@
 	zprop_get_cbdata_t cb = { 0 };
 	zprop_list_t fake_name = { 0 };
 	int ret;
-<<<<<<< HEAD
-	char c;
-
-	/* check options */
-	while ((c = getopt(argc, argv, "p")) != -1) {
-		switch (c) {
-		case 'p':
-			cb.cb_literal = B_TRUE;
-			break;
-		case '?':
-			(void) fprintf(stderr, gettext("invalid option '%c'\n"),
-			    optopt);
-			usage(B_FALSE);
-		}
-	}
-
-	argc -= optind;
-	argv += optind;
-
-	if (argc < 2) {
-		(void) fprintf(stderr, gettext("missing property "
-		    "argument\n"));
-		usage(B_FALSE);
-	}
-=======
 	int c, i;
 	char *value;
->>>>>>> 8f6d9dae
 
 	cb.cb_first = B_TRUE;
 
@@ -5067,8 +5027,6 @@
 	cb.cb_columns[3] = GET_COL_SOURCE;
 	cb.cb_type = ZFS_TYPE_POOL;
 
-<<<<<<< HEAD
-=======
 	/* check options */
 	while ((c = getopt(argc, argv, ":Hpo:")) != -1) {
 		switch (c) {
@@ -5145,7 +5103,6 @@
 		usage(B_FALSE);
 	}
 
->>>>>>> 8f6d9dae
 	if (zprop_get_list(g_zfs, argv[0], &cb.cb_proplist,
 	    ZFS_TYPE_POOL) != 0)
 		usage(B_FALSE);
@@ -5160,11 +5117,7 @@
 		cb.cb_proplist = &fake_name;
 	}
 
-<<<<<<< HEAD
-	ret = for_each_pool(argc - 1, argv + 1, B_TRUE, &cb.cb_proplist,
-=======
 	ret = for_each_pool(argc, argv, B_TRUE, &cb.cb_proplist,
->>>>>>> 8f6d9dae
 	    get_callback, &cb);
 
 	if (cb.cb_proplist == &fake_name)
