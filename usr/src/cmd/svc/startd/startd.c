--- conflicted
+++ resolved
@@ -48,65 +48,23 @@
  * for different pieces of functionality that are used:
  *
  * svc.startd(1M): A daemon that is in charge of starting, stopping, and
-<<<<<<< HEAD
- *     restarting services and instances
- * svc.configd: A daemon that manages the repository that stores information,
- *     property groups, and state of the different services and instances
- * libscf(3LIB): A C library that provides the glue for communicating,
- *     accessing, and updating information about services and instances
-=======
  *     restarting services and instances.
  * svc.configd(1M): A daemon that manages the repository that stores
  *     information, property groups, and state of the different services and
  *     instances.
  * libscf(3LIB): A C library that provides the glue for communicating,
  *     accessing, and updating information about services and instances.
->>>>>>> fae63477
  * svccfg(1M): A utility to add and remove services as well as change the
  *     properties associated with different services and instances.
  * svcadm(1M): A utility to control the different instance of a service. You
  *     can use this to enable and disable them among some other useful things.
  * svcs(1): A utility that reports on the status of various services on the
-<<<<<<< HEAD
- *     system
-=======
  *     system.
->>>>>>> fae63477
  *
  * The following block diagram explains how these components communicate:
  *
  * The SMF Block Diagram
  *                                                       Repository
-<<<<<<< HEAD
- *   This attempts to show       ___________             __________
- *   the relations between       |         |     SQL     |        |
- *   the different pieces        | configd |<----------->| SQLite |
- *   that make SMF work and      |         | Transaction |        |
- *   users/administrators        -----------             ----------
- *   call into.                  /|\    /|\
- *                                |      |
- *                   door_call(3C)|      | door_call(3C)
- *                                |      |
- *                               \|/    \|/
- *      ____________     __________      __________      ____________
- *      |          |     |        |      |        |      |  svccfg  |
- *      |  startd  |<--->| libscf |      | libscf |<---->|  svcadm  |
- *      |          |     | (3LIB) |      | (3LIB) |      |   svcs   |
- *      ------------     ----------      ----------      ------------
- *       /|\    /|\
- *        |      | fork(2)/exec(2)
- *        |      | libcontract(3LIB)
- *       \|/    \|/                          Various System/User services
- *       ---------------------------------------------------------------------
- *       | system/filesystem/local:default      system/coreadm:default       |
- *       | network/lookpback:default            system/zones:default         |
- *       | network/ntp:default                  system/cron:default          |
- *       | smartdc/agent/ca/cainstsvc:default   network/ssh:default          |
- *       | appliance/kit/akd:default            system/svc/restarter:default |
- *       ---------------------------------------------------------------------
- *
- * Chatting with configd and sharing repository information
-=======
  *   This attempts to show       +---------+             +--------+
  *   the relations between       |         |     SQL     |        |
  *   the different pieces        | configd |<----------->| SQLite |
@@ -135,7 +93,6 @@
  *       +-------------------------------------------------------------------+
  *
  * Chatting with Configd and Sharing Repository Information
->>>>>>> fae63477
  *
  * As you run commands with svcs, svccfg, and svcadm, they are all creating a
  * libscf handle to communicate with configd. As calls are made via libscf they
@@ -179,39 +136,6 @@
  *   Threads/Functions                 Queues                  Threads/Functions
  *
  * called by various
-<<<<<<< HEAD
- *     ------------------             ---------                  ---------------
- * --->| graph_protocol | graph_event | graph |   graph_event_   | graph_event |
- * --->| _send_event()  |------------>| event |----------------->| _thread     |
- *     ------------------ _enqueue()  | queue |   dequeue()      ---------------
- *                                    ---------                         |
- *  _scf_notify_wait()                               vertex_send_event()|
- *  |                                                                  \|/
- *  |  --------------------                              ----------------------
- *  |->| repository_event | vertex_send_event()          | restarter_protocol |
- *     | _thread          |----------------------------->| _send_event()      |
- *     --------------------                              ----------------------
- *                                                          |    | out to other
- *                restarter_                     restarter_ |    | restarters
- *                event_dequeue() -------------  event_     |    | not startd
- *               |----------------| restarter |<------------|    |------------->
- *              \|/               |   event   |  enqueue()
- *      -------------------       |   queue   |             |------------------>
- *      | restarter_event |       -------------             ||----------------->
- *      | _thread         |                                 |||---------------->
- *      -------------------                                 ||| start/stop inst
- *               |               ----------------       ----------------------
- *               |               |   instance   |       | restarter_process_ |
- *               |-------------->|    event     |------>| events             |
- *                restarter_     |    queue     |       | per-instance lwp   |
- *                queue_event()  ----------------       ----------------------
- *                                                          ||| various funcs
- *                                                          ||| controlling
- *                                                          ||| instance state
- *                                                          |||--------------->
- *                                                          ||---------------->
- *                                                          |----------------->
-=======
  *     +----------------+             +-------+                  +-------------+
  * --->| graph_protocol | graph_event | graph |   graph_event_   | graph_event |
  * --->| _send_event()  |------------>| event |----------------->| _thread     |
@@ -243,7 +167,6 @@
  *                                                          ||+--------------->
  *                                                          |+---------------->
  *                                                          +----------------->
->>>>>>> fae63477
  *
  * What's important to take away is that there is a queue for each instance on
  * the system that handles events related to dealing directly with that
