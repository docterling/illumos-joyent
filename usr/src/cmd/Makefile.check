--- conflicted
+++ resolved
@@ -120,16 +120,6 @@
 	krb5/krb5kdc			\
 	krb5/kwarn			\
 	krb5/slave			\
-<<<<<<< HEAD
-	lvm/rpc.mdcommd			\
-	lvm/rpc.metad			\
-	lvm/rpc.metamedd		\
-	lvm/rpc.metamhd			\
-	lvm/md_monitord			\
-	lvm/util			\
-=======
-	lp/cmd/lpsched			\
->>>>>>> ad309d3e
 	picl/picld			\
 	pools/poold			\
 	rcap/rcapd			\
