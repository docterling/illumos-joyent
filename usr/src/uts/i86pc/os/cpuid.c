/*
 * CDDL HEADER START
 *
 * The contents of this file are subject to the terms of the
 * Common Development and Distribution License (the "License").
 * You may not use this file except in compliance with the License.
 *
 * You can obtain a copy of the license at usr/src/OPENSOLARIS.LICENSE
 * or http://www.opensolaris.org/os/licensing.
 * See the License for the specific language governing permissions
 * and limitations under the License.
 *
 * When distributing Covered Code, include this CDDL HEADER in each
 * file and include the License file at usr/src/OPENSOLARIS.LICENSE.
 * If applicable, add the following below this CDDL HEADER, with the
 * fields enclosed by brackets "[]" replaced with your own identifying
 * information: Portions Copyright [yyyy] [name of copyright owner]
 *
 * CDDL HEADER END
 */
/*
 * Copyright (c) 2004, 2010, Oracle and/or its affiliates. All rights reserved.
 * Copyright (c) 2011, 2016 by Delphix. All rights reserved.
 * Copyright 2013 Nexenta Systems, Inc. All rights reserved.
 * Copyright 2014 Josef "Jeff" Sipek <jeffpc@josefsipek.net>
 */
/*
 * Copyright (c) 2010, Intel Corporation.
 * All rights reserved.
 */
/*
 * Portions Copyright 2009 Advanced Micro Devices, Inc.
 */
/*
<<<<<<< HEAD
 * Copyright 2019 Joyent, Inc.
=======
 * Copyright (c) 2019, Joyent, Inc.
>>>>>>> 90c559d0
 */
/*
 * Various routines to handle identification
 * and classification of x86 processors.
 */

#include <sys/types.h>
#include <sys/archsystm.h>
#include <sys/x86_archext.h>
#include <sys/kmem.h>
#include <sys/systm.h>
#include <sys/cmn_err.h>
#include <sys/sunddi.h>
#include <sys/sunndi.h>
#include <sys/cpuvar.h>
#include <sys/processor.h>
#include <sys/sysmacros.h>
#include <sys/pg.h>
#include <sys/fp.h>
#include <sys/controlregs.h>
#include <sys/bitmap.h>
#include <sys/auxv_386.h>
#include <sys/memnode.h>
#include <sys/pci_cfgspace.h>
#include <sys/comm_page.h>
#include <sys/mach_mmu.h>
#include <sys/ucode.h>
#include <sys/tsc.h>

#ifdef __xpv
#include <sys/hypervisor.h>
#else
#include <sys/ontrap.h>
#endif

/*
 * Pass 0 of cpuid feature analysis happens in locore. It contains special code
 * to recognize Cyrix processors that are not cpuid-compliant, and to deal with
 * them accordingly. For most modern processors, feature detection occurs here
 * in pass 1.
 *
 * Pass 1 of cpuid feature analysis happens just at the beginning of mlsetup()
 * for the boot CPU and does the basic analysis that the early kernel needs.
 * x86_featureset is set based on the return value of cpuid_pass1() of the boot
 * CPU.
 *
 * Pass 1 includes:
 *
 *	o Determining vendor/model/family/stepping and setting x86_type and
 *	  x86_vendor accordingly.
 *	o Processing the feature flags returned by the cpuid instruction while
 *	  applying any workarounds or tricks for the specific processor.
 *	o Mapping the feature flags into illumos feature bits (X86_*).
 *	o Processing extended feature flags if supported by the processor,
 *	  again while applying specific processor knowledge.
 *	o Determining the CMT characteristics of the system.
 *
 * Pass 1 is done on non-boot CPUs during their initialization and the results
 * are used only as a meager attempt at ensuring that all processors within the
 * system support the same features.
 *
 * Pass 2 of cpuid feature analysis happens just at the beginning
 * of startup().  It just copies in and corrects the remainder
 * of the cpuid data we depend on: standard cpuid functions that we didn't
 * need for pass1 feature analysis, and extended cpuid functions beyond the
 * simple feature processing done in pass1.
 *
 * Pass 3 of cpuid analysis is invoked after basic kernel services; in
 * particular kernel memory allocation has been made available. It creates a
 * readable brand string based on the data collected in the first two passes.
 *
 * Pass 4 of cpuid analysis is invoked after post_startup() when all
 * the support infrastructure for various hardware features has been
 * initialized. It determines which processor features will be reported
 * to userland via the aux vector.
 *
 * All passes are executed on all CPUs, but only the boot CPU determines what
 * features the kernel will use.
 *
 * Much of the worst junk in this file is for the support of processors
 * that didn't really implement the cpuid instruction properly.
 *
 * NOTE: The accessor functions (cpuid_get*) are aware of, and ASSERT upon,
 * the pass numbers.  Accordingly, changes to the pass code may require changes
 * to the accessor code.
 */

uint_t x86_vendor = X86_VENDOR_IntelClone;
uint_t x86_type = X86_TYPE_OTHER;
uint_t x86_clflush_size = 0;

#if defined(__xpv)
int x86_use_pcid = 0;
int x86_use_invpcid = 0;
#else
int x86_use_pcid = -1;
int x86_use_invpcid = -1;
#endif

uint_t pentiumpro_bug4046376;

uchar_t x86_featureset[BT_SIZEOFMAP(NUM_X86_FEATURES)];

static char *x86_feature_names[NUM_X86_FEATURES] = {
	"lgpg",
	"tsc",
	"msr",
	"mtrr",
	"pge",
	"de",
	"cmov",
	"mmx",
	"mca",
	"pae",
	"cv8",
	"pat",
	"sep",
	"sse",
	"sse2",
	"htt",
	"asysc",
	"nx",
	"sse3",
	"cx16",
	"cmp",
	"tscp",
	"mwait",
	"sse4a",
	"cpuid",
	"ssse3",
	"sse4_1",
	"sse4_2",
	"1gpg",
	"clfsh",
	"64",
	"aes",
	"pclmulqdq",
	"xsave",
	"avx",
	"vmx",
	"svm",
	"topoext",
	"f16c",
	"rdrand",
	"x2apic",
	"avx2",
	"bmi1",
	"bmi2",
	"fma",
	"smep",
	"smap",
	"adx",
	"rdseed",
	"mpx",
	"avx512f",
	"avx512dq",
	"avx512pf",
	"avx512er",
	"avx512cd",
	"avx512bw",
	"avx512vl",
	"avx512fma",
	"avx512vbmi",
	"avx512_vpopcntdq",
	"avx512_4vnniw",
	"avx512_4fmaps",
	"xsaveopt",
	"xsavec",
	"xsaves",
	"sha",
	"umip",
	"pku",
	"ospke",
	"pcid",
	"invpcid",
	"ibrs",
	"ibpb",
	"stibp",
	"ssbd",
	"ssbd_virt",
	"rdcl_no",
	"ibrs_all",
	"rsba",
	"ssb_no",
	"stibp_all",
	"flush_cmd",
<<<<<<< HEAD
	"l1d_vmentry_no",
	"fsgsbase",
	"clflushopt",
	"clwb",
	"monitorx",
	"clzero",
	"xop",
	"fma4",
	"tbm"
=======
	"l1d_vmentry_no"
>>>>>>> 90c559d0
};

boolean_t
is_x86_feature(void *featureset, uint_t feature)
{
	ASSERT(feature < NUM_X86_FEATURES);
	return (BT_TEST((ulong_t *)featureset, feature));
}

void
add_x86_feature(void *featureset, uint_t feature)
{
	ASSERT(feature < NUM_X86_FEATURES);
	BT_SET((ulong_t *)featureset, feature);
}

void
remove_x86_feature(void *featureset, uint_t feature)
{
	ASSERT(feature < NUM_X86_FEATURES);
	BT_CLEAR((ulong_t *)featureset, feature);
}

boolean_t
compare_x86_featureset(void *setA, void *setB)
{
	/*
	 * We assume that the unused bits of the bitmap are always zero.
	 */
	if (memcmp(setA, setB, BT_SIZEOFMAP(NUM_X86_FEATURES)) == 0) {
		return (B_TRUE);
	} else {
		return (B_FALSE);
	}
}

void
print_x86_featureset(void *featureset)
{
	uint_t i;

	for (i = 0; i < NUM_X86_FEATURES; i++) {
		if (is_x86_feature(featureset, i)) {
			cmn_err(CE_CONT, "?x86_feature: %s\n",
			    x86_feature_names[i]);
		}
	}
}

/* Note: This is the maximum size for the CPU, not the size of the structure. */
static size_t xsave_state_size = 0;
uint64_t xsave_bv_all = (XFEATURE_LEGACY_FP | XFEATURE_SSE);
boolean_t xsave_force_disable = B_FALSE;
extern int disable_smap;

/*
 * This is set to platform type we are running on.
 */
static int platform_type = -1;

#if !defined(__xpv)
/*
 * Variable to patch if hypervisor platform detection needs to be
 * disabled (e.g. platform_type will always be HW_NATIVE if this is 0).
 */
int enable_platform_detection = 1;
#endif

/*
 * monitor/mwait info.
 *
 * size_actual and buf_actual are the real address and size allocated to get
 * proper mwait_buf alignement.  buf_actual and size_actual should be passed
 * to kmem_free().  Currently kmem_alloc() and mwait happen to both use
 * processor cache-line alignment, but this is not guarantied in the furture.
 */
struct mwait_info {
	size_t		mon_min;	/* min size to avoid missed wakeups */
	size_t		mon_max;	/* size to avoid false wakeups */
	size_t		size_actual;	/* size actually allocated */
	void		*buf_actual;	/* memory actually allocated */
	uint32_t	support;	/* processor support of monitor/mwait */
};

/*
 * xsave/xrestor info.
 *
 * This structure contains HW feature bits and the size of the xsave save area.
 * Note: the kernel declares a fixed size (AVX_XSAVE_SIZE) structure
 * (xsave_state) to describe the xsave layout. However, at runtime the
 * per-lwp xsave area is dynamically allocated based on xsav_max_size. The
 * xsave_state structure simply represents the legacy layout of the beginning
 * of the xsave area.
 */
struct xsave_info {
	uint32_t	xsav_hw_features_low;   /* Supported HW features */
	uint32_t	xsav_hw_features_high;  /* Supported HW features */
	size_t		xsav_max_size;  /* max size save area for HW features */
	size_t		ymm_size;	/* AVX: size of ymm save area */
	size_t		ymm_offset;	/* AVX: offset for ymm save area */
	size_t		bndregs_size;	/* MPX: size of bndregs save area */
	size_t		bndregs_offset;	/* MPX: offset for bndregs save area */
	size_t		bndcsr_size;	/* MPX: size of bndcsr save area */
	size_t		bndcsr_offset;	/* MPX: offset for bndcsr save area */
	size_t		opmask_size;	/* AVX512: size of opmask save */
	size_t		opmask_offset;	/* AVX512: offset for opmask save */
	size_t		zmmlo_size;	/* AVX512: size of zmm 256 save */
	size_t		zmmlo_offset;	/* AVX512: offset for zmm 256 save */
	size_t		zmmhi_size;	/* AVX512: size of zmm hi reg save */
	size_t		zmmhi_offset;	/* AVX512: offset for zmm hi reg save */
};


/*
 * These constants determine how many of the elements of the
 * cpuid we cache in the cpuid_info data structure; the
 * remaining elements are accessible via the cpuid instruction.
 */

#define	NMAX_CPI_STD	8		/* eax = 0 .. 7 */
#define	NMAX_CPI_EXTD	0x1f		/* eax = 0x80000000 .. 0x8000001e */

/*
 * Some terminology needs to be explained:
 *  - Socket: Something that can be plugged into a motherboard.
 *  - Package: Same as socket
 *  - Chip: Same as socket. Note that AMD's documentation uses term "chip"
 *    differently: there, chip is the same as processor node (below)
 *  - Processor node: Some AMD processors have more than one
 *    "subprocessor" embedded in a package. These subprocessors (nodes)
 *    are fully-functional processors themselves with cores, caches,
 *    memory controllers, PCI configuration spaces. They are connected
 *    inside the package with Hypertransport links. On single-node
 *    processors, processor node is equivalent to chip/socket/package.
 *  - Compute Unit: Some AMD processors pair cores in "compute units" that
 *    share the FPU and the I$ and L2 caches.
 */

struct cpuid_info {
	uint_t cpi_pass;		/* last pass completed */
	/*
	 * standard function information
	 */
	uint_t cpi_maxeax;		/* fn 0: %eax */
	char cpi_vendorstr[13];		/* fn 0: %ebx:%ecx:%edx */
	uint_t cpi_vendor;		/* enum of cpi_vendorstr */

	uint_t cpi_family;		/* fn 1: extended family */
	uint_t cpi_model;		/* fn 1: extended model */
	uint_t cpi_step;		/* fn 1: stepping */
	chipid_t cpi_chipid;		/* fn 1: %ebx:  Intel: chip # */
					/*		AMD: package/socket # */
	uint_t cpi_brandid;		/* fn 1: %ebx: brand ID */
	int cpi_clogid;			/* fn 1: %ebx: thread # */
	uint_t cpi_ncpu_per_chip;	/* fn 1: %ebx: logical cpu count */
	uint8_t cpi_cacheinfo[16];	/* fn 2: intel-style cache desc */
	uint_t cpi_ncache;		/* fn 2: number of elements */
	uint_t cpi_ncpu_shr_last_cache;	/* fn 4: %eax: ncpus sharing cache */
	id_t cpi_last_lvl_cacheid;	/* fn 4: %eax: derived cache id */
	uint_t cpi_std_4_size;		/* fn 4: number of fn 4 elements */
	struct cpuid_regs **cpi_std_4;	/* fn 4: %ecx == 0 .. fn4_size */
	struct cpuid_regs cpi_std[NMAX_CPI_STD];	/* 0 .. 7 */
	/*
	 * extended function information
	 */
	uint_t cpi_xmaxeax;		/* fn 0x80000000: %eax */
	char cpi_brandstr[49];		/* fn 0x8000000[234] */
	uint8_t cpi_pabits;		/* fn 0x80000006: %eax */
	uint8_t	cpi_vabits;		/* fn 0x80000006: %eax */
	uint8_t cpi_fp_amd_save;	/* AMD: FP error pointer save rqd. */
	struct	cpuid_regs cpi_extd[NMAX_CPI_EXTD];	/* 0x800000XX */

	id_t cpi_coreid;		/* same coreid => strands share core */
	int cpi_pkgcoreid;		/* core number within single package */
	uint_t cpi_ncore_per_chip;	/* AMD: fn 0x80000008: %ecx[7-0] */
					/* Intel: fn 4: %eax[31-26] */
	/*
	 * supported feature information
	 */
	uint32_t cpi_support[6];
#define	STD_EDX_FEATURES	0
#define	AMD_EDX_FEATURES	1
#define	TM_EDX_FEATURES		2
#define	STD_ECX_FEATURES	3
#define	AMD_ECX_FEATURES	4
#define	STD_EBX_FEATURES	5
	/*
	 * Synthesized information, where known.
	 */
	uint32_t cpi_chiprev;		/* See X86_CHIPREV_* in x86_archext.h */
	const char *cpi_chiprevstr;	/* May be NULL if chiprev unknown */
	uint32_t cpi_socket;		/* Chip package/socket type */

	struct mwait_info cpi_mwait;	/* fn 5: monitor/mwait info */
	uint32_t cpi_apicid;
	uint_t cpi_procnodeid;		/* AMD: nodeID on HT, Intel: chipid */
	uint_t cpi_procnodes_per_pkg;	/* AMD: # of nodes in the package */
					/* Intel: 1 */
	uint_t cpi_compunitid;		/* AMD: ComputeUnit ID, Intel: coreid */
	uint_t cpi_cores_per_compunit;	/* AMD: # of cores in the ComputeUnit */

	struct xsave_info cpi_xsave;	/* fn D: xsave/xrestor info */
};


static struct cpuid_info cpuid_info0;

/*
 * These bit fields are defined by the Intel Application Note AP-485
 * "Intel Processor Identification and the CPUID Instruction"
 */
#define	CPI_FAMILY_XTD(cpi)	BITX((cpi)->cpi_std[1].cp_eax, 27, 20)
#define	CPI_MODEL_XTD(cpi)	BITX((cpi)->cpi_std[1].cp_eax, 19, 16)
#define	CPI_TYPE(cpi)		BITX((cpi)->cpi_std[1].cp_eax, 13, 12)
#define	CPI_FAMILY(cpi)		BITX((cpi)->cpi_std[1].cp_eax, 11, 8)
#define	CPI_STEP(cpi)		BITX((cpi)->cpi_std[1].cp_eax, 3, 0)
#define	CPI_MODEL(cpi)		BITX((cpi)->cpi_std[1].cp_eax, 7, 4)

#define	CPI_FEATURES_EDX(cpi)		((cpi)->cpi_std[1].cp_edx)
#define	CPI_FEATURES_ECX(cpi)		((cpi)->cpi_std[1].cp_ecx)
#define	CPI_FEATURES_XTD_EDX(cpi)	((cpi)->cpi_extd[1].cp_edx)
#define	CPI_FEATURES_XTD_ECX(cpi)	((cpi)->cpi_extd[1].cp_ecx)
#define	CPI_FEATURES_7_0_EBX(cpi)	((cpi)->cpi_std[7].cp_ebx)
#define	CPI_FEATURES_7_0_ECX(cpi)	((cpi)->cpi_std[7].cp_ecx)
#define	CPI_FEATURES_7_0_EDX(cpi)	((cpi)->cpi_std[7].cp_edx)

#define	CPI_BRANDID(cpi)	BITX((cpi)->cpi_std[1].cp_ebx, 7, 0)
#define	CPI_CHUNKS(cpi)		BITX((cpi)->cpi_std[1].cp_ebx, 15, 7)
#define	CPI_CPU_COUNT(cpi)	BITX((cpi)->cpi_std[1].cp_ebx, 23, 16)
#define	CPI_APIC_ID(cpi)	BITX((cpi)->cpi_std[1].cp_ebx, 31, 24)

#define	CPI_MAXEAX_MAX		0x100		/* sanity control */
#define	CPI_XMAXEAX_MAX		0x80000100
#define	CPI_FN4_ECX_MAX		0x20		/* sanity: max fn 4 levels */
#define	CPI_FNB_ECX_MAX		0x20		/* sanity: max fn B levels */

/*
 * Function 4 (Deterministic Cache Parameters) macros
 * Defined by Intel Application Note AP-485
 */
#define	CPI_NUM_CORES(regs)		BITX((regs)->cp_eax, 31, 26)
#define	CPI_NTHR_SHR_CACHE(regs)	BITX((regs)->cp_eax, 25, 14)
#define	CPI_FULL_ASSOC_CACHE(regs)	BITX((regs)->cp_eax, 9, 9)
#define	CPI_SELF_INIT_CACHE(regs)	BITX((regs)->cp_eax, 8, 8)
#define	CPI_CACHE_LVL(regs)		BITX((regs)->cp_eax, 7, 5)
#define	CPI_CACHE_TYPE(regs)		BITX((regs)->cp_eax, 4, 0)
#define	CPI_CPU_LEVEL_TYPE(regs)	BITX((regs)->cp_ecx, 15, 8)

#define	CPI_CACHE_WAYS(regs)		BITX((regs)->cp_ebx, 31, 22)
#define	CPI_CACHE_PARTS(regs)		BITX((regs)->cp_ebx, 21, 12)
#define	CPI_CACHE_COH_LN_SZ(regs)	BITX((regs)->cp_ebx, 11, 0)

#define	CPI_CACHE_SETS(regs)		BITX((regs)->cp_ecx, 31, 0)

#define	CPI_PREFCH_STRIDE(regs)		BITX((regs)->cp_edx, 9, 0)


/*
 * A couple of shorthand macros to identify "later" P6-family chips
 * like the Pentium M and Core.  First, the "older" P6-based stuff
 * (loosely defined as "pre-Pentium-4"):
 * P6, PII, Mobile PII, PII Xeon, PIII, Mobile PIII, PIII Xeon
 */
#define	IS_LEGACY_P6(cpi) (			\
	cpi->cpi_family == 6 &&			\
		(cpi->cpi_model == 1 ||		\
		cpi->cpi_model == 3 ||		\
		cpi->cpi_model == 5 ||		\
		cpi->cpi_model == 6 ||		\
		cpi->cpi_model == 7 ||		\
		cpi->cpi_model == 8 ||		\
		cpi->cpi_model == 0xA ||	\
		cpi->cpi_model == 0xB)		\
)

/* A "new F6" is everything with family 6 that's not the above */
#define	IS_NEW_F6(cpi) ((cpi->cpi_family == 6) && !IS_LEGACY_P6(cpi))

/* Extended family/model support */
#define	IS_EXTENDED_MODEL_INTEL(cpi) (cpi->cpi_family == 0x6 || \
	cpi->cpi_family >= 0xf)

/*
 * Info for monitor/mwait idle loop.
 *
 * See cpuid section of "Intel 64 and IA-32 Architectures Software Developer's
 * Manual Volume 2A: Instruction Set Reference, A-M" #25366-022US, November
 * 2006.
 * See MONITOR/MWAIT section of "AMD64 Architecture Programmer's Manual
 * Documentation Updates" #33633, Rev 2.05, December 2006.
 */
#define	MWAIT_SUPPORT		(0x00000001)	/* mwait supported */
#define	MWAIT_EXTENSIONS	(0x00000002)	/* extenstion supported */
#define	MWAIT_ECX_INT_ENABLE	(0x00000004)	/* ecx 1 extension supported */
#define	MWAIT_SUPPORTED(cpi)	((cpi)->cpi_std[1].cp_ecx & CPUID_INTC_ECX_MON)
#define	MWAIT_INT_ENABLE(cpi)	((cpi)->cpi_std[5].cp_ecx & 0x2)
#define	MWAIT_EXTENSION(cpi)	((cpi)->cpi_std[5].cp_ecx & 0x1)
#define	MWAIT_SIZE_MIN(cpi)	BITX((cpi)->cpi_std[5].cp_eax, 15, 0)
#define	MWAIT_SIZE_MAX(cpi)	BITX((cpi)->cpi_std[5].cp_ebx, 15, 0)
/*
 * Number of sub-cstates for a given c-state.
 */
#define	MWAIT_NUM_SUBC_STATES(cpi, c_state)			\
	BITX((cpi)->cpi_std[5].cp_edx, c_state + 3, c_state)

/*
 * XSAVE leaf 0xD enumeration
 */
#define	CPUID_LEAFD_2_YMM_OFFSET	576
#define	CPUID_LEAFD_2_YMM_SIZE		256

/*
 * Functions we consune from cpuid_subr.c;  don't publish these in a header
 * file to try and keep people using the expected cpuid_* interfaces.
 */
extern uint32_t _cpuid_skt(uint_t, uint_t, uint_t, uint_t);
extern const char *_cpuid_sktstr(uint_t, uint_t, uint_t, uint_t);
extern uint32_t _cpuid_chiprev(uint_t, uint_t, uint_t, uint_t);
extern const char *_cpuid_chiprevstr(uint_t, uint_t, uint_t, uint_t);
extern uint_t _cpuid_vendorstr_to_vendorcode(char *);

/*
 * Apply up various platform-dependent restrictions where the
 * underlying platform restrictions mean the CPU can be marked
 * as less capable than its cpuid instruction would imply.
 */
#if defined(__xpv)
static void
platform_cpuid_mangle(uint_t vendor, uint32_t eax, struct cpuid_regs *cp)
{
	switch (eax) {
	case 1: {
		uint32_t mcamask = DOMAIN_IS_INITDOMAIN(xen_info) ?
		    0 : CPUID_INTC_EDX_MCA;
		cp->cp_edx &=
		    ~(mcamask |
		    CPUID_INTC_EDX_PSE |
		    CPUID_INTC_EDX_VME | CPUID_INTC_EDX_DE |
		    CPUID_INTC_EDX_SEP | CPUID_INTC_EDX_MTRR |
		    CPUID_INTC_EDX_PGE | CPUID_INTC_EDX_PAT |
		    CPUID_AMD_EDX_SYSC | CPUID_INTC_EDX_SEP |
		    CPUID_INTC_EDX_PSE36 | CPUID_INTC_EDX_HTT);
		break;
	}

	case 0x80000001:
		cp->cp_edx &=
		    ~(CPUID_AMD_EDX_PSE |
		    CPUID_INTC_EDX_VME | CPUID_INTC_EDX_DE |
		    CPUID_AMD_EDX_MTRR | CPUID_AMD_EDX_PGE |
		    CPUID_AMD_EDX_PAT | CPUID_AMD_EDX_PSE36 |
		    CPUID_AMD_EDX_SYSC | CPUID_INTC_EDX_SEP |
		    CPUID_AMD_EDX_TSCP);
		cp->cp_ecx &= ~CPUID_AMD_ECX_CMP_LGCY;
		break;
	default:
		break;
	}

	switch (vendor) {
	case X86_VENDOR_Intel:
		switch (eax) {
		case 4:
			/*
			 * Zero out the (ncores-per-chip - 1) field
			 */
			cp->cp_eax &= 0x03fffffff;
			break;
		default:
			break;
		}
		break;
	case X86_VENDOR_AMD:
		switch (eax) {

		case 0x80000001:
			cp->cp_ecx &= ~CPUID_AMD_ECX_CR8D;
			break;

		case 0x80000008:
			/*
			 * Zero out the (ncores-per-chip - 1) field
			 */
			cp->cp_ecx &= 0xffffff00;
			break;
		default:
			break;
		}
		break;
	default:
		break;
	}
}
#else
#define	platform_cpuid_mangle(vendor, eax, cp)	/* nothing */
#endif

/*
 *  Some undocumented ways of patching the results of the cpuid
 *  instruction to permit running Solaris 10 on future cpus that
 *  we don't currently support.  Could be set to non-zero values
 *  via settings in eeprom.
 */

uint32_t cpuid_feature_ecx_include;
uint32_t cpuid_feature_ecx_exclude;
uint32_t cpuid_feature_edx_include;
uint32_t cpuid_feature_edx_exclude;

/*
 * Allocate space for mcpu_cpi in the machcpu structure for all non-boot CPUs.
 */
void
cpuid_alloc_space(cpu_t *cpu)
{
	/*
	 * By convention, cpu0 is the boot cpu, which is set up
	 * before memory allocation is available.  All other cpus get
	 * their cpuid_info struct allocated here.
	 */
	ASSERT(cpu->cpu_id != 0);
	ASSERT(cpu->cpu_m.mcpu_cpi == NULL);
	cpu->cpu_m.mcpu_cpi =
	    kmem_zalloc(sizeof (*cpu->cpu_m.mcpu_cpi), KM_SLEEP);
}

void
cpuid_free_space(cpu_t *cpu)
{
	struct cpuid_info *cpi = cpu->cpu_m.mcpu_cpi;
	int i;

	ASSERT(cpi != NULL);
	ASSERT(cpi != &cpuid_info0);

	/*
	 * Free up any function 4 related dynamic storage
	 */
	for (i = 1; i < cpi->cpi_std_4_size; i++)
		kmem_free(cpi->cpi_std_4[i], sizeof (struct cpuid_regs));
	if (cpi->cpi_std_4_size > 0)
		kmem_free(cpi->cpi_std_4,
		    cpi->cpi_std_4_size * sizeof (struct cpuid_regs *));

	kmem_free(cpi, sizeof (*cpi));
	cpu->cpu_m.mcpu_cpi = NULL;
}

#if !defined(__xpv)
/*
 * Determine the type of the underlying platform. This is used to customize
 * initialization of various subsystems (e.g. TSC). determine_platform() must
 * only ever be called once to prevent two processors from seeing different
 * values of platform_type. Must be called before cpuid_pass1(), the earliest
 * consumer to execute (uses _cpuid_chiprev --> synth_amd_info --> get_hwenv).
 */
void
determine_platform(void)
{
	struct cpuid_regs cp;
	uint32_t base;
	uint32_t regs[4];
	char *hvstr = (char *)regs;

	ASSERT(platform_type == -1);

	platform_type = HW_NATIVE;

	if (!enable_platform_detection)
		return;

	/*
	 * If Hypervisor CPUID bit is set, try to determine hypervisor
	 * vendor signature, and set platform type accordingly.
	 *
	 * References:
	 * http://lkml.org/lkml/2008/10/1/246
	 * http://kb.vmware.com/kb/1009458
	 */
	cp.cp_eax = 0x1;
	(void) __cpuid_insn(&cp);
	if ((cp.cp_ecx & CPUID_INTC_ECX_HV) != 0) {
		cp.cp_eax = 0x40000000;
		(void) __cpuid_insn(&cp);
		regs[0] = cp.cp_ebx;
		regs[1] = cp.cp_ecx;
		regs[2] = cp.cp_edx;
		regs[3] = 0;
		if (strcmp(hvstr, HVSIG_XEN_HVM) == 0) {
			platform_type = HW_XEN_HVM;
			return;
		}
		if (strcmp(hvstr, HVSIG_VMWARE) == 0) {
			platform_type = HW_VMWARE;
			return;
		}
		if (strcmp(hvstr, HVSIG_KVM) == 0) {
			platform_type = HW_KVM;
			return;
		}
		if (strcmp(hvstr, HVSIG_BHYVE) == 0) {
			platform_type = HW_BHYVE;
			return;
		}
		if (strcmp(hvstr, HVSIG_MICROSOFT) == 0)
			platform_type = HW_MICROSOFT;
	} else {
		/*
		 * Check older VMware hardware versions. VMware hypervisor is
		 * detected by performing an IN operation to VMware hypervisor
		 * port and checking that value returned in %ebx is VMware
		 * hypervisor magic value.
		 *
		 * References: http://kb.vmware.com/kb/1009458
		 */
		vmware_port(VMWARE_HVCMD_GETVERSION, regs);
		if (regs[1] == VMWARE_HVMAGIC) {
			platform_type = HW_VMWARE;
			return;
		}
	}

	/*
	 * Check Xen hypervisor. In a fully virtualized domain,
	 * Xen's pseudo-cpuid function returns a string representing the
	 * Xen signature in %ebx, %ecx, and %edx. %eax contains the maximum
	 * supported cpuid function. We need at least a (base + 2) leaf value
	 * to do what we want to do. Try different base values, since the
	 * hypervisor might use a different one depending on whether Hyper-V
	 * emulation is switched on by default or not.
	 */
	for (base = 0x40000000; base < 0x40010000; base += 0x100) {
		cp.cp_eax = base;
		(void) __cpuid_insn(&cp);
		regs[0] = cp.cp_ebx;
		regs[1] = cp.cp_ecx;
		regs[2] = cp.cp_edx;
		regs[3] = 0;
		if (strcmp(hvstr, HVSIG_XEN_HVM) == 0 &&
		    cp.cp_eax >= (base + 2)) {
			platform_type &= ~HW_NATIVE;
			platform_type |= HW_XEN_HVM;
			return;
		}
	}
}

int
get_hwenv(void)
{
	ASSERT(platform_type != -1);
	return (platform_type);
}

int
is_controldom(void)
{
	return (0);
}

#else

int
get_hwenv(void)
{
	return (HW_XEN_PV);
}

int
is_controldom(void)
{
	return (DOMAIN_IS_INITDOMAIN(xen_info));
}

#endif	/* __xpv */

static void
cpuid_intel_getids(cpu_t *cpu, void *feature)
{
	uint_t i;
	uint_t chipid_shift = 0;
	uint_t coreid_shift = 0;
	struct cpuid_info *cpi = cpu->cpu_m.mcpu_cpi;

	for (i = 1; i < cpi->cpi_ncpu_per_chip; i <<= 1)
		chipid_shift++;

	cpi->cpi_chipid = cpi->cpi_apicid >> chipid_shift;
	cpi->cpi_clogid = cpi->cpi_apicid & ((1 << chipid_shift) - 1);

	if (is_x86_feature(feature, X86FSET_CMP)) {
		/*
		 * Multi-core (and possibly multi-threaded)
		 * processors.
		 */
		uint_t ncpu_per_core;
		if (cpi->cpi_ncore_per_chip == 1)
			ncpu_per_core = cpi->cpi_ncpu_per_chip;
		else if (cpi->cpi_ncore_per_chip > 1)
			ncpu_per_core = cpi->cpi_ncpu_per_chip /
			    cpi->cpi_ncore_per_chip;
		/*
		 * 8bit APIC IDs on dual core Pentiums
		 * look like this:
		 *
		 * +-----------------------+------+------+
		 * | Physical Package ID   |  MC  |  HT  |
		 * +-----------------------+------+------+
		 * <------- chipid -------->
		 * <------- coreid --------------->
		 *			   <--- clogid -->
		 *			   <------>
		 *			   pkgcoreid
		 *
		 * Where the number of bits necessary to
		 * represent MC and HT fields together equals
		 * to the minimum number of bits necessary to
		 * store the value of cpi->cpi_ncpu_per_chip.
		 * Of those bits, the MC part uses the number
		 * of bits necessary to store the value of
		 * cpi->cpi_ncore_per_chip.
		 */
		for (i = 1; i < ncpu_per_core; i <<= 1)
			coreid_shift++;
		cpi->cpi_coreid = cpi->cpi_apicid >> coreid_shift;
		cpi->cpi_pkgcoreid = cpi->cpi_clogid >> coreid_shift;
	} else if (is_x86_feature(feature, X86FSET_HTT)) {
		/*
		 * Single-core multi-threaded processors.
		 */
		cpi->cpi_coreid = cpi->cpi_chipid;
		cpi->cpi_pkgcoreid = 0;
	}
	cpi->cpi_procnodeid = cpi->cpi_chipid;
	cpi->cpi_compunitid = cpi->cpi_coreid;
}

static void
cpuid_amd_getids(cpu_t *cpu)
{
	int i, first_half, coreidsz;
	uint32_t nb_caps_reg;
	uint_t node2_1;
	struct cpuid_info *cpi = cpu->cpu_m.mcpu_cpi;
	struct cpuid_regs *cp;

	/*
	 * AMD CMP chips currently have a single thread per core.
	 *
	 * Since no two cpus share a core we must assign a distinct coreid
	 * per cpu, and we do this by using the cpu_id.  This scheme does not,
	 * however, guarantee that sibling cores of a chip will have sequential
	 * coreids starting at a multiple of the number of cores per chip -
	 * that is usually the case, but if the ACPI MADT table is presented
	 * in a different order then we need to perform a few more gymnastics
	 * for the pkgcoreid.
	 *
	 * All processors in the system have the same number of enabled
	 * cores. Cores within a processor are always numbered sequentially
	 * from 0 regardless of how many or which are disabled, and there
	 * is no way for operating system to discover the real core id when some
	 * are disabled.
	 *
	 * In family 0x15, the cores come in pairs called compute units. They
	 * share I$ and L2 caches and the FPU. Enumeration of this feature is
	 * simplified by the new topology extensions CPUID leaf, indicated by
	 * the X86 feature X86FSET_TOPOEXT.
	 */

	cpi->cpi_coreid = cpu->cpu_id;
	cpi->cpi_compunitid = cpu->cpu_id;

	if (cpi->cpi_xmaxeax >= 0x80000008) {

		coreidsz = BITX((cpi)->cpi_extd[8].cp_ecx, 15, 12);

		/*
		 * In AMD parlance chip is really a node while Solaris
		 * sees chip as equivalent to socket/package.
		 */
		cpi->cpi_ncore_per_chip =
		    BITX((cpi)->cpi_extd[8].cp_ecx, 7, 0) + 1;
		if (coreidsz == 0) {
			/* Use legacy method */
			for (i = 1; i < cpi->cpi_ncore_per_chip; i <<= 1)
				coreidsz++;
			if (coreidsz == 0)
				coreidsz = 1;
		}
	} else {
		/* Assume single-core part */
		cpi->cpi_ncore_per_chip = 1;
		coreidsz = 1;
	}

	cpi->cpi_clogid = cpi->cpi_pkgcoreid =
	    cpi->cpi_apicid & ((1<<coreidsz) - 1);
	cpi->cpi_ncpu_per_chip = cpi->cpi_ncore_per_chip;

	/* Get node ID, compute unit ID */
	if (is_x86_feature(x86_featureset, X86FSET_TOPOEXT) &&
	    cpi->cpi_xmaxeax >= 0x8000001e) {
		cp = &cpi->cpi_extd[0x1e];
		cp->cp_eax = 0x8000001e;
		(void) __cpuid_insn(cp);

		cpi->cpi_procnodes_per_pkg = BITX(cp->cp_ecx, 10, 8) + 1;
		cpi->cpi_procnodeid = BITX(cp->cp_ecx, 7, 0);
		cpi->cpi_cores_per_compunit = BITX(cp->cp_ebx, 15, 8) + 1;
		cpi->cpi_compunitid = BITX(cp->cp_ebx, 7, 0)
		    + (cpi->cpi_ncore_per_chip / cpi->cpi_cores_per_compunit)
		    * (cpi->cpi_procnodeid / cpi->cpi_procnodes_per_pkg);
	} else if (cpi->cpi_family == 0xf || cpi->cpi_family >= 0x11) {
		cpi->cpi_procnodeid = (cpi->cpi_apicid >> coreidsz) & 7;
	} else if (cpi->cpi_family == 0x10) {
		/*
		 * See if we are a multi-node processor.
		 * All processors in the system have the same number of nodes
		 */
		nb_caps_reg =  pci_getl_func(0, 24, 3, 0xe8);
		if ((cpi->cpi_model < 8) || BITX(nb_caps_reg, 29, 29) == 0) {
			/* Single-node */
			cpi->cpi_procnodeid = BITX(cpi->cpi_apicid, 5,
			    coreidsz);
		} else {

			/*
			 * Multi-node revision D (2 nodes per package
			 * are supported)
			 */
			cpi->cpi_procnodes_per_pkg = 2;

			first_half = (cpi->cpi_pkgcoreid <=
			    (cpi->cpi_ncore_per_chip/2 - 1));

			if (cpi->cpi_apicid == cpi->cpi_pkgcoreid) {
				/* We are BSP */
				cpi->cpi_procnodeid = (first_half ? 0 : 1);
			} else {

				/* We are AP */
				/* NodeId[2:1] bits to use for reading F3xe8 */
				node2_1 = BITX(cpi->cpi_apicid, 5, 4) << 1;

				nb_caps_reg =
				    pci_getl_func(0, 24 + node2_1, 3, 0xe8);

				/*
				 * Check IntNodeNum bit (31:30, but bit 31 is
				 * always 0 on dual-node processors)
				 */
				if (BITX(nb_caps_reg, 30, 30) == 0)
					cpi->cpi_procnodeid = node2_1 +
					    !first_half;
				else
					cpi->cpi_procnodeid = node2_1 +
					    first_half;
			}
		}
	} else {
		cpi->cpi_procnodeid = 0;
	}

	cpi->cpi_chipid =
	    cpi->cpi_procnodeid / cpi->cpi_procnodes_per_pkg;
}

static void
spec_l1d_flush_noop(void)
{
}

static void
spec_l1d_flush_msr(void)
{
	wrmsr(MSR_IA32_FLUSH_CMD, IA32_FLUSH_CMD_L1D);
}

void (*spec_l1d_flush)(void) = spec_l1d_flush_noop;

static void
cpuid_scan_security(cpu_t *cpu, uchar_t *featureset)
{
	struct cpuid_info *cpi = cpu->cpu_m.mcpu_cpi;

	if (cpi->cpi_vendor == X86_VENDOR_AMD &&
	    cpi->cpi_xmaxeax >= 0x80000008) {
		if (cpi->cpi_extd[8].cp_ebx & CPUID_AMD_EBX_IBPB)
			add_x86_feature(featureset, X86FSET_IBPB);
		if (cpi->cpi_extd[8].cp_ebx & CPUID_AMD_EBX_IBRS)
			add_x86_feature(featureset, X86FSET_IBRS);
		if (cpi->cpi_extd[8].cp_ebx & CPUID_AMD_EBX_STIBP)
			add_x86_feature(featureset, X86FSET_STIBP);
		if (cpi->cpi_extd[8].cp_ebx & CPUID_AMD_EBX_IBRS_ALL)
			add_x86_feature(featureset, X86FSET_IBRS_ALL);
		if (cpi->cpi_extd[8].cp_ebx & CPUID_AMD_EBX_STIBP_ALL)
			add_x86_feature(featureset, X86FSET_STIBP_ALL);
		if (cpi->cpi_extd[8].cp_ebx & CPUID_AMD_EBX_PREFER_IBRS)
			add_x86_feature(featureset, X86FSET_RSBA);
		if (cpi->cpi_extd[8].cp_ebx & CPUID_AMD_EBX_SSBD)
			add_x86_feature(featureset, X86FSET_SSBD);
		if (cpi->cpi_extd[8].cp_ebx & CPUID_AMD_EBX_VIRT_SSBD)
			add_x86_feature(featureset, X86FSET_SSBD_VIRT);
		if (cpi->cpi_extd[8].cp_ebx & CPUID_AMD_EBX_SSB_NO)
			add_x86_feature(featureset, X86FSET_SSB_NO);
	} else if (cpi->cpi_vendor == X86_VENDOR_Intel &&
	    cpi->cpi_maxeax >= 7) {
		struct cpuid_regs *ecp;
		ecp = &cpi->cpi_std[7];

		if (ecp->cp_edx & CPUID_INTC_EDX_7_0_SPEC_CTRL) {
			add_x86_feature(featureset, X86FSET_IBRS);
			add_x86_feature(featureset, X86FSET_IBPB);
		}

		if (ecp->cp_edx & CPUID_INTC_EDX_7_0_STIBP) {
			add_x86_feature(featureset, X86FSET_STIBP);
		}

		/*
		 * Don't read the arch caps MSR on xpv where we lack the
		 * on_trap().
		 */
#ifndef __xpv
		if (ecp->cp_edx & CPUID_INTC_EDX_7_0_ARCH_CAPS) {
			on_trap_data_t otd;

			/*
			 * Be paranoid and assume we'll get a #GP.
			 */
			if (!on_trap(&otd, OT_DATA_ACCESS)) {
				uint64_t reg;

				reg = rdmsr(MSR_IA32_ARCH_CAPABILITIES);
				if (reg & IA32_ARCH_CAP_RDCL_NO) {
					add_x86_feature(featureset,
					    X86FSET_RDCL_NO);
				}
				if (reg & IA32_ARCH_CAP_IBRS_ALL) {
					add_x86_feature(featureset,
					    X86FSET_IBRS_ALL);
				}
				if (reg & IA32_ARCH_CAP_RSBA) {
					add_x86_feature(featureset,
					    X86FSET_RSBA);
				}
				if (reg & IA32_ARCH_CAP_SKIP_L1DFL_VMENTRY) {
					add_x86_feature(featureset,
					    X86FSET_L1D_VM_NO);
				}
				if (reg & IA32_ARCH_CAP_SSB_NO) {
					add_x86_feature(featureset,
					    X86FSET_SSB_NO);
				}
			}
			no_trap();
		}
#endif	/* !__xpv */

		if (ecp->cp_edx & CPUID_INTC_EDX_7_0_SSBD)
			add_x86_feature(featureset, X86FSET_SSBD);

		if (ecp->cp_edx & CPUID_INTC_EDX_7_0_FLUSH_CMD)
			add_x86_feature(featureset, X86FSET_FLUSH_CMD);
<<<<<<< HEAD
	}

	if (cpu->cpu_id != 0)
		return;

	/*
	 * We're the boot CPU, so let's figure out our L1TF status.
	 *
	 * First, if this is a RDCL_NO CPU, then we are not vulnerable: we don't
	 * need to exclude with ht_acquire(), and we don't need to flush.
	 */
	if (is_x86_feature(featureset, X86FSET_RDCL_NO)) {
		extern int ht_exclusion;
		ht_exclusion = 0;
		spec_l1d_flush = spec_l1d_flush_noop;
		membar_producer();
		return;
	}

	/*
	 * If HT is enabled, we will need HT exclusion, as well as the flush on
	 * VM entry.  If HT isn't enabled, we still need at least the flush for
	 * the L1TF sequential case.
	 *
	 * However, if X86FSET_L1D_VM_NO is set, we're most likely running
	 * inside a VM ourselves, and we don't need the flush.
	 *
	 * If we don't have the FLUSH_CMD available at all, we'd better just
	 * hope HT is disabled.
	 */
	if (is_x86_feature(featureset, X86FSET_FLUSH_CMD) &&
	    !is_x86_feature(featureset, X86FSET_L1D_VM_NO)) {
		spec_l1d_flush = spec_l1d_flush_msr;
	} else {
		spec_l1d_flush = spec_l1d_flush_noop;
=======
>>>>>>> 90c559d0
	}

	membar_producer();
}

/*
 * Setup XFeature_Enabled_Mask register. Required by xsave feature.
 */
void
setup_xfem(void)
{
	uint64_t flags = XFEATURE_LEGACY_FP;

	ASSERT(is_x86_feature(x86_featureset, X86FSET_XSAVE));

	if (is_x86_feature(x86_featureset, X86FSET_SSE))
		flags |= XFEATURE_SSE;

	if (is_x86_feature(x86_featureset, X86FSET_AVX))
		flags |= XFEATURE_AVX;

	if (is_x86_feature(x86_featureset, X86FSET_AVX512F))
		flags |= XFEATURE_AVX512;

	set_xcr(XFEATURE_ENABLED_MASK, flags);

	xsave_bv_all = flags;
}

void
cpuid_pass1(cpu_t *cpu, uchar_t *featureset)
{
	uint32_t mask_ecx, mask_edx;
	struct cpuid_info *cpi;
	struct cpuid_regs *cp;
	int xcpuid;
#if !defined(__xpv)
	extern int idle_cpu_prefer_mwait;
#endif

	/*
	 * Space statically allocated for BSP, ensure pointer is set
	 */
	if (cpu->cpu_id == 0) {
		if (cpu->cpu_m.mcpu_cpi == NULL)
			cpu->cpu_m.mcpu_cpi = &cpuid_info0;
	}

	add_x86_feature(featureset, X86FSET_CPUID);

	cpi = cpu->cpu_m.mcpu_cpi;
	ASSERT(cpi != NULL);
	cp = &cpi->cpi_std[0];
	cp->cp_eax = 0;
	cpi->cpi_maxeax = __cpuid_insn(cp);
	{
		uint32_t *iptr = (uint32_t *)cpi->cpi_vendorstr;
		*iptr++ = cp->cp_ebx;
		*iptr++ = cp->cp_edx;
		*iptr++ = cp->cp_ecx;
		*(char *)&cpi->cpi_vendorstr[12] = '\0';
	}

	cpi->cpi_vendor = _cpuid_vendorstr_to_vendorcode(cpi->cpi_vendorstr);
	x86_vendor = cpi->cpi_vendor; /* for compatibility */

	/*
	 * Limit the range in case of weird hardware
	 */
	if (cpi->cpi_maxeax > CPI_MAXEAX_MAX)
		cpi->cpi_maxeax = CPI_MAXEAX_MAX;
	if (cpi->cpi_maxeax < 1)
		goto pass1_done;

	cp = &cpi->cpi_std[1];
	cp->cp_eax = 1;
	(void) __cpuid_insn(cp);

	/*
	 * Extract identifying constants for easy access.
	 */
	cpi->cpi_model = CPI_MODEL(cpi);
	cpi->cpi_family = CPI_FAMILY(cpi);

	if (cpi->cpi_family == 0xf)
		cpi->cpi_family += CPI_FAMILY_XTD(cpi);

	/*
	 * Beware: AMD uses "extended model" iff base *FAMILY* == 0xf.
	 * Intel, and presumably everyone else, uses model == 0xf, as
	 * one would expect (max value means possible overflow).  Sigh.
	 */

	switch (cpi->cpi_vendor) {
	case X86_VENDOR_Intel:
		if (IS_EXTENDED_MODEL_INTEL(cpi))
			cpi->cpi_model += CPI_MODEL_XTD(cpi) << 4;
		break;
	case X86_VENDOR_AMD:
		if (CPI_FAMILY(cpi) == 0xf)
			cpi->cpi_model += CPI_MODEL_XTD(cpi) << 4;
		break;
	default:
		if (cpi->cpi_model == 0xf)
			cpi->cpi_model += CPI_MODEL_XTD(cpi) << 4;
		break;
	}

	cpi->cpi_step = CPI_STEP(cpi);
	cpi->cpi_brandid = CPI_BRANDID(cpi);

	/*
	 * *default* assumptions:
	 * - believe %edx feature word
	 * - ignore %ecx feature word
	 * - 32-bit virtual and physical addressing
	 */
	mask_edx = 0xffffffff;
	mask_ecx = 0;

	cpi->cpi_pabits = cpi->cpi_vabits = 32;

	switch (cpi->cpi_vendor) {
	case X86_VENDOR_Intel:
		if (cpi->cpi_family == 5)
			x86_type = X86_TYPE_P5;
		else if (IS_LEGACY_P6(cpi)) {
			x86_type = X86_TYPE_P6;
			pentiumpro_bug4046376 = 1;
			/*
			 * Clear the SEP bit when it was set erroneously
			 */
			if (cpi->cpi_model < 3 && cpi->cpi_step < 3)
				cp->cp_edx &= ~CPUID_INTC_EDX_SEP;
		} else if (IS_NEW_F6(cpi) || cpi->cpi_family == 0xf) {
			x86_type = X86_TYPE_P4;
			/*
			 * We don't currently depend on any of the %ecx
			 * features until Prescott, so we'll only check
			 * this from P4 onwards.  We might want to revisit
			 * that idea later.
			 */
			mask_ecx = 0xffffffff;
		} else if (cpi->cpi_family > 0xf)
			mask_ecx = 0xffffffff;
		/*
		 * We don't support MONITOR/MWAIT if leaf 5 is not available
		 * to obtain the monitor linesize.
		 */
		if (cpi->cpi_maxeax < 5)
			mask_ecx &= ~CPUID_INTC_ECX_MON;
		break;
	case X86_VENDOR_IntelClone:
	default:
		break;
	case X86_VENDOR_AMD:
#if defined(OPTERON_ERRATUM_108)
		if (cpi->cpi_family == 0xf && cpi->cpi_model == 0xe) {
			cp->cp_eax = (0xf0f & cp->cp_eax) | 0xc0;
			cpi->cpi_model = 0xc;
		} else
#endif
		if (cpi->cpi_family == 5) {
			/*
			 * AMD K5 and K6
			 *
			 * These CPUs have an incomplete implementation
			 * of MCA/MCE which we mask away.
			 */
			mask_edx &= ~(CPUID_INTC_EDX_MCE | CPUID_INTC_EDX_MCA);

			/*
			 * Model 0 uses the wrong (APIC) bit
			 * to indicate PGE.  Fix it here.
			 */
			if (cpi->cpi_model == 0) {
				if (cp->cp_edx & 0x200) {
					cp->cp_edx &= ~0x200;
					cp->cp_edx |= CPUID_INTC_EDX_PGE;
				}
			}

			/*
			 * Early models had problems w/ MMX; disable.
			 */
			if (cpi->cpi_model < 6)
				mask_edx &= ~CPUID_INTC_EDX_MMX;
		}

		/*
		 * For newer families, SSE3 and CX16, at least, are valid;
		 * enable all
		 */
		if (cpi->cpi_family >= 0xf)
			mask_ecx = 0xffffffff;
		/*
		 * We don't support MONITOR/MWAIT if leaf 5 is not available
		 * to obtain the monitor linesize.
		 */
		if (cpi->cpi_maxeax < 5)
			mask_ecx &= ~CPUID_INTC_ECX_MON;

#if !defined(__xpv)
		/*
		 * Do not use MONITOR/MWAIT to halt in the idle loop on any AMD
		 * processors.  AMD does not intend MWAIT to be used in the cpu
		 * idle loop on current and future processors.  10h and future
		 * AMD processors use more power in MWAIT than HLT.
		 * Pre-family-10h Opterons do not have the MWAIT instruction.
		 */
		idle_cpu_prefer_mwait = 0;
#endif

		break;
	case X86_VENDOR_TM:
		/*
		 * workaround the NT workaround in CMS 4.1
		 */
		if (cpi->cpi_family == 5 && cpi->cpi_model == 4 &&
		    (cpi->cpi_step == 2 || cpi->cpi_step == 3))
			cp->cp_edx |= CPUID_INTC_EDX_CX8;
		break;
	case X86_VENDOR_Centaur:
		/*
		 * workaround the NT workarounds again
		 */
		if (cpi->cpi_family == 6)
			cp->cp_edx |= CPUID_INTC_EDX_CX8;
		break;
	case X86_VENDOR_Cyrix:
		/*
		 * We rely heavily on the probing in locore
		 * to actually figure out what parts, if any,
		 * of the Cyrix cpuid instruction to believe.
		 */
		switch (x86_type) {
		case X86_TYPE_CYRIX_486:
			mask_edx = 0;
			break;
		case X86_TYPE_CYRIX_6x86:
			mask_edx = 0;
			break;
		case X86_TYPE_CYRIX_6x86L:
			mask_edx =
			    CPUID_INTC_EDX_DE |
			    CPUID_INTC_EDX_CX8;
			break;
		case X86_TYPE_CYRIX_6x86MX:
			mask_edx =
			    CPUID_INTC_EDX_DE |
			    CPUID_INTC_EDX_MSR |
			    CPUID_INTC_EDX_CX8 |
			    CPUID_INTC_EDX_PGE |
			    CPUID_INTC_EDX_CMOV |
			    CPUID_INTC_EDX_MMX;
			break;
		case X86_TYPE_CYRIX_GXm:
			mask_edx =
			    CPUID_INTC_EDX_MSR |
			    CPUID_INTC_EDX_CX8 |
			    CPUID_INTC_EDX_CMOV |
			    CPUID_INTC_EDX_MMX;
			break;
		case X86_TYPE_CYRIX_MediaGX:
			break;
		case X86_TYPE_CYRIX_MII:
		case X86_TYPE_VIA_CYRIX_III:
			mask_edx =
			    CPUID_INTC_EDX_DE |
			    CPUID_INTC_EDX_TSC |
			    CPUID_INTC_EDX_MSR |
			    CPUID_INTC_EDX_CX8 |
			    CPUID_INTC_EDX_PGE |
			    CPUID_INTC_EDX_CMOV |
			    CPUID_INTC_EDX_MMX;
			break;
		default:
			break;
		}
		break;
	}

#if defined(__xpv)
	/*
	 * Do not support MONITOR/MWAIT under a hypervisor
	 */
	mask_ecx &= ~CPUID_INTC_ECX_MON;
	/*
	 * Do not support XSAVE under a hypervisor for now
	 */
	xsave_force_disable = B_TRUE;

#endif	/* __xpv */

	if (xsave_force_disable) {
		mask_ecx &= ~CPUID_INTC_ECX_XSAVE;
		mask_ecx &= ~CPUID_INTC_ECX_AVX;
		mask_ecx &= ~CPUID_INTC_ECX_F16C;
		mask_ecx &= ~CPUID_INTC_ECX_FMA;
	}

	/*
	 * Now we've figured out the masks that determine
	 * which bits we choose to believe, apply the masks
	 * to the feature words, then map the kernel's view
	 * of these feature words into its feature word.
	 */
	cp->cp_edx &= mask_edx;
	cp->cp_ecx &= mask_ecx;

	/*
	 * apply any platform restrictions (we don't call this
	 * immediately after __cpuid_insn here, because we need the
	 * workarounds applied above first)
	 */
	platform_cpuid_mangle(cpi->cpi_vendor, 1, cp);

	/*
	 * In addition to ecx and edx, Intel and AMD are storing a bunch of
	 * instruction set extensions in leaf 7's ebx, ecx, and edx.
	 */
	if (cpi->cpi_maxeax >= 7) {
		struct cpuid_regs *ecp;
		ecp = &cpi->cpi_std[7];
		ecp->cp_eax = 7;
		ecp->cp_ecx = 0;
		(void) __cpuid_insn(ecp);

		/*
		 * If XSAVE has been disabled, just ignore all of the
		 * extended-save-area dependent flags here.
		 */
		if (xsave_force_disable) {
			ecp->cp_ebx &= ~CPUID_INTC_EBX_7_0_BMI1;
			ecp->cp_ebx &= ~CPUID_INTC_EBX_7_0_BMI2;
			ecp->cp_ebx &= ~CPUID_INTC_EBX_7_0_AVX2;
			ecp->cp_ebx &= ~CPUID_INTC_EBX_7_0_MPX;
			ecp->cp_ebx &= ~CPUID_INTC_EBX_7_0_ALL_AVX512;
			ecp->cp_ecx &= ~CPUID_INTC_ECX_7_0_ALL_AVX512;
			ecp->cp_edx &= ~CPUID_INTC_EDX_7_0_ALL_AVX512;
		}

		if (ecp->cp_ebx & CPUID_INTC_EBX_7_0_SMEP)
			add_x86_feature(featureset, X86FSET_SMEP);

		/*
		 * We check disable_smap here in addition to in startup_smap()
		 * to ensure CPUs that aren't the boot CPU don't accidentally
		 * include it in the feature set and thus generate a mismatched
		 * x86 feature set across CPUs.
		 */
		if (ecp->cp_ebx & CPUID_INTC_EBX_7_0_SMAP &&
		    disable_smap == 0)
			add_x86_feature(featureset, X86FSET_SMAP);

		if (ecp->cp_ebx & CPUID_INTC_EBX_7_0_RDSEED)
			add_x86_feature(featureset, X86FSET_RDSEED);

		if (ecp->cp_ebx & CPUID_INTC_EBX_7_0_ADX)
			add_x86_feature(featureset, X86FSET_ADX);

		if (ecp->cp_ebx & CPUID_INTC_EBX_7_0_FSGSBASE)
			add_x86_feature(featureset, X86FSET_FSGSBASE);

		if (ecp->cp_ebx & CPUID_INTC_EBX_7_0_CLFLUSHOPT)
			add_x86_feature(featureset, X86FSET_CLFLUSHOPT);

		if (cpi->cpi_vendor == X86_VENDOR_Intel) {
			if (ecp->cp_ebx & CPUID_INTC_EBX_7_0_INVPCID)
				add_x86_feature(featureset, X86FSET_INVPCID);

			if (ecp->cp_ebx & CPUID_INTC_EBX_7_0_MPX)
				add_x86_feature(featureset, X86FSET_MPX);

			if (ecp->cp_ebx & CPUID_INTC_EBX_7_0_CLWB)
				add_x86_feature(featureset, X86FSET_CLWB);
		}
	}

	/*
	 * fold in overrides from the "eeprom" mechanism
	 */
	cp->cp_edx |= cpuid_feature_edx_include;
	cp->cp_edx &= ~cpuid_feature_edx_exclude;

	cp->cp_ecx |= cpuid_feature_ecx_include;
	cp->cp_ecx &= ~cpuid_feature_ecx_exclude;

	if (cp->cp_edx & CPUID_INTC_EDX_PSE) {
		add_x86_feature(featureset, X86FSET_LARGEPAGE);
	}
	if (cp->cp_edx & CPUID_INTC_EDX_TSC) {
		add_x86_feature(featureset, X86FSET_TSC);
	}
	if (cp->cp_edx & CPUID_INTC_EDX_MSR) {
		add_x86_feature(featureset, X86FSET_MSR);
	}
	if (cp->cp_edx & CPUID_INTC_EDX_MTRR) {
		add_x86_feature(featureset, X86FSET_MTRR);
	}
	if (cp->cp_edx & CPUID_INTC_EDX_PGE) {
		add_x86_feature(featureset, X86FSET_PGE);
	}
	if (cp->cp_edx & CPUID_INTC_EDX_CMOV) {
		add_x86_feature(featureset, X86FSET_CMOV);
	}
	if (cp->cp_edx & CPUID_INTC_EDX_MMX) {
		add_x86_feature(featureset, X86FSET_MMX);
	}
	if ((cp->cp_edx & CPUID_INTC_EDX_MCE) != 0 &&
	    (cp->cp_edx & CPUID_INTC_EDX_MCA) != 0) {
		add_x86_feature(featureset, X86FSET_MCA);
	}
	if (cp->cp_edx & CPUID_INTC_EDX_PAE) {
		add_x86_feature(featureset, X86FSET_PAE);
	}
	if (cp->cp_edx & CPUID_INTC_EDX_CX8) {
		add_x86_feature(featureset, X86FSET_CX8);
	}
	if (cp->cp_ecx & CPUID_INTC_ECX_CX16) {
		add_x86_feature(featureset, X86FSET_CX16);
	}
	if (cp->cp_edx & CPUID_INTC_EDX_PAT) {
		add_x86_feature(featureset, X86FSET_PAT);
	}
	if (cp->cp_edx & CPUID_INTC_EDX_SEP) {
		add_x86_feature(featureset, X86FSET_SEP);
	}
	if (cp->cp_edx & CPUID_INTC_EDX_FXSR) {
		/*
		 * In our implementation, fxsave/fxrstor
		 * are prerequisites before we'll even
		 * try and do SSE things.
		 */
		if (cp->cp_edx & CPUID_INTC_EDX_SSE) {
			add_x86_feature(featureset, X86FSET_SSE);
		}
		if (cp->cp_edx & CPUID_INTC_EDX_SSE2) {
			add_x86_feature(featureset, X86FSET_SSE2);
		}
		if (cp->cp_ecx & CPUID_INTC_ECX_SSE3) {
			add_x86_feature(featureset, X86FSET_SSE3);
		}
		if (cp->cp_ecx & CPUID_INTC_ECX_SSSE3) {
			add_x86_feature(featureset, X86FSET_SSSE3);
		}
		if (cp->cp_ecx & CPUID_INTC_ECX_SSE4_1) {
			add_x86_feature(featureset, X86FSET_SSE4_1);
		}
		if (cp->cp_ecx & CPUID_INTC_ECX_SSE4_2) {
			add_x86_feature(featureset, X86FSET_SSE4_2);
		}
		if (cp->cp_ecx & CPUID_INTC_ECX_AES) {
			add_x86_feature(featureset, X86FSET_AES);
		}
		if (cp->cp_ecx & CPUID_INTC_ECX_PCLMULQDQ) {
			add_x86_feature(featureset, X86FSET_PCLMULQDQ);
		}

		if (cpi->cpi_std[7].cp_ebx & CPUID_INTC_EBX_7_0_SHA)
			add_x86_feature(featureset, X86FSET_SHA);

		if (cpi->cpi_std[7].cp_ecx & CPUID_INTC_ECX_7_0_UMIP)
			add_x86_feature(featureset, X86FSET_UMIP);
		if (cpi->cpi_std[7].cp_ecx & CPUID_INTC_ECX_7_0_PKU)
			add_x86_feature(featureset, X86FSET_PKU);
		if (cpi->cpi_std[7].cp_ecx & CPUID_INTC_ECX_7_0_OSPKE)
			add_x86_feature(featureset, X86FSET_OSPKE);

		if (cp->cp_ecx & CPUID_INTC_ECX_XSAVE) {
			add_x86_feature(featureset, X86FSET_XSAVE);

			/* We only test AVX & AVX512 when there is XSAVE */

			if (cp->cp_ecx & CPUID_INTC_ECX_AVX) {
				add_x86_feature(featureset,
				    X86FSET_AVX);

				/*
				 * Intel says we can't check these without also
				 * checking AVX.
				 */
				if (cp->cp_ecx & CPUID_INTC_ECX_F16C)
					add_x86_feature(featureset,
					    X86FSET_F16C);

				if (cp->cp_ecx & CPUID_INTC_ECX_FMA)
					add_x86_feature(featureset,
					    X86FSET_FMA);

				if (cpi->cpi_std[7].cp_ebx &
				    CPUID_INTC_EBX_7_0_BMI1)
					add_x86_feature(featureset,
					    X86FSET_BMI1);

				if (cpi->cpi_std[7].cp_ebx &
				    CPUID_INTC_EBX_7_0_BMI2)
					add_x86_feature(featureset,
					    X86FSET_BMI2);

				if (cpi->cpi_std[7].cp_ebx &
				    CPUID_INTC_EBX_7_0_AVX2)
					add_x86_feature(featureset,
					    X86FSET_AVX2);
			}

			if (cpi->cpi_vendor == X86_VENDOR_Intel &&
			    (cpi->cpi_std[7].cp_ebx &
			    CPUID_INTC_EBX_7_0_AVX512F) != 0) {
				add_x86_feature(featureset, X86FSET_AVX512F);

				if (cpi->cpi_std[7].cp_ebx &
				    CPUID_INTC_EBX_7_0_AVX512DQ)
					add_x86_feature(featureset,
					    X86FSET_AVX512DQ);
				if (cpi->cpi_std[7].cp_ebx &
				    CPUID_INTC_EBX_7_0_AVX512IFMA)
					add_x86_feature(featureset,
					    X86FSET_AVX512FMA);
				if (cpi->cpi_std[7].cp_ebx &
				    CPUID_INTC_EBX_7_0_AVX512PF)
					add_x86_feature(featureset,
					    X86FSET_AVX512PF);
				if (cpi->cpi_std[7].cp_ebx &
				    CPUID_INTC_EBX_7_0_AVX512ER)
					add_x86_feature(featureset,
					    X86FSET_AVX512ER);
				if (cpi->cpi_std[7].cp_ebx &
				    CPUID_INTC_EBX_7_0_AVX512CD)
					add_x86_feature(featureset,
					    X86FSET_AVX512CD);
				if (cpi->cpi_std[7].cp_ebx &
				    CPUID_INTC_EBX_7_0_AVX512BW)
					add_x86_feature(featureset,
					    X86FSET_AVX512BW);
				if (cpi->cpi_std[7].cp_ebx &
				    CPUID_INTC_EBX_7_0_AVX512VL)
					add_x86_feature(featureset,
					    X86FSET_AVX512VL);

				if (cpi->cpi_std[7].cp_ecx &
				    CPUID_INTC_ECX_7_0_AVX512VBMI)
					add_x86_feature(featureset,
					    X86FSET_AVX512VBMI);
				if (cpi->cpi_std[7].cp_ecx &
				    CPUID_INTC_ECX_7_0_AVX512VPOPCDQ)
					add_x86_feature(featureset,
					    X86FSET_AVX512VPOPCDQ);

				if (cpi->cpi_std[7].cp_edx &
				    CPUID_INTC_EDX_7_0_AVX5124NNIW)
					add_x86_feature(featureset,
					    X86FSET_AVX512NNIW);
				if (cpi->cpi_std[7].cp_edx &
				    CPUID_INTC_EDX_7_0_AVX5124FMAPS)
					add_x86_feature(featureset,
					    X86FSET_AVX512FMAPS);
			}
		}
	}

	if (cpi->cpi_vendor == X86_VENDOR_Intel) {
		if (cp->cp_ecx & CPUID_INTC_ECX_PCID) {
			add_x86_feature(featureset, X86FSET_PCID);
		}
	}

	if (cp->cp_ecx & CPUID_INTC_ECX_X2APIC) {
		add_x86_feature(featureset, X86FSET_X2APIC);
	}
	if (cp->cp_edx & CPUID_INTC_EDX_DE) {
		add_x86_feature(featureset, X86FSET_DE);
	}
#if !defined(__xpv)
	if (cp->cp_ecx & CPUID_INTC_ECX_MON) {

		/*
		 * We require the CLFLUSH instruction for erratum workaround
		 * to use MONITOR/MWAIT.
		 */
		if (cp->cp_edx & CPUID_INTC_EDX_CLFSH) {
			cpi->cpi_mwait.support |= MWAIT_SUPPORT;
			add_x86_feature(featureset, X86FSET_MWAIT);
		} else {
			extern int idle_cpu_assert_cflush_monitor;

			/*
			 * All processors we are aware of which have
			 * MONITOR/MWAIT also have CLFLUSH.
			 */
			if (idle_cpu_assert_cflush_monitor) {
				ASSERT((cp->cp_ecx & CPUID_INTC_ECX_MON) &&
				    (cp->cp_edx & CPUID_INTC_EDX_CLFSH));
			}
		}
	}
#endif	/* __xpv */

	if (cp->cp_ecx & CPUID_INTC_ECX_VMX) {
		add_x86_feature(featureset, X86FSET_VMX);
	}

	if (cp->cp_ecx & CPUID_INTC_ECX_RDRAND)
		add_x86_feature(featureset, X86FSET_RDRAND);

	/*
	 * Only need it first time, rest of the cpus would follow suit.
	 * we only capture this for the bootcpu.
	 */
	if (cp->cp_edx & CPUID_INTC_EDX_CLFSH) {
		add_x86_feature(featureset, X86FSET_CLFSH);
		x86_clflush_size = (BITX(cp->cp_ebx, 15, 8) * 8);
	}
	if (is_x86_feature(featureset, X86FSET_PAE))
		cpi->cpi_pabits = 36;

	/*
	 * Hyperthreading configuration is slightly tricky on Intel
	 * and pure clones, and even trickier on AMD.
	 *
	 * (AMD chose to set the HTT bit on their CMP processors,
	 * even though they're not actually hyperthreaded.  Thus it
	 * takes a bit more work to figure out what's really going
	 * on ... see the handling of the CMP_LGCY bit below)
	 */
	if (cp->cp_edx & CPUID_INTC_EDX_HTT) {
		cpi->cpi_ncpu_per_chip = CPI_CPU_COUNT(cpi);
		if (cpi->cpi_ncpu_per_chip > 1)
			add_x86_feature(featureset, X86FSET_HTT);
	} else {
		cpi->cpi_ncpu_per_chip = 1;
	}

	if (cpi->cpi_maxeax >= 0xD && !xsave_force_disable) {
		struct cpuid_regs r, *ecp;

		ecp = &r;
		ecp->cp_eax = 0xD;
		ecp->cp_ecx = 1;
		ecp->cp_edx = ecp->cp_ebx = 0;
		(void) __cpuid_insn(ecp);

		if (ecp->cp_eax & CPUID_INTC_EAX_D_1_XSAVEOPT)
			add_x86_feature(featureset, X86FSET_XSAVEOPT);
		if (ecp->cp_eax & CPUID_INTC_EAX_D_1_XSAVEC)
			add_x86_feature(featureset, X86FSET_XSAVEC);
		if (ecp->cp_eax & CPUID_INTC_EAX_D_1_XSAVES)
			add_x86_feature(featureset, X86FSET_XSAVES);
	}

	/*
	 * Work on the "extended" feature information, doing
	 * some basic initialization for cpuid_pass2()
	 */
	xcpuid = 0;
	switch (cpi->cpi_vendor) {
	case X86_VENDOR_Intel:
		/*
		 * On KVM we know we will have proper support for extended
		 * cpuid.
		 */
		if (IS_NEW_F6(cpi) || cpi->cpi_family >= 0xf ||
		    (get_hwenv() == HW_KVM && cpi->cpi_family == 6 &&
		    (cpi->cpi_model == 6 || cpi->cpi_model == 2)))
			xcpuid++;
		break;
	case X86_VENDOR_AMD:
		if (cpi->cpi_family > 5 ||
		    (cpi->cpi_family == 5 && cpi->cpi_model >= 1))
			xcpuid++;
		break;
	case X86_VENDOR_Cyrix:
		/*
		 * Only these Cyrix CPUs are -known- to support
		 * extended cpuid operations.
		 */
		if (x86_type == X86_TYPE_VIA_CYRIX_III ||
		    x86_type == X86_TYPE_CYRIX_GXm)
			xcpuid++;
		break;
	case X86_VENDOR_Centaur:
	case X86_VENDOR_TM:
	default:
		xcpuid++;
		break;
	}

	if (xcpuid) {
		cp = &cpi->cpi_extd[0];
		cp->cp_eax = 0x80000000;
		cpi->cpi_xmaxeax = __cpuid_insn(cp);
	}

	if (cpi->cpi_xmaxeax & 0x80000000) {

		if (cpi->cpi_xmaxeax > CPI_XMAXEAX_MAX)
			cpi->cpi_xmaxeax = CPI_XMAXEAX_MAX;

		switch (cpi->cpi_vendor) {
		case X86_VENDOR_Intel:
		case X86_VENDOR_AMD:
			if (cpi->cpi_xmaxeax < 0x80000001)
				break;
			cp = &cpi->cpi_extd[1];
			cp->cp_eax = 0x80000001;
			(void) __cpuid_insn(cp);

			if (cpi->cpi_vendor == X86_VENDOR_AMD &&
			    cpi->cpi_family == 5 &&
			    cpi->cpi_model == 6 &&
			    cpi->cpi_step == 6) {
				/*
				 * K6 model 6 uses bit 10 to indicate SYSC
				 * Later models use bit 11. Fix it here.
				 */
				if (cp->cp_edx & 0x400) {
					cp->cp_edx &= ~0x400;
					cp->cp_edx |= CPUID_AMD_EDX_SYSC;
				}
			}

			platform_cpuid_mangle(cpi->cpi_vendor, 0x80000001, cp);

			/*
			 * Compute the additions to the kernel's feature word.
			 */
			if (cp->cp_edx & CPUID_AMD_EDX_NX) {
				add_x86_feature(featureset, X86FSET_NX);
			}

			/*
			 * Regardless whether or not we boot 64-bit,
			 * we should have a way to identify whether
			 * the CPU is capable of running 64-bit.
			 */
			if (cp->cp_edx & CPUID_AMD_EDX_LM) {
				add_x86_feature(featureset, X86FSET_64);
			}

			/* 1 GB large page - enable only for 64 bit kernel */
			if (cp->cp_edx & CPUID_AMD_EDX_1GPG) {
				add_x86_feature(featureset, X86FSET_1GPG);
			}

			if ((cpi->cpi_vendor == X86_VENDOR_AMD) &&
			    (cpi->cpi_std[1].cp_edx & CPUID_INTC_EDX_FXSR) &&
			    (cp->cp_ecx & CPUID_AMD_ECX_SSE4A)) {
				add_x86_feature(featureset, X86FSET_SSE4A);
			}

			/*
			 * If both the HTT and CMP_LGCY bits are set,
			 * then we're not actually HyperThreaded.  Read
			 * "AMD CPUID Specification" for more details.
			 */
			if (cpi->cpi_vendor == X86_VENDOR_AMD &&
			    is_x86_feature(featureset, X86FSET_HTT) &&
			    (cp->cp_ecx & CPUID_AMD_ECX_CMP_LGCY)) {
				remove_x86_feature(featureset, X86FSET_HTT);
				add_x86_feature(featureset, X86FSET_CMP);
			}

			/*
			 * It's really tricky to support syscall/sysret in
			 * the i386 kernel; we rely on sysenter/sysexit
			 * instead.  In the amd64 kernel, things are -way-
			 * better.
			 */
			if (cp->cp_edx & CPUID_AMD_EDX_SYSC) {
				add_x86_feature(featureset, X86FSET_ASYSC);
			}

			/*
			 * While we're thinking about system calls, note
			 * that AMD processors don't support sysenter
			 * in long mode at all, so don't try to program them.
			 */
			if (x86_vendor == X86_VENDOR_AMD) {
				remove_x86_feature(featureset, X86FSET_SEP);
			}

			if (cp->cp_edx & CPUID_AMD_EDX_TSCP) {
				add_x86_feature(featureset, X86FSET_TSCP);
			}

			if (cp->cp_ecx & CPUID_AMD_ECX_SVM) {
				add_x86_feature(featureset, X86FSET_SVM);
			}

			if (cp->cp_ecx & CPUID_AMD_ECX_TOPOEXT) {
				add_x86_feature(featureset, X86FSET_TOPOEXT);
			}

			if (cp->cp_ecx & CPUID_AMD_ECX_XOP) {
				add_x86_feature(featureset, X86FSET_XOP);
			}

			if (cp->cp_ecx & CPUID_AMD_ECX_FMA4) {
				add_x86_feature(featureset, X86FSET_FMA4);
			}

			if (cp->cp_ecx & CPUID_AMD_ECX_TBM) {
				add_x86_feature(featureset, X86FSET_TBM);
			}

			if (cp->cp_ecx & CPUID_AMD_ECX_MONITORX) {
				add_x86_feature(featureset, X86FSET_MONITORX);
			}
			break;
		default:
			break;
		}

		/*
		 * Get CPUID data about processor cores and hyperthreads.
		 */
		switch (cpi->cpi_vendor) {
		case X86_VENDOR_Intel:
			if (cpi->cpi_maxeax >= 4) {
				cp = &cpi->cpi_std[4];
				cp->cp_eax = 4;
				cp->cp_ecx = 0;
				(void) __cpuid_insn(cp);
				platform_cpuid_mangle(cpi->cpi_vendor, 4, cp);
			}
			/*FALLTHROUGH*/
		case X86_VENDOR_AMD:
			if (cpi->cpi_xmaxeax < 0x80000008)
				break;
			cp = &cpi->cpi_extd[8];
			cp->cp_eax = 0x80000008;
			(void) __cpuid_insn(cp);
			platform_cpuid_mangle(cpi->cpi_vendor, 0x80000008, cp);

			/*
			 * AMD uses ebx for some extended functions.
			 */
			if (cpi->cpi_vendor == X86_VENDOR_AMD) {
				/*
				 * While we're here, check for the AMD "Error
				 * Pointer Zero/Restore" feature. This can be
				 * used to setup the FP save handlers
				 * appropriately.
				 */
				if (cp->cp_ebx & CPUID_AMD_EBX_ERR_PTR_ZERO) {
					cpi->cpi_fp_amd_save = 0;
				} else {
					cpi->cpi_fp_amd_save = 1;
				}

				if (cp->cp_ebx & CPUID_AMD_EBX_CLZERO) {
					add_x86_feature(featureset,
					    X86FSET_CLZERO);
				}
			}

			/*
			 * Virtual and physical address limits from
			 * cpuid override previously guessed values.
			 */
			cpi->cpi_pabits = BITX(cp->cp_eax, 7, 0);
			cpi->cpi_vabits = BITX(cp->cp_eax, 15, 8);
			break;
		default:
			break;
		}

		/*
		 * Derive the number of cores per chip
		 */
		switch (cpi->cpi_vendor) {
		case X86_VENDOR_Intel:
			if (cpi->cpi_maxeax < 4) {
				cpi->cpi_ncore_per_chip = 1;
				break;
			} else {
				cpi->cpi_ncore_per_chip =
				    BITX((cpi)->cpi_std[4].cp_eax, 31, 26) + 1;
			}
			break;
		case X86_VENDOR_AMD:
			if (cpi->cpi_xmaxeax < 0x80000008) {
				cpi->cpi_ncore_per_chip = 1;
				break;
			} else {
				/*
				 * On family 0xf cpuid fn 2 ECX[7:0] "NC" is
				 * 1 less than the number of physical cores on
				 * the chip.  In family 0x10 this value can
				 * be affected by "downcoring" - it reflects
				 * 1 less than the number of cores actually
				 * enabled on this node.
				 */
				cpi->cpi_ncore_per_chip =
				    BITX((cpi)->cpi_extd[8].cp_ecx, 7, 0) + 1;
			}
			break;
		default:
			cpi->cpi_ncore_per_chip = 1;
			break;
		}

		/*
		 * Get CPUID data about TSC Invariance in Deep C-State.
		 */
		switch (cpi->cpi_vendor) {
		case X86_VENDOR_Intel:
		case X86_VENDOR_AMD:
			if (cpi->cpi_maxeax >= 7) {
				cp = &cpi->cpi_extd[7];
				cp->cp_eax = 0x80000007;
				cp->cp_ecx = 0;
				(void) __cpuid_insn(cp);
			}
			break;
		default:
			break;
		}
	} else {
		cpi->cpi_ncore_per_chip = 1;
	}

	/*
	 * If more than one core, then this processor is CMP.
	 */
	if (cpi->cpi_ncore_per_chip > 1) {
		add_x86_feature(featureset, X86FSET_CMP);
	}

	/*
	 * If the number of cores is the same as the number
	 * of CPUs, then we cannot have HyperThreading.
	 */
	if (cpi->cpi_ncpu_per_chip == cpi->cpi_ncore_per_chip) {
		remove_x86_feature(featureset, X86FSET_HTT);
	}

	cpi->cpi_apicid = CPI_APIC_ID(cpi);
	cpi->cpi_procnodes_per_pkg = 1;
	cpi->cpi_cores_per_compunit = 1;
	if (is_x86_feature(featureset, X86FSET_HTT) == B_FALSE &&
	    is_x86_feature(featureset, X86FSET_CMP) == B_FALSE) {
		/*
		 * Single-core single-threaded processors.
		 */
		cpi->cpi_chipid = -1;
		cpi->cpi_clogid = 0;
		cpi->cpi_coreid = cpu->cpu_id;
		cpi->cpi_pkgcoreid = 0;
		if (cpi->cpi_vendor == X86_VENDOR_AMD)
			cpi->cpi_procnodeid = BITX(cpi->cpi_apicid, 3, 0);
		else
			cpi->cpi_procnodeid = cpi->cpi_chipid;
	} else if (cpi->cpi_ncpu_per_chip > 1) {
		if (cpi->cpi_vendor == X86_VENDOR_Intel)
			cpuid_intel_getids(cpu, featureset);
		else if (cpi->cpi_vendor == X86_VENDOR_AMD)
			cpuid_amd_getids(cpu);
		else {
			/*
			 * All other processors are currently
			 * assumed to have single cores.
			 */
			cpi->cpi_coreid = cpi->cpi_chipid;
			cpi->cpi_pkgcoreid = 0;
			cpi->cpi_procnodeid = cpi->cpi_chipid;
			cpi->cpi_compunitid = cpi->cpi_chipid;
		}
	}

	/*
	 * Synthesize chip "revision" and socket type
	 */
	cpi->cpi_chiprev = _cpuid_chiprev(cpi->cpi_vendor, cpi->cpi_family,
	    cpi->cpi_model, cpi->cpi_step);
	cpi->cpi_chiprevstr = _cpuid_chiprevstr(cpi->cpi_vendor,
	    cpi->cpi_family, cpi->cpi_model, cpi->cpi_step);
	cpi->cpi_socket = _cpuid_skt(cpi->cpi_vendor, cpi->cpi_family,
	    cpi->cpi_model, cpi->cpi_step);

	if (cpi->cpi_vendor == X86_VENDOR_AMD) {
		if (cpi->cpi_xmaxeax >= 0x80000008 &&
		    cpi->cpi_extd[8].cp_ebx & CPUID_AMD_EBX_ERR_PTR_ZERO) {
			/* Special handling for AMD FP not necessary. */
			cpi->cpi_fp_amd_save = 0;
		} else {
			cpi->cpi_fp_amd_save = 1;
		}
	}

	/*
	 * Check the processor leaves that are used for security features.
	 */
	cpuid_scan_security(cpu, featureset);

pass1_done:
	cpi->cpi_pass = 1;
}

/*
 * Make copies of the cpuid table entries we depend on, in
 * part for ease of parsing now, in part so that we have only
 * one place to correct any of it, in part for ease of
 * later export to userland, and in part so we can look at
 * this stuff in a crash dump.
 */

/*ARGSUSED*/
void
cpuid_pass2(cpu_t *cpu)
{
	uint_t n, nmax;
	int i;
	struct cpuid_regs *cp;
	uint8_t *dp;
	uint32_t *iptr;
	struct cpuid_info *cpi = cpu->cpu_m.mcpu_cpi;

	ASSERT(cpi->cpi_pass == 1);

	if (cpi->cpi_maxeax < 1)
		goto pass2_done;

	if ((nmax = cpi->cpi_maxeax + 1) > NMAX_CPI_STD)
		nmax = NMAX_CPI_STD;
	/*
	 * (We already handled n == 0 and n == 1 in pass 1)
	 */
	for (n = 2, cp = &cpi->cpi_std[2]; n < nmax; n++, cp++) {
		cp->cp_eax = n;

		/*
		 * n == 7 was handled in pass 1
		 */
		if (n == 7)
			continue;

		/*
		 * CPUID function 4 expects %ecx to be initialized
		 * with an index which indicates which cache to return
		 * information about. The OS is expected to call function 4
		 * with %ecx set to 0, 1, 2, ... until it returns with
		 * EAX[4:0] set to 0, which indicates there are no more
		 * caches.
		 *
		 * Here, populate cpi_std[4] with the information returned by
		 * function 4 when %ecx == 0, and do the rest in cpuid_pass3()
		 * when dynamic memory allocation becomes available.
		 *
		 * Note: we need to explicitly initialize %ecx here, since
		 * function 4 may have been previously invoked.
		 */
		if (n == 4)
			cp->cp_ecx = 0;

		(void) __cpuid_insn(cp);
		platform_cpuid_mangle(cpi->cpi_vendor, n, cp);
		switch (n) {
		case 2:
			/*
			 * "the lower 8 bits of the %eax register
			 * contain a value that identifies the number
			 * of times the cpuid [instruction] has to be
			 * executed to obtain a complete image of the
			 * processor's caching systems."
			 *
			 * How *do* they make this stuff up?
			 */
			cpi->cpi_ncache = sizeof (*cp) *
			    BITX(cp->cp_eax, 7, 0);
			if (cpi->cpi_ncache == 0)
				break;
			cpi->cpi_ncache--;	/* skip count byte */

			/*
			 * Well, for now, rather than attempt to implement
			 * this slightly dubious algorithm, we just look
			 * at the first 15 ..
			 */
			if (cpi->cpi_ncache > (sizeof (*cp) - 1))
				cpi->cpi_ncache = sizeof (*cp) - 1;

			dp = cpi->cpi_cacheinfo;
			if (BITX(cp->cp_eax, 31, 31) == 0) {
				uint8_t *p = (void *)&cp->cp_eax;
				for (i = 1; i < 4; i++)
					if (p[i] != 0)
						*dp++ = p[i];
			}
			if (BITX(cp->cp_ebx, 31, 31) == 0) {
				uint8_t *p = (void *)&cp->cp_ebx;
				for (i = 0; i < 4; i++)
					if (p[i] != 0)
						*dp++ = p[i];
			}
			if (BITX(cp->cp_ecx, 31, 31) == 0) {
				uint8_t *p = (void *)&cp->cp_ecx;
				for (i = 0; i < 4; i++)
					if (p[i] != 0)
						*dp++ = p[i];
			}
			if (BITX(cp->cp_edx, 31, 31) == 0) {
				uint8_t *p = (void *)&cp->cp_edx;
				for (i = 0; i < 4; i++)
					if (p[i] != 0)
						*dp++ = p[i];
			}
			break;

		case 3:	/* Processor serial number, if PSN supported */
			break;

		case 4:	/* Deterministic cache parameters */
			break;

		case 5:	/* Monitor/Mwait parameters */
		{
			size_t mwait_size;

			/*
			 * check cpi_mwait.support which was set in cpuid_pass1
			 */
			if (!(cpi->cpi_mwait.support & MWAIT_SUPPORT))
				break;

			/*
			 * Protect ourself from insane mwait line size.
			 * Workaround for incomplete hardware emulator(s).
			 */
			mwait_size = (size_t)MWAIT_SIZE_MAX(cpi);
			if (mwait_size < sizeof (uint32_t) ||
			    !ISP2(mwait_size)) {
#if DEBUG
				cmn_err(CE_NOTE, "Cannot handle cpu %d mwait "
				    "size %ld", cpu->cpu_id, (long)mwait_size);
#endif
				break;
			}

			cpi->cpi_mwait.mon_min = (size_t)MWAIT_SIZE_MIN(cpi);
			cpi->cpi_mwait.mon_max = mwait_size;
			if (MWAIT_EXTENSION(cpi)) {
				cpi->cpi_mwait.support |= MWAIT_EXTENSIONS;
				if (MWAIT_INT_ENABLE(cpi))
					cpi->cpi_mwait.support |=
					    MWAIT_ECX_INT_ENABLE;
			}
			break;
		}
		default:
			break;
		}
	}

	if (cpi->cpi_maxeax >= 0xB && cpi->cpi_vendor == X86_VENDOR_Intel) {
		struct cpuid_regs regs;

		cp = &regs;
		cp->cp_eax = 0xB;
		cp->cp_edx = cp->cp_ebx = cp->cp_ecx = 0;

		(void) __cpuid_insn(cp);

		/*
		 * Check CPUID.EAX=0BH, ECX=0H:EBX is non-zero, which
		 * indicates that the extended topology enumeration leaf is
		 * available.
		 */
		if (cp->cp_ebx) {
			uint32_t x2apic_id;
			uint_t coreid_shift = 0;
			uint_t ncpu_per_core = 1;
			uint_t chipid_shift = 0;
			uint_t ncpu_per_chip = 1;
			uint_t i;
			uint_t level;

			for (i = 0; i < CPI_FNB_ECX_MAX; i++) {
				cp->cp_eax = 0xB;
				cp->cp_ecx = i;

				(void) __cpuid_insn(cp);
				level = CPI_CPU_LEVEL_TYPE(cp);

				if (level == 1) {
					x2apic_id = cp->cp_edx;
					coreid_shift = BITX(cp->cp_eax, 4, 0);
					ncpu_per_core = BITX(cp->cp_ebx, 15, 0);
				} else if (level == 2) {
					x2apic_id = cp->cp_edx;
					chipid_shift = BITX(cp->cp_eax, 4, 0);
					ncpu_per_chip = BITX(cp->cp_ebx, 15, 0);
				}
			}

			cpi->cpi_apicid = x2apic_id;
			cpi->cpi_ncpu_per_chip = ncpu_per_chip;
			cpi->cpi_ncore_per_chip = ncpu_per_chip /
			    ncpu_per_core;
			cpi->cpi_chipid = x2apic_id >> chipid_shift;
			cpi->cpi_clogid = x2apic_id & ((1 << chipid_shift) - 1);
			cpi->cpi_coreid = x2apic_id >> coreid_shift;
			cpi->cpi_pkgcoreid = cpi->cpi_clogid >> coreid_shift;
		}

		/* Make cp NULL so that we don't stumble on others */
		cp = NULL;
	}

	/*
	 * XSAVE enumeration
	 */
	if (cpi->cpi_maxeax >= 0xD) {
		struct cpuid_regs regs;
		boolean_t cpuid_d_valid = B_TRUE;

		cp = &regs;
		cp->cp_eax = 0xD;
		cp->cp_edx = cp->cp_ebx = cp->cp_ecx = 0;

		(void) __cpuid_insn(cp);

		/*
		 * Sanity checks for debug
		 */
		if ((cp->cp_eax & XFEATURE_LEGACY_FP) == 0 ||
		    (cp->cp_eax & XFEATURE_SSE) == 0) {
			cpuid_d_valid = B_FALSE;
		}

		cpi->cpi_xsave.xsav_hw_features_low = cp->cp_eax;
		cpi->cpi_xsave.xsav_hw_features_high = cp->cp_edx;
		cpi->cpi_xsave.xsav_max_size = cp->cp_ecx;

		/*
		 * If the hw supports AVX, get the size and offset in the save
		 * area for the ymm state.
		 */
		if (cpi->cpi_xsave.xsav_hw_features_low & XFEATURE_AVX) {
			cp->cp_eax = 0xD;
			cp->cp_ecx = 2;
			cp->cp_edx = cp->cp_ebx = 0;

			(void) __cpuid_insn(cp);

			if (cp->cp_ebx != CPUID_LEAFD_2_YMM_OFFSET ||
			    cp->cp_eax != CPUID_LEAFD_2_YMM_SIZE) {
				cpuid_d_valid = B_FALSE;
			}

			cpi->cpi_xsave.ymm_size = cp->cp_eax;
			cpi->cpi_xsave.ymm_offset = cp->cp_ebx;
		}

		/*
		 * If the hw supports MPX, get the size and offset in the
		 * save area for BNDREGS and BNDCSR.
		 */
		if (cpi->cpi_xsave.xsav_hw_features_low & XFEATURE_MPX) {
			cp->cp_eax = 0xD;
			cp->cp_ecx = 3;
			cp->cp_edx = cp->cp_ebx = 0;

			(void) __cpuid_insn(cp);

			cpi->cpi_xsave.bndregs_size = cp->cp_eax;
			cpi->cpi_xsave.bndregs_offset = cp->cp_ebx;

			cp->cp_eax = 0xD;
			cp->cp_ecx = 4;
			cp->cp_edx = cp->cp_ebx = 0;

			(void) __cpuid_insn(cp);

			cpi->cpi_xsave.bndcsr_size = cp->cp_eax;
			cpi->cpi_xsave.bndcsr_offset = cp->cp_ebx;
		}

		/*
		 * If the hw supports AVX512, get the size and offset in the
		 * save area for the opmask registers and zmm state.
		 */
		if (cpi->cpi_xsave.xsav_hw_features_low & XFEATURE_AVX512) {
			cp->cp_eax = 0xD;
			cp->cp_ecx = 5;
			cp->cp_edx = cp->cp_ebx = 0;

			(void) __cpuid_insn(cp);

			cpi->cpi_xsave.opmask_size = cp->cp_eax;
			cpi->cpi_xsave.opmask_offset = cp->cp_ebx;

			cp->cp_eax = 0xD;
			cp->cp_ecx = 6;
			cp->cp_edx = cp->cp_ebx = 0;

			(void) __cpuid_insn(cp);

			cpi->cpi_xsave.zmmlo_size = cp->cp_eax;
			cpi->cpi_xsave.zmmlo_offset = cp->cp_ebx;

			cp->cp_eax = 0xD;
			cp->cp_ecx = 7;
			cp->cp_edx = cp->cp_ebx = 0;

			(void) __cpuid_insn(cp);

			cpi->cpi_xsave.zmmhi_size = cp->cp_eax;
			cpi->cpi_xsave.zmmhi_offset = cp->cp_ebx;
		}

		if (is_x86_feature(x86_featureset, X86FSET_XSAVE)) {
			xsave_state_size = 0;
		} else if (cpuid_d_valid) {
			xsave_state_size = cpi->cpi_xsave.xsav_max_size;
		} else {
			/* Broken CPUID 0xD, probably in HVM */
			cmn_err(CE_WARN, "cpu%d: CPUID.0xD returns invalid "
			    "value: hw_low = %d, hw_high = %d, xsave_size = %d"
			    ", ymm_size = %d, ymm_offset = %d\n",
			    cpu->cpu_id, cpi->cpi_xsave.xsav_hw_features_low,
			    cpi->cpi_xsave.xsav_hw_features_high,
			    (int)cpi->cpi_xsave.xsav_max_size,
			    (int)cpi->cpi_xsave.ymm_size,
			    (int)cpi->cpi_xsave.ymm_offset);

			if (xsave_state_size != 0) {
				/*
				 * This must be a non-boot CPU. We cannot
				 * continue, because boot cpu has already
				 * enabled XSAVE.
				 */
				ASSERT(cpu->cpu_id != 0);
				cmn_err(CE_PANIC, "cpu%d: we have already "
				    "enabled XSAVE on boot cpu, cannot "
				    "continue.", cpu->cpu_id);
			} else {
				/*
				 * If we reached here on the boot CPU, it's also
				 * almost certain that we'll reach here on the
				 * non-boot CPUs. When we're here on a boot CPU
				 * we should disable the feature, on a non-boot
				 * CPU we need to confirm that we have.
				 */
				if (cpu->cpu_id == 0) {
					remove_x86_feature(x86_featureset,
					    X86FSET_XSAVE);
					remove_x86_feature(x86_featureset,
					    X86FSET_AVX);
					remove_x86_feature(x86_featureset,
					    X86FSET_F16C);
					remove_x86_feature(x86_featureset,
					    X86FSET_BMI1);
					remove_x86_feature(x86_featureset,
					    X86FSET_BMI2);
					remove_x86_feature(x86_featureset,
					    X86FSET_FMA);
					remove_x86_feature(x86_featureset,
					    X86FSET_AVX2);
					remove_x86_feature(x86_featureset,
					    X86FSET_MPX);
					remove_x86_feature(x86_featureset,
					    X86FSET_AVX512F);
					remove_x86_feature(x86_featureset,
					    X86FSET_AVX512DQ);
					remove_x86_feature(x86_featureset,
					    X86FSET_AVX512PF);
					remove_x86_feature(x86_featureset,
					    X86FSET_AVX512ER);
					remove_x86_feature(x86_featureset,
					    X86FSET_AVX512CD);
					remove_x86_feature(x86_featureset,
					    X86FSET_AVX512BW);
					remove_x86_feature(x86_featureset,
					    X86FSET_AVX512VL);
					remove_x86_feature(x86_featureset,
					    X86FSET_AVX512FMA);
					remove_x86_feature(x86_featureset,
					    X86FSET_AVX512VBMI);
					remove_x86_feature(x86_featureset,
					    X86FSET_AVX512VPOPCDQ);
					remove_x86_feature(x86_featureset,
					    X86FSET_AVX512NNIW);
					remove_x86_feature(x86_featureset,
					    X86FSET_AVX512FMAPS);

					CPI_FEATURES_ECX(cpi) &=
					    ~CPUID_INTC_ECX_XSAVE;
					CPI_FEATURES_ECX(cpi) &=
					    ~CPUID_INTC_ECX_AVX;
					CPI_FEATURES_ECX(cpi) &=
					    ~CPUID_INTC_ECX_F16C;
					CPI_FEATURES_ECX(cpi) &=
					    ~CPUID_INTC_ECX_FMA;
					CPI_FEATURES_7_0_EBX(cpi) &=
					    ~CPUID_INTC_EBX_7_0_BMI1;
					CPI_FEATURES_7_0_EBX(cpi) &=
					    ~CPUID_INTC_EBX_7_0_BMI2;
					CPI_FEATURES_7_0_EBX(cpi) &=
					    ~CPUID_INTC_EBX_7_0_AVX2;
					CPI_FEATURES_7_0_EBX(cpi) &=
					    ~CPUID_INTC_EBX_7_0_MPX;
					CPI_FEATURES_7_0_EBX(cpi) &=
					    ~CPUID_INTC_EBX_7_0_ALL_AVX512;

					CPI_FEATURES_7_0_ECX(cpi) &=
					    ~CPUID_INTC_ECX_7_0_ALL_AVX512;

					CPI_FEATURES_7_0_EDX(cpi) &=
					    ~CPUID_INTC_EDX_7_0_ALL_AVX512;

					xsave_force_disable = B_TRUE;
				} else {
					VERIFY(is_x86_feature(x86_featureset,
					    X86FSET_XSAVE) == B_FALSE);
				}
			}
		}
	}


	if ((cpi->cpi_xmaxeax & 0x80000000) == 0)
		goto pass2_done;

	if ((nmax = cpi->cpi_xmaxeax - 0x80000000 + 1) > NMAX_CPI_EXTD)
		nmax = NMAX_CPI_EXTD;
	/*
	 * Copy the extended properties, fixing them as we go.
	 * (We already handled n == 0 and n == 1 in pass 1)
	 */
	iptr = (void *)cpi->cpi_brandstr;
	for (n = 2, cp = &cpi->cpi_extd[2]; n < nmax; cp++, n++) {
		cp->cp_eax = 0x80000000 + n;
		(void) __cpuid_insn(cp);
		platform_cpuid_mangle(cpi->cpi_vendor, 0x80000000 + n, cp);
		switch (n) {
		case 2:
		case 3:
		case 4:
			/*
			 * Extract the brand string
			 */
			*iptr++ = cp->cp_eax;
			*iptr++ = cp->cp_ebx;
			*iptr++ = cp->cp_ecx;
			*iptr++ = cp->cp_edx;
			break;
		case 5:
			switch (cpi->cpi_vendor) {
			case X86_VENDOR_AMD:
				/*
				 * The Athlon and Duron were the first
				 * parts to report the sizes of the
				 * TLB for large pages. Before then,
				 * we don't trust the data.
				 */
				if (cpi->cpi_family < 6 ||
				    (cpi->cpi_family == 6 &&
				    cpi->cpi_model < 1))
					cp->cp_eax = 0;
				break;
			default:
				break;
			}
			break;
		case 6:
			switch (cpi->cpi_vendor) {
			case X86_VENDOR_AMD:
				/*
				 * The Athlon and Duron were the first
				 * AMD parts with L2 TLB's.
				 * Before then, don't trust the data.
				 */
				if (cpi->cpi_family < 6 ||
				    cpi->cpi_family == 6 &&
				    cpi->cpi_model < 1)
					cp->cp_eax = cp->cp_ebx = 0;
				/*
				 * AMD Duron rev A0 reports L2
				 * cache size incorrectly as 1K
				 * when it is really 64K
				 */
				if (cpi->cpi_family == 6 &&
				    cpi->cpi_model == 3 &&
				    cpi->cpi_step == 0) {
					cp->cp_ecx &= 0xffff;
					cp->cp_ecx |= 0x400000;
				}
				break;
			case X86_VENDOR_Cyrix:	/* VIA C3 */
				/*
				 * VIA C3 processors are a bit messed
				 * up w.r.t. encoding cache sizes in %ecx
				 */
				if (cpi->cpi_family != 6)
					break;
				/*
				 * model 7 and 8 were incorrectly encoded
				 *
				 * xxx is model 8 really broken?
				 */
				if (cpi->cpi_model == 7 ||
				    cpi->cpi_model == 8)
					cp->cp_ecx =
					    BITX(cp->cp_ecx, 31, 24) << 16 |
					    BITX(cp->cp_ecx, 23, 16) << 12 |
					    BITX(cp->cp_ecx, 15, 8) << 8 |
					    BITX(cp->cp_ecx, 7, 0);
				/*
				 * model 9 stepping 1 has wrong associativity
				 */
				if (cpi->cpi_model == 9 && cpi->cpi_step == 1)
					cp->cp_ecx |= 8 << 12;
				break;
			case X86_VENDOR_Intel:
				/*
				 * Extended L2 Cache features function.
				 * First appeared on Prescott.
				 */
			default:
				break;
			}
			break;
		default:
			break;
		}
	}

pass2_done:
	cpi->cpi_pass = 2;
}

static const char *
intel_cpubrand(const struct cpuid_info *cpi)
{
	int i;

	if (!is_x86_feature(x86_featureset, X86FSET_CPUID) ||
	    cpi->cpi_maxeax < 1 || cpi->cpi_family < 5)
		return ("i486");

	switch (cpi->cpi_family) {
	case 5:
		return ("Intel Pentium(r)");
	case 6:
		switch (cpi->cpi_model) {
			uint_t celeron, xeon;
			const struct cpuid_regs *cp;
		case 0:
		case 1:
		case 2:
			return ("Intel Pentium(r) Pro");
		case 3:
		case 4:
			return ("Intel Pentium(r) II");
		case 6:
			return ("Intel Celeron(r)");
		case 5:
		case 7:
			celeron = xeon = 0;
			cp = &cpi->cpi_std[2];	/* cache info */

			for (i = 1; i < 4; i++) {
				uint_t tmp;

				tmp = (cp->cp_eax >> (8 * i)) & 0xff;
				if (tmp == 0x40)
					celeron++;
				if (tmp >= 0x44 && tmp <= 0x45)
					xeon++;
			}

			for (i = 0; i < 2; i++) {
				uint_t tmp;

				tmp = (cp->cp_ebx >> (8 * i)) & 0xff;
				if (tmp == 0x40)
					celeron++;
				else if (tmp >= 0x44 && tmp <= 0x45)
					xeon++;
			}

			for (i = 0; i < 4; i++) {
				uint_t tmp;

				tmp = (cp->cp_ecx >> (8 * i)) & 0xff;
				if (tmp == 0x40)
					celeron++;
				else if (tmp >= 0x44 && tmp <= 0x45)
					xeon++;
			}

			for (i = 0; i < 4; i++) {
				uint_t tmp;

				tmp = (cp->cp_edx >> (8 * i)) & 0xff;
				if (tmp == 0x40)
					celeron++;
				else if (tmp >= 0x44 && tmp <= 0x45)
					xeon++;
			}

			if (celeron)
				return ("Intel Celeron(r)");
			if (xeon)
				return (cpi->cpi_model == 5 ?
				    "Intel Pentium(r) II Xeon(tm)" :
				    "Intel Pentium(r) III Xeon(tm)");
			return (cpi->cpi_model == 5 ?
			    "Intel Pentium(r) II or Pentium(r) II Xeon(tm)" :
			    "Intel Pentium(r) III or Pentium(r) III Xeon(tm)");
		default:
			break;
		}
	default:
		break;
	}

	/* BrandID is present if the field is nonzero */
	if (cpi->cpi_brandid != 0) {
		static const struct {
			uint_t bt_bid;
			const char *bt_str;
		} brand_tbl[] = {
			{ 0x1,	"Intel(r) Celeron(r)" },
			{ 0x2,	"Intel(r) Pentium(r) III" },
			{ 0x3,	"Intel(r) Pentium(r) III Xeon(tm)" },
			{ 0x4,	"Intel(r) Pentium(r) III" },
			{ 0x6,	"Mobile Intel(r) Pentium(r) III" },
			{ 0x7,	"Mobile Intel(r) Celeron(r)" },
			{ 0x8,	"Intel(r) Pentium(r) 4" },
			{ 0x9,	"Intel(r) Pentium(r) 4" },
			{ 0xa,	"Intel(r) Celeron(r)" },
			{ 0xb,	"Intel(r) Xeon(tm)" },
			{ 0xc,	"Intel(r) Xeon(tm) MP" },
			{ 0xe,	"Mobile Intel(r) Pentium(r) 4" },
			{ 0xf,	"Mobile Intel(r) Celeron(r)" },
			{ 0x11, "Mobile Genuine Intel(r)" },
			{ 0x12, "Intel(r) Celeron(r) M" },
			{ 0x13, "Mobile Intel(r) Celeron(r)" },
			{ 0x14, "Intel(r) Celeron(r)" },
			{ 0x15, "Mobile Genuine Intel(r)" },
			{ 0x16,	"Intel(r) Pentium(r) M" },
			{ 0x17, "Mobile Intel(r) Celeron(r)" }
		};
		uint_t btblmax = sizeof (brand_tbl) / sizeof (brand_tbl[0]);
		uint_t sgn;

		sgn = (cpi->cpi_family << 8) |
		    (cpi->cpi_model << 4) | cpi->cpi_step;

		for (i = 0; i < btblmax; i++)
			if (brand_tbl[i].bt_bid == cpi->cpi_brandid)
				break;
		if (i < btblmax) {
			if (sgn == 0x6b1 && cpi->cpi_brandid == 3)
				return ("Intel(r) Celeron(r)");
			if (sgn < 0xf13 && cpi->cpi_brandid == 0xb)
				return ("Intel(r) Xeon(tm) MP");
			if (sgn < 0xf13 && cpi->cpi_brandid == 0xe)
				return ("Intel(r) Xeon(tm)");
			return (brand_tbl[i].bt_str);
		}
	}

	return (NULL);
}

static const char *
amd_cpubrand(const struct cpuid_info *cpi)
{
	if (!is_x86_feature(x86_featureset, X86FSET_CPUID) ||
	    cpi->cpi_maxeax < 1 || cpi->cpi_family < 5)
		return ("i486 compatible");

	switch (cpi->cpi_family) {
	case 5:
		switch (cpi->cpi_model) {
		case 0:
		case 1:
		case 2:
		case 3:
		case 4:
		case 5:
			return ("AMD-K5(r)");
		case 6:
		case 7:
			return ("AMD-K6(r)");
		case 8:
			return ("AMD-K6(r)-2");
		case 9:
			return ("AMD-K6(r)-III");
		default:
			return ("AMD (family 5)");
		}
	case 6:
		switch (cpi->cpi_model) {
		case 1:
			return ("AMD-K7(tm)");
		case 0:
		case 2:
		case 4:
			return ("AMD Athlon(tm)");
		case 3:
		case 7:
			return ("AMD Duron(tm)");
		case 6:
		case 8:
		case 10:
			/*
			 * Use the L2 cache size to distinguish
			 */
			return ((cpi->cpi_extd[6].cp_ecx >> 16) >= 256 ?
			    "AMD Athlon(tm)" : "AMD Duron(tm)");
		default:
			return ("AMD (family 6)");
		}
	default:
		break;
	}

	if (cpi->cpi_family == 0xf && cpi->cpi_model == 5 &&
	    cpi->cpi_brandid != 0) {
		switch (BITX(cpi->cpi_brandid, 7, 5)) {
		case 3:
			return ("AMD Opteron(tm) UP 1xx");
		case 4:
			return ("AMD Opteron(tm) DP 2xx");
		case 5:
			return ("AMD Opteron(tm) MP 8xx");
		default:
			return ("AMD Opteron(tm)");
		}
	}

	return (NULL);
}

static const char *
cyrix_cpubrand(struct cpuid_info *cpi, uint_t type)
{
	if (!is_x86_feature(x86_featureset, X86FSET_CPUID) ||
	    cpi->cpi_maxeax < 1 || cpi->cpi_family < 5 ||
	    type == X86_TYPE_CYRIX_486)
		return ("i486 compatible");

	switch (type) {
	case X86_TYPE_CYRIX_6x86:
		return ("Cyrix 6x86");
	case X86_TYPE_CYRIX_6x86L:
		return ("Cyrix 6x86L");
	case X86_TYPE_CYRIX_6x86MX:
		return ("Cyrix 6x86MX");
	case X86_TYPE_CYRIX_GXm:
		return ("Cyrix GXm");
	case X86_TYPE_CYRIX_MediaGX:
		return ("Cyrix MediaGX");
	case X86_TYPE_CYRIX_MII:
		return ("Cyrix M2");
	case X86_TYPE_VIA_CYRIX_III:
		return ("VIA Cyrix M3");
	default:
		/*
		 * Have another wild guess ..
		 */
		if (cpi->cpi_family == 4 && cpi->cpi_model == 9)
			return ("Cyrix 5x86");
		else if (cpi->cpi_family == 5) {
			switch (cpi->cpi_model) {
			case 2:
				return ("Cyrix 6x86");	/* Cyrix M1 */
			case 4:
				return ("Cyrix MediaGX");
			default:
				break;
			}
		} else if (cpi->cpi_family == 6) {
			switch (cpi->cpi_model) {
			case 0:
				return ("Cyrix 6x86MX"); /* Cyrix M2? */
			case 5:
			case 6:
			case 7:
			case 8:
			case 9:
				return ("VIA C3");
			default:
				break;
			}
		}
		break;
	}
	return (NULL);
}

/*
 * This only gets called in the case that the CPU extended
 * feature brand string (0x80000002, 0x80000003, 0x80000004)
 * aren't available, or contain null bytes for some reason.
 */
static void
fabricate_brandstr(struct cpuid_info *cpi)
{
	const char *brand = NULL;

	switch (cpi->cpi_vendor) {
	case X86_VENDOR_Intel:
		brand = intel_cpubrand(cpi);
		break;
	case X86_VENDOR_AMD:
		brand = amd_cpubrand(cpi);
		break;
	case X86_VENDOR_Cyrix:
		brand = cyrix_cpubrand(cpi, x86_type);
		break;
	case X86_VENDOR_NexGen:
		if (cpi->cpi_family == 5 && cpi->cpi_model == 0)
			brand = "NexGen Nx586";
		break;
	case X86_VENDOR_Centaur:
		if (cpi->cpi_family == 5)
			switch (cpi->cpi_model) {
			case 4:
				brand = "Centaur C6";
				break;
			case 8:
				brand = "Centaur C2";
				break;
			case 9:
				brand = "Centaur C3";
				break;
			default:
				break;
			}
		break;
	case X86_VENDOR_Rise:
		if (cpi->cpi_family == 5 &&
		    (cpi->cpi_model == 0 || cpi->cpi_model == 2))
			brand = "Rise mP6";
		break;
	case X86_VENDOR_SiS:
		if (cpi->cpi_family == 5 && cpi->cpi_model == 0)
			brand = "SiS 55x";
		break;
	case X86_VENDOR_TM:
		if (cpi->cpi_family == 5 && cpi->cpi_model == 4)
			brand = "Transmeta Crusoe TM3x00 or TM5x00";
		break;
	case X86_VENDOR_NSC:
	case X86_VENDOR_UMC:
	default:
		break;
	}
	if (brand) {
		(void) strcpy((char *)cpi->cpi_brandstr, brand);
		return;
	}

	/*
	 * If all else fails ...
	 */
	(void) snprintf(cpi->cpi_brandstr, sizeof (cpi->cpi_brandstr),
	    "%s %d.%d.%d", cpi->cpi_vendorstr, cpi->cpi_family,
	    cpi->cpi_model, cpi->cpi_step);
}

/*
 * This routine is called just after kernel memory allocation
 * becomes available on cpu0, and as part of mp_startup() on
 * the other cpus.
 *
 * Fixup the brand string, and collect any information from cpuid
 * that requires dynamically allocated storage to represent.
 */
/*ARGSUSED*/
void
cpuid_pass3(cpu_t *cpu)
{
	int	i, max, shft, level, size;
	struct cpuid_regs regs;
	struct cpuid_regs *cp;
	struct cpuid_info *cpi = cpu->cpu_m.mcpu_cpi;

	ASSERT(cpi->cpi_pass == 2);

	/*
	 * Function 4: Deterministic cache parameters
	 *
	 * Take this opportunity to detect the number of threads
	 * sharing the last level cache, and construct a corresponding
	 * cache id. The respective cpuid_info members are initialized
	 * to the default case of "no last level cache sharing".
	 */
	cpi->cpi_ncpu_shr_last_cache = 1;
	cpi->cpi_last_lvl_cacheid = cpu->cpu_id;

	if (cpi->cpi_maxeax >= 4 && cpi->cpi_vendor == X86_VENDOR_Intel) {

		/*
		 * Find the # of elements (size) returned by fn 4, and along
		 * the way detect last level cache sharing details.
		 */
		bzero(&regs, sizeof (regs));
		cp = &regs;
		for (i = 0, max = 0; i < CPI_FN4_ECX_MAX; i++) {
			cp->cp_eax = 4;
			cp->cp_ecx = i;

			(void) __cpuid_insn(cp);

			if (CPI_CACHE_TYPE(cp) == 0)
				break;
			level = CPI_CACHE_LVL(cp);
			if (level > max) {
				max = level;
				cpi->cpi_ncpu_shr_last_cache =
				    CPI_NTHR_SHR_CACHE(cp) + 1;
			}
		}
		cpi->cpi_std_4_size = size = i;

		/*
		 * Allocate the cpi_std_4 array. The first element
		 * references the regs for fn 4, %ecx == 0, which
		 * cpuid_pass2() stashed in cpi->cpi_std[4].
		 */
		if (size > 0) {
			cpi->cpi_std_4 =
			    kmem_alloc(size * sizeof (cp), KM_SLEEP);
			cpi->cpi_std_4[0] = &cpi->cpi_std[4];

			/*
			 * Allocate storage to hold the additional regs
			 * for function 4, %ecx == 1 .. cpi_std_4_size.
			 *
			 * The regs for fn 4, %ecx == 0 has already
			 * been allocated as indicated above.
			 */
			for (i = 1; i < size; i++) {
				cp = cpi->cpi_std_4[i] =
				    kmem_zalloc(sizeof (regs), KM_SLEEP);
				cp->cp_eax = 4;
				cp->cp_ecx = i;

				(void) __cpuid_insn(cp);
			}
		}
		/*
		 * Determine the number of bits needed to represent
		 * the number of CPUs sharing the last level cache.
		 *
		 * Shift off that number of bits from the APIC id to
		 * derive the cache id.
		 */
		shft = 0;
		for (i = 1; i < cpi->cpi_ncpu_shr_last_cache; i <<= 1)
			shft++;
		cpi->cpi_last_lvl_cacheid = cpi->cpi_apicid >> shft;
	}

	/*
	 * Now fixup the brand string
	 */
	if ((cpi->cpi_xmaxeax & 0x80000000) == 0) {
		fabricate_brandstr(cpi);
	} else {

		/*
		 * If we successfully extracted a brand string from the cpuid
		 * instruction, clean it up by removing leading spaces and
		 * similar junk.
		 */
		if (cpi->cpi_brandstr[0]) {
			size_t maxlen = sizeof (cpi->cpi_brandstr);
			char *src, *dst;

			dst = src = (char *)cpi->cpi_brandstr;
			src[maxlen - 1] = '\0';
			/*
			 * strip leading spaces
			 */
			while (*src == ' ')
				src++;
			/*
			 * Remove any 'Genuine' or "Authentic" prefixes
			 */
			if (strncmp(src, "Genuine ", 8) == 0)
				src += 8;
			if (strncmp(src, "Authentic ", 10) == 0)
				src += 10;

			/*
			 * Now do an in-place copy.
			 * Map (R) to (r) and (TM) to (tm).
			 * The era of teletypes is long gone, and there's
			 * -really- no need to shout.
			 */
			while (*src != '\0') {
				if (src[0] == '(') {
					if (strncmp(src + 1, "R)", 2) == 0) {
						(void) strncpy(dst, "(r)", 3);
						src += 3;
						dst += 3;
						continue;
					}
					if (strncmp(src + 1, "TM)", 3) == 0) {
						(void) strncpy(dst, "(tm)", 4);
						src += 4;
						dst += 4;
						continue;
					}
				}
				*dst++ = *src++;
			}
			*dst = '\0';

			/*
			 * Finally, remove any trailing spaces
			 */
			while (--dst > cpi->cpi_brandstr)
				if (*dst == ' ')
					*dst = '\0';
				else
					break;
		} else
			fabricate_brandstr(cpi);
	}
	cpi->cpi_pass = 3;
}

/*
 * This routine is called out of bind_hwcap() much later in the life
 * of the kernel (post_startup()).  The job of this routine is to resolve
 * the hardware feature support and kernel support for those features into
 * what we're actually going to tell applications via the aux vector.
 */
void
cpuid_pass4(cpu_t *cpu, uint_t *hwcap_out)
{
	struct cpuid_info *cpi;
	uint_t hwcap_flags = 0, hwcap_flags_2 = 0;

	if (cpu == NULL)
		cpu = CPU;
	cpi = cpu->cpu_m.mcpu_cpi;

	ASSERT(cpi->cpi_pass == 3);

	if (cpi->cpi_maxeax >= 1) {
		uint32_t *edx = &cpi->cpi_support[STD_EDX_FEATURES];
		uint32_t *ecx = &cpi->cpi_support[STD_ECX_FEATURES];
		uint32_t *ebx = &cpi->cpi_support[STD_EBX_FEATURES];

		*edx = CPI_FEATURES_EDX(cpi);
		*ecx = CPI_FEATURES_ECX(cpi);
		*ebx = CPI_FEATURES_7_0_EBX(cpi);

		/*
		 * [these require explicit kernel support]
		 */
		if (!is_x86_feature(x86_featureset, X86FSET_SEP))
			*edx &= ~CPUID_INTC_EDX_SEP;

		if (!is_x86_feature(x86_featureset, X86FSET_SSE))
			*edx &= ~(CPUID_INTC_EDX_FXSR|CPUID_INTC_EDX_SSE);
		if (!is_x86_feature(x86_featureset, X86FSET_SSE2))
			*edx &= ~CPUID_INTC_EDX_SSE2;

		if (!is_x86_feature(x86_featureset, X86FSET_HTT))
			*edx &= ~CPUID_INTC_EDX_HTT;

		if (!is_x86_feature(x86_featureset, X86FSET_SSE3))
			*ecx &= ~CPUID_INTC_ECX_SSE3;

		if (!is_x86_feature(x86_featureset, X86FSET_SSSE3))
			*ecx &= ~CPUID_INTC_ECX_SSSE3;
		if (!is_x86_feature(x86_featureset, X86FSET_SSE4_1))
			*ecx &= ~CPUID_INTC_ECX_SSE4_1;
		if (!is_x86_feature(x86_featureset, X86FSET_SSE4_2))
			*ecx &= ~CPUID_INTC_ECX_SSE4_2;
		if (!is_x86_feature(x86_featureset, X86FSET_AES))
			*ecx &= ~CPUID_INTC_ECX_AES;
		if (!is_x86_feature(x86_featureset, X86FSET_PCLMULQDQ))
			*ecx &= ~CPUID_INTC_ECX_PCLMULQDQ;
		if (!is_x86_feature(x86_featureset, X86FSET_XSAVE))
			*ecx &= ~(CPUID_INTC_ECX_XSAVE |
			    CPUID_INTC_ECX_OSXSAVE);
		if (!is_x86_feature(x86_featureset, X86FSET_AVX))
			*ecx &= ~CPUID_INTC_ECX_AVX;
		if (!is_x86_feature(x86_featureset, X86FSET_F16C))
			*ecx &= ~CPUID_INTC_ECX_F16C;
		if (!is_x86_feature(x86_featureset, X86FSET_FMA))
			*ecx &= ~CPUID_INTC_ECX_FMA;
		if (!is_x86_feature(x86_featureset, X86FSET_BMI1))
			*ebx &= ~CPUID_INTC_EBX_7_0_BMI1;
		if (!is_x86_feature(x86_featureset, X86FSET_BMI2))
			*ebx &= ~CPUID_INTC_EBX_7_0_BMI2;
		if (!is_x86_feature(x86_featureset, X86FSET_AVX2))
			*ebx &= ~CPUID_INTC_EBX_7_0_AVX2;
		if (!is_x86_feature(x86_featureset, X86FSET_RDSEED))
			*ebx &= ~CPUID_INTC_EBX_7_0_RDSEED;
		if (!is_x86_feature(x86_featureset, X86FSET_ADX))
			*ebx &= ~CPUID_INTC_EBX_7_0_ADX;

		/*
		 * [no explicit support required beyond x87 fp context]
		 */
		if (!fpu_exists)
			*edx &= ~(CPUID_INTC_EDX_FPU | CPUID_INTC_EDX_MMX);

		/*
		 * Now map the supported feature vector to things that we
		 * think userland will care about.
		 */
		if (*edx & CPUID_INTC_EDX_SEP)
			hwcap_flags |= AV_386_SEP;
		if (*edx & CPUID_INTC_EDX_SSE)
			hwcap_flags |= AV_386_FXSR | AV_386_SSE;
		if (*edx & CPUID_INTC_EDX_SSE2)
			hwcap_flags |= AV_386_SSE2;
		if (*ecx & CPUID_INTC_ECX_SSE3)
			hwcap_flags |= AV_386_SSE3;
		if (*ecx & CPUID_INTC_ECX_SSSE3)
			hwcap_flags |= AV_386_SSSE3;
		if (*ecx & CPUID_INTC_ECX_SSE4_1)
			hwcap_flags |= AV_386_SSE4_1;
		if (*ecx & CPUID_INTC_ECX_SSE4_2)
			hwcap_flags |= AV_386_SSE4_2;
		if (*ecx & CPUID_INTC_ECX_MOVBE)
			hwcap_flags |= AV_386_MOVBE;
		if (*ecx & CPUID_INTC_ECX_AES)
			hwcap_flags |= AV_386_AES;
		if (*ecx & CPUID_INTC_ECX_PCLMULQDQ)
			hwcap_flags |= AV_386_PCLMULQDQ;
		if ((*ecx & CPUID_INTC_ECX_XSAVE) &&
		    (*ecx & CPUID_INTC_ECX_OSXSAVE)) {
			hwcap_flags |= AV_386_XSAVE;

			if (*ecx & CPUID_INTC_ECX_AVX) {
				uint32_t *ecx_7 = &CPI_FEATURES_7_0_ECX(cpi);
				uint32_t *edx_7 = &CPI_FEATURES_7_0_EDX(cpi);

				hwcap_flags |= AV_386_AVX;
				if (*ecx & CPUID_INTC_ECX_F16C)
					hwcap_flags_2 |= AV_386_2_F16C;
				if (*ecx & CPUID_INTC_ECX_FMA)
					hwcap_flags_2 |= AV_386_2_FMA;

				if (*ebx & CPUID_INTC_EBX_7_0_BMI1)
					hwcap_flags_2 |= AV_386_2_BMI1;
				if (*ebx & CPUID_INTC_EBX_7_0_BMI2)
					hwcap_flags_2 |= AV_386_2_BMI2;
				if (*ebx & CPUID_INTC_EBX_7_0_AVX2)
					hwcap_flags_2 |= AV_386_2_AVX2;
				if (*ebx & CPUID_INTC_EBX_7_0_AVX512F)
					hwcap_flags_2 |= AV_386_2_AVX512F;
				if (*ebx & CPUID_INTC_EBX_7_0_AVX512DQ)
					hwcap_flags_2 |= AV_386_2_AVX512DQ;
				if (*ebx & CPUID_INTC_EBX_7_0_AVX512IFMA)
					hwcap_flags_2 |= AV_386_2_AVX512IFMA;
				if (*ebx & CPUID_INTC_EBX_7_0_AVX512PF)
					hwcap_flags_2 |= AV_386_2_AVX512PF;
				if (*ebx & CPUID_INTC_EBX_7_0_AVX512ER)
					hwcap_flags_2 |= AV_386_2_AVX512ER;
				if (*ebx & CPUID_INTC_EBX_7_0_AVX512CD)
					hwcap_flags_2 |= AV_386_2_AVX512CD;
				if (*ebx & CPUID_INTC_EBX_7_0_AVX512BW)
					hwcap_flags_2 |= AV_386_2_AVX512BW;
				if (*ebx & CPUID_INTC_EBX_7_0_AVX512VL)
					hwcap_flags_2 |= AV_386_2_AVX512VL;

				if (*ecx_7 & CPUID_INTC_ECX_7_0_AVX512VBMI)
					hwcap_flags_2 |= AV_386_2_AVX512VBMI;
				if (*ecx_7 & CPUID_INTC_ECX_7_0_AVX512VPOPCDQ)
					hwcap_flags_2 |= AV_386_2_AVX512VPOPCDQ;

				if (*edx_7 & CPUID_INTC_EDX_7_0_AVX5124NNIW)
					hwcap_flags_2 |= AV_386_2_AVX512_4NNIW;
				if (*edx_7 & CPUID_INTC_EDX_7_0_AVX5124FMAPS)
					hwcap_flags_2 |= AV_386_2_AVX512_4FMAPS;
			}
		}
		if (*ecx & CPUID_INTC_ECX_VMX)
			hwcap_flags |= AV_386_VMX;
		if (*ecx & CPUID_INTC_ECX_POPCNT)
			hwcap_flags |= AV_386_POPCNT;
		if (*edx & CPUID_INTC_EDX_FPU)
			hwcap_flags |= AV_386_FPU;
		if (*edx & CPUID_INTC_EDX_MMX)
			hwcap_flags |= AV_386_MMX;

		if (*edx & CPUID_INTC_EDX_TSC)
			hwcap_flags |= AV_386_TSC;
		if (*edx & CPUID_INTC_EDX_CX8)
			hwcap_flags |= AV_386_CX8;
		if (*edx & CPUID_INTC_EDX_CMOV)
			hwcap_flags |= AV_386_CMOV;
		if (*ecx & CPUID_INTC_ECX_CX16)
			hwcap_flags |= AV_386_CX16;

		if (*ecx & CPUID_INTC_ECX_RDRAND)
			hwcap_flags_2 |= AV_386_2_RDRAND;
		if (*ebx & CPUID_INTC_EBX_7_0_ADX)
			hwcap_flags_2 |= AV_386_2_ADX;
		if (*ebx & CPUID_INTC_EBX_7_0_RDSEED)
			hwcap_flags_2 |= AV_386_2_RDSEED;
		if (*ebx & CPUID_INTC_EBX_7_0_SHA)
			hwcap_flags_2 |= AV_386_2_SHA;
		if (*ebx & CPUID_INTC_EBX_7_0_FSGSBASE)
			hwcap_flags_2 |= AV_386_2_FSGSBASE;
		if (*ebx & CPUID_INTC_EBX_7_0_CLWB)
			hwcap_flags_2 |= AV_386_2_CLWB;
		if (*ebx & CPUID_INTC_EBX_7_0_CLFLUSHOPT)
			hwcap_flags_2 |= AV_386_2_CLFLUSHOPT;

	}

	/* Detect systems with a potential CPUID limit  */
	if (cpi->cpi_vendor == X86_VENDOR_Intel && cpi->cpi_maxeax < 4) {
		cmn_err(CE_NOTE, "CPUID limit detected, "
		    "see the CPUID(7D) man page for details\n");
	}

	/*
	 * Check a few miscilaneous features.
	 */
	if (is_x86_feature(x86_featureset, X86FSET_CLZERO))
		hwcap_flags_2 |= AV_386_2_CLZERO;

	if (cpi->cpi_xmaxeax < 0x80000001)
		goto pass4_done;

	switch (cpi->cpi_vendor) {
		struct cpuid_regs cp;
		uint32_t *edx, *ecx;

	case X86_VENDOR_Intel:
		/*
		 * Seems like Intel duplicated what we necessary
		 * here to make the initial crop of 64-bit OS's work.
		 * Hopefully, those are the only "extended" bits
		 * they'll add.
		 */
		/*FALLTHROUGH*/

	case X86_VENDOR_AMD:
		edx = &cpi->cpi_support[AMD_EDX_FEATURES];
		ecx = &cpi->cpi_support[AMD_ECX_FEATURES];

		*edx = CPI_FEATURES_XTD_EDX(cpi);
		*ecx = CPI_FEATURES_XTD_ECX(cpi);

		/*
		 * [these features require explicit kernel support]
		 */
		switch (cpi->cpi_vendor) {
		case X86_VENDOR_Intel:
			if (!is_x86_feature(x86_featureset, X86FSET_TSCP))
				*edx &= ~CPUID_AMD_EDX_TSCP;
			break;

		case X86_VENDOR_AMD:
			if (!is_x86_feature(x86_featureset, X86FSET_TSCP))
				*edx &= ~CPUID_AMD_EDX_TSCP;
			if (!is_x86_feature(x86_featureset, X86FSET_SSE4A))
				*ecx &= ~CPUID_AMD_ECX_SSE4A;
			break;

		default:
			break;
		}

		/*
		 * [no explicit support required beyond
		 * x87 fp context and exception handlers]
		 */
		if (!fpu_exists)
			*edx &= ~(CPUID_AMD_EDX_MMXamd |
			    CPUID_AMD_EDX_3DNow | CPUID_AMD_EDX_3DNowx);

		if (!is_x86_feature(x86_featureset, X86FSET_NX))
			*edx &= ~CPUID_AMD_EDX_NX;
#if !defined(__amd64)
		*edx &= ~CPUID_AMD_EDX_LM;
#endif
		/*
		 * Now map the supported feature vector to
		 * things that we think userland will care about.
		 */
#if defined(__amd64)
		if (*edx & CPUID_AMD_EDX_SYSC)
			hwcap_flags |= AV_386_AMD_SYSC;
#endif
		if (*edx & CPUID_AMD_EDX_MMXamd)
			hwcap_flags |= AV_386_AMD_MMX;
		if (*edx & CPUID_AMD_EDX_3DNow)
			hwcap_flags |= AV_386_AMD_3DNow;
		if (*edx & CPUID_AMD_EDX_3DNowx)
			hwcap_flags |= AV_386_AMD_3DNowx;
		if (*ecx & CPUID_AMD_ECX_SVM)
			hwcap_flags |= AV_386_AMD_SVM;

		switch (cpi->cpi_vendor) {
		case X86_VENDOR_AMD:
			if (*edx & CPUID_AMD_EDX_TSCP)
				hwcap_flags |= AV_386_TSCP;
			if (*ecx & CPUID_AMD_ECX_AHF64)
				hwcap_flags |= AV_386_AHF;
			if (*ecx & CPUID_AMD_ECX_SSE4A)
				hwcap_flags |= AV_386_AMD_SSE4A;
			if (*ecx & CPUID_AMD_ECX_LZCNT)
				hwcap_flags |= AV_386_AMD_LZCNT;
			if (*ecx & CPUID_AMD_ECX_MONITORX)
				hwcap_flags_2 |= AV_386_2_MONITORX;
			break;

		case X86_VENDOR_Intel:
			if (*edx & CPUID_AMD_EDX_TSCP)
				hwcap_flags |= AV_386_TSCP;
			/*
			 * Aarrgh.
			 * Intel uses a different bit in the same word.
			 */
			if (*ecx & CPUID_INTC_ECX_AHF64)
				hwcap_flags |= AV_386_AHF;
			break;

		default:
			break;
		}
		break;

	case X86_VENDOR_TM:
		cp.cp_eax = 0x80860001;
		(void) __cpuid_insn(&cp);
		cpi->cpi_support[TM_EDX_FEATURES] = cp.cp_edx;
		break;

	default:
		break;
	}

pass4_done:
	cpi->cpi_pass = 4;
	if (hwcap_out != NULL) {
		hwcap_out[0] = hwcap_flags;
		hwcap_out[1] = hwcap_flags_2;
	}
}


/*
 * Simulate the cpuid instruction using the data we previously
 * captured about this CPU.  We try our best to return the truth
 * about the hardware, independently of kernel support.
 */
uint32_t
cpuid_insn(cpu_t *cpu, struct cpuid_regs *cp)
{
	struct cpuid_info *cpi;
	struct cpuid_regs *xcp;

	if (cpu == NULL)
		cpu = CPU;
	cpi = cpu->cpu_m.mcpu_cpi;

	ASSERT(cpuid_checkpass(cpu, 3));

	/*
	 * CPUID data is cached in two separate places: cpi_std for standard
	 * CPUID functions, and cpi_extd for extended CPUID functions.
	 */
	if (cp->cp_eax <= cpi->cpi_maxeax && cp->cp_eax < NMAX_CPI_STD)
		xcp = &cpi->cpi_std[cp->cp_eax];
	else if (cp->cp_eax >= 0x80000000 && cp->cp_eax <= cpi->cpi_xmaxeax &&
	    cp->cp_eax < 0x80000000 + NMAX_CPI_EXTD)
		xcp = &cpi->cpi_extd[cp->cp_eax - 0x80000000];
	else
		/*
		 * The caller is asking for data from an input parameter which
		 * the kernel has not cached.  In this case we go fetch from
		 * the hardware and return the data directly to the user.
		 */
		return (__cpuid_insn(cp));

	cp->cp_eax = xcp->cp_eax;
	cp->cp_ebx = xcp->cp_ebx;
	cp->cp_ecx = xcp->cp_ecx;
	cp->cp_edx = xcp->cp_edx;
	return (cp->cp_eax);
}

int
cpuid_checkpass(cpu_t *cpu, int pass)
{
	return (cpu != NULL && cpu->cpu_m.mcpu_cpi != NULL &&
	    cpu->cpu_m.mcpu_cpi->cpi_pass >= pass);
}

int
cpuid_getbrandstr(cpu_t *cpu, char *s, size_t n)
{
	ASSERT(cpuid_checkpass(cpu, 3));

	return (snprintf(s, n, "%s", cpu->cpu_m.mcpu_cpi->cpi_brandstr));
}

int
cpuid_is_cmt(cpu_t *cpu)
{
	if (cpu == NULL)
		cpu = CPU;

	ASSERT(cpuid_checkpass(cpu, 1));

	return (cpu->cpu_m.mcpu_cpi->cpi_chipid >= 0);
}

/*
 * AMD and Intel both implement the 64-bit variant of the syscall
 * instruction (syscallq), so if there's -any- support for syscall,
 * cpuid currently says "yes, we support this".
 *
 * However, Intel decided to -not- implement the 32-bit variant of the
 * syscall instruction, so we provide a predicate to allow our caller
 * to test that subtlety here.
 *
 * XXPV	Currently, 32-bit syscall instructions don't work via the hypervisor,
 *	even in the case where the hardware would in fact support it.
 */
/*ARGSUSED*/
int
cpuid_syscall32_insn(cpu_t *cpu)
{
	ASSERT(cpuid_checkpass((cpu == NULL ? CPU : cpu), 1));

#if !defined(__xpv)
	if (cpu == NULL)
		cpu = CPU;

	/*CSTYLED*/
	{
		struct cpuid_info *cpi = cpu->cpu_m.mcpu_cpi;

		if (cpi->cpi_vendor == X86_VENDOR_AMD &&
		    cpi->cpi_xmaxeax >= 0x80000001 &&
		    (CPI_FEATURES_XTD_EDX(cpi) & CPUID_AMD_EDX_SYSC))
			return (1);
	}
#endif
	return (0);
}

int
cpuid_getidstr(cpu_t *cpu, char *s, size_t n)
{
	struct cpuid_info *cpi = cpu->cpu_m.mcpu_cpi;

	static const char fmt[] =
	    "x86 (%s %X family %d model %d step %d clock %d MHz)";
	static const char fmt_ht[] =
	    "x86 (chipid 0x%x %s %X family %d model %d step %d clock %d MHz)";

	ASSERT(cpuid_checkpass(cpu, 1));

	if (cpuid_is_cmt(cpu))
		return (snprintf(s, n, fmt_ht, cpi->cpi_chipid,
		    cpi->cpi_vendorstr, cpi->cpi_std[1].cp_eax,
		    cpi->cpi_family, cpi->cpi_model,
		    cpi->cpi_step, cpu->cpu_type_info.pi_clock));
	return (snprintf(s, n, fmt,
	    cpi->cpi_vendorstr, cpi->cpi_std[1].cp_eax,
	    cpi->cpi_family, cpi->cpi_model,
	    cpi->cpi_step, cpu->cpu_type_info.pi_clock));
}

const char *
cpuid_getvendorstr(cpu_t *cpu)
{
	ASSERT(cpuid_checkpass(cpu, 1));
	return ((const char *)cpu->cpu_m.mcpu_cpi->cpi_vendorstr);
}

uint_t
cpuid_getvendor(cpu_t *cpu)
{
	ASSERT(cpuid_checkpass(cpu, 1));
	return (cpu->cpu_m.mcpu_cpi->cpi_vendor);
}

uint_t
cpuid_getfamily(cpu_t *cpu)
{
	ASSERT(cpuid_checkpass(cpu, 1));
	return (cpu->cpu_m.mcpu_cpi->cpi_family);
}

uint_t
cpuid_getmodel(cpu_t *cpu)
{
	ASSERT(cpuid_checkpass(cpu, 1));
	return (cpu->cpu_m.mcpu_cpi->cpi_model);
}

uint_t
cpuid_get_ncpu_per_chip(cpu_t *cpu)
{
	ASSERT(cpuid_checkpass(cpu, 1));
	return (cpu->cpu_m.mcpu_cpi->cpi_ncpu_per_chip);
}

uint_t
cpuid_get_ncore_per_chip(cpu_t *cpu)
{
	ASSERT(cpuid_checkpass(cpu, 1));
	return (cpu->cpu_m.mcpu_cpi->cpi_ncore_per_chip);
}

uint_t
cpuid_get_ncpu_sharing_last_cache(cpu_t *cpu)
{
	ASSERT(cpuid_checkpass(cpu, 2));
	return (cpu->cpu_m.mcpu_cpi->cpi_ncpu_shr_last_cache);
}

id_t
cpuid_get_last_lvl_cacheid(cpu_t *cpu)
{
	ASSERT(cpuid_checkpass(cpu, 2));
	return (cpu->cpu_m.mcpu_cpi->cpi_last_lvl_cacheid);
}

uint_t
cpuid_getstep(cpu_t *cpu)
{
	ASSERT(cpuid_checkpass(cpu, 1));
	return (cpu->cpu_m.mcpu_cpi->cpi_step);
}

uint_t
cpuid_getsig(struct cpu *cpu)
{
	ASSERT(cpuid_checkpass(cpu, 1));
	return (cpu->cpu_m.mcpu_cpi->cpi_std[1].cp_eax);
}

uint32_t
cpuid_getchiprev(struct cpu *cpu)
{
	ASSERT(cpuid_checkpass(cpu, 1));
	return (cpu->cpu_m.mcpu_cpi->cpi_chiprev);
}

const char *
cpuid_getchiprevstr(struct cpu *cpu)
{
	ASSERT(cpuid_checkpass(cpu, 1));
	return (cpu->cpu_m.mcpu_cpi->cpi_chiprevstr);
}

uint32_t
cpuid_getsockettype(struct cpu *cpu)
{
	ASSERT(cpuid_checkpass(cpu, 1));
	return (cpu->cpu_m.mcpu_cpi->cpi_socket);
}

const char *
cpuid_getsocketstr(cpu_t *cpu)
{
	static const char *socketstr = NULL;
	struct cpuid_info *cpi;

	ASSERT(cpuid_checkpass(cpu, 1));
	cpi = cpu->cpu_m.mcpu_cpi;

	/* Assume that socket types are the same across the system */
	if (socketstr == NULL)
		socketstr = _cpuid_sktstr(cpi->cpi_vendor, cpi->cpi_family,
		    cpi->cpi_model, cpi->cpi_step);


	return (socketstr);
}

int
cpuid_get_chipid(cpu_t *cpu)
{
	ASSERT(cpuid_checkpass(cpu, 1));

	if (cpuid_is_cmt(cpu))
		return (cpu->cpu_m.mcpu_cpi->cpi_chipid);
	return (cpu->cpu_id);
}

id_t
cpuid_get_coreid(cpu_t *cpu)
{
	ASSERT(cpuid_checkpass(cpu, 1));
	return (cpu->cpu_m.mcpu_cpi->cpi_coreid);
}

int
cpuid_get_pkgcoreid(cpu_t *cpu)
{
	ASSERT(cpuid_checkpass(cpu, 1));
	return (cpu->cpu_m.mcpu_cpi->cpi_pkgcoreid);
}

int
cpuid_get_clogid(cpu_t *cpu)
{
	ASSERT(cpuid_checkpass(cpu, 1));
	return (cpu->cpu_m.mcpu_cpi->cpi_clogid);
}

int
cpuid_get_cacheid(cpu_t *cpu)
{
	ASSERT(cpuid_checkpass(cpu, 1));
	return (cpu->cpu_m.mcpu_cpi->cpi_last_lvl_cacheid);
}

uint_t
cpuid_get_procnodeid(cpu_t *cpu)
{
	ASSERT(cpuid_checkpass(cpu, 1));
	return (cpu->cpu_m.mcpu_cpi->cpi_procnodeid);
}

uint_t
cpuid_get_procnodes_per_pkg(cpu_t *cpu)
{
	ASSERT(cpuid_checkpass(cpu, 1));
	return (cpu->cpu_m.mcpu_cpi->cpi_procnodes_per_pkg);
}

uint_t
cpuid_get_compunitid(cpu_t *cpu)
{
	ASSERT(cpuid_checkpass(cpu, 1));
	return (cpu->cpu_m.mcpu_cpi->cpi_compunitid);
}

uint_t
cpuid_get_cores_per_compunit(cpu_t *cpu)
{
	ASSERT(cpuid_checkpass(cpu, 1));
	return (cpu->cpu_m.mcpu_cpi->cpi_cores_per_compunit);
}

/*ARGSUSED*/
int
cpuid_have_cr8access(cpu_t *cpu)
{
#if defined(__amd64)
	return (1);
#else
	struct cpuid_info *cpi;

	ASSERT(cpu != NULL);
	cpi = cpu->cpu_m.mcpu_cpi;
	if (cpi->cpi_vendor == X86_VENDOR_AMD && cpi->cpi_maxeax >= 1 &&
	    (CPI_FEATURES_XTD_ECX(cpi) & CPUID_AMD_ECX_CR8D) != 0)
		return (1);
	return (0);
#endif
}

uint32_t
cpuid_get_apicid(cpu_t *cpu)
{
	ASSERT(cpuid_checkpass(cpu, 1));
	if (cpu->cpu_m.mcpu_cpi->cpi_maxeax < 1) {
		return (UINT32_MAX);
	} else {
		return (cpu->cpu_m.mcpu_cpi->cpi_apicid);
	}
}

void
cpuid_get_addrsize(cpu_t *cpu, uint_t *pabits, uint_t *vabits)
{
	struct cpuid_info *cpi;

	if (cpu == NULL)
		cpu = CPU;
	cpi = cpu->cpu_m.mcpu_cpi;

	ASSERT(cpuid_checkpass(cpu, 1));

	if (pabits)
		*pabits = cpi->cpi_pabits;
	if (vabits)
		*vabits = cpi->cpi_vabits;
}

size_t
cpuid_get_xsave_size()
{
	return (MAX(cpuid_info0.cpi_xsave.xsav_max_size,
	    sizeof (struct xsave_state)));
}

/*
 * Return true if the CPUs on this system require 'pointer clearing' for the
 * floating point error pointer exception handling. In the past, this has been
 * true for all AMD K7 & K8 CPUs, although newer AMD CPUs have been changed to
 * behave the same as Intel. This is checked via the CPUID_AMD_EBX_ERR_PTR_ZERO
 * feature bit and is reflected in the cpi_fp_amd_save member.
 */
boolean_t
cpuid_need_fp_excp_handling()
{
	return (cpuid_info0.cpi_vendor == X86_VENDOR_AMD &&
	    cpuid_info0.cpi_fp_amd_save != 0);
}

/*
 * Returns the number of data TLB entries for a corresponding
 * pagesize.  If it can't be computed, or isn't known, the
 * routine returns zero.  If you ask about an architecturally
 * impossible pagesize, the routine will panic (so that the
 * hat implementor knows that things are inconsistent.)
 */
uint_t
cpuid_get_dtlb_nent(cpu_t *cpu, size_t pagesize)
{
	struct cpuid_info *cpi;
	uint_t dtlb_nent = 0;

	if (cpu == NULL)
		cpu = CPU;
	cpi = cpu->cpu_m.mcpu_cpi;

	ASSERT(cpuid_checkpass(cpu, 1));

	/*
	 * Check the L2 TLB info
	 */
	if (cpi->cpi_xmaxeax >= 0x80000006) {
		struct cpuid_regs *cp = &cpi->cpi_extd[6];

		switch (pagesize) {

		case 4 * 1024:
			/*
			 * All zero in the top 16 bits of the register
			 * indicates a unified TLB. Size is in low 16 bits.
			 */
			if ((cp->cp_ebx & 0xffff0000) == 0)
				dtlb_nent = cp->cp_ebx & 0x0000ffff;
			else
				dtlb_nent = BITX(cp->cp_ebx, 27, 16);
			break;

		case 2 * 1024 * 1024:
			if ((cp->cp_eax & 0xffff0000) == 0)
				dtlb_nent = cp->cp_eax & 0x0000ffff;
			else
				dtlb_nent = BITX(cp->cp_eax, 27, 16);
			break;

		default:
			panic("unknown L2 pagesize");
			/*NOTREACHED*/
		}
	}

	if (dtlb_nent != 0)
		return (dtlb_nent);

	/*
	 * No L2 TLB support for this size, try L1.
	 */
	if (cpi->cpi_xmaxeax >= 0x80000005) {
		struct cpuid_regs *cp = &cpi->cpi_extd[5];

		switch (pagesize) {
		case 4 * 1024:
			dtlb_nent = BITX(cp->cp_ebx, 23, 16);
			break;
		case 2 * 1024 * 1024:
			dtlb_nent = BITX(cp->cp_eax, 23, 16);
			break;
		default:
			panic("unknown L1 d-TLB pagesize");
			/*NOTREACHED*/
		}
	}

	return (dtlb_nent);
}

/*
 * Return 0 if the erratum is not present or not applicable, positive
 * if it is, and negative if the status of the erratum is unknown.
 *
 * See "Revision Guide for AMD Athlon(tm) 64 and AMD Opteron(tm)
 * Processors" #25759, Rev 3.57, August 2005
 */
int
cpuid_opteron_erratum(cpu_t *cpu, uint_t erratum)
{
	struct cpuid_info *cpi = cpu->cpu_m.mcpu_cpi;
	uint_t eax;

	/*
	 * Bail out if this CPU isn't an AMD CPU, or if it's
	 * a legacy (32-bit) AMD CPU.
	 */
	if (cpi->cpi_vendor != X86_VENDOR_AMD ||
	    cpi->cpi_family == 4 || cpi->cpi_family == 5 ||
	    cpi->cpi_family == 6) {
		return (0);
	}

	eax = cpi->cpi_std[1].cp_eax;

#define	SH_B0(eax)	(eax == 0xf40 || eax == 0xf50)
#define	SH_B3(eax)	(eax == 0xf51)
#define	B(eax)		(SH_B0(eax) || SH_B3(eax))

#define	SH_C0(eax)	(eax == 0xf48 || eax == 0xf58)

#define	SH_CG(eax)	(eax == 0xf4a || eax == 0xf5a || eax == 0xf7a)
#define	DH_CG(eax)	(eax == 0xfc0 || eax == 0xfe0 || eax == 0xff0)
#define	CH_CG(eax)	(eax == 0xf82 || eax == 0xfb2)
#define	CG(eax)		(SH_CG(eax) || DH_CG(eax) || CH_CG(eax))

#define	SH_D0(eax)	(eax == 0x10f40 || eax == 0x10f50 || eax == 0x10f70)
#define	DH_D0(eax)	(eax == 0x10fc0 || eax == 0x10ff0)
#define	CH_D0(eax)	(eax == 0x10f80 || eax == 0x10fb0)
#define	D0(eax)		(SH_D0(eax) || DH_D0(eax) || CH_D0(eax))

#define	SH_E0(eax)	(eax == 0x20f50 || eax == 0x20f40 || eax == 0x20f70)
#define	JH_E1(eax)	(eax == 0x20f10)	/* JH8_E0 had 0x20f30 */
#define	DH_E3(eax)	(eax == 0x20fc0 || eax == 0x20ff0)
#define	SH_E4(eax)	(eax == 0x20f51 || eax == 0x20f71)
#define	BH_E4(eax)	(eax == 0x20fb1)
#define	SH_E5(eax)	(eax == 0x20f42)
#define	DH_E6(eax)	(eax == 0x20ff2 || eax == 0x20fc2)
#define	JH_E6(eax)	(eax == 0x20f12 || eax == 0x20f32)
#define	EX(eax)		(SH_E0(eax) || JH_E1(eax) || DH_E3(eax) || \
			    SH_E4(eax) || BH_E4(eax) || SH_E5(eax) || \
			    DH_E6(eax) || JH_E6(eax))

#define	DR_AX(eax)	(eax == 0x100f00 || eax == 0x100f01 || eax == 0x100f02)
#define	DR_B0(eax)	(eax == 0x100f20)
#define	DR_B1(eax)	(eax == 0x100f21)
#define	DR_BA(eax)	(eax == 0x100f2a)
#define	DR_B2(eax)	(eax == 0x100f22)
#define	DR_B3(eax)	(eax == 0x100f23)
#define	RB_C0(eax)	(eax == 0x100f40)

	switch (erratum) {
	case 1:
		return (cpi->cpi_family < 0x10);
	case 51:	/* what does the asterisk mean? */
		return (B(eax) || SH_C0(eax) || CG(eax));
	case 52:
		return (B(eax));
	case 57:
		return (cpi->cpi_family <= 0x11);
	case 58:
		return (B(eax));
	case 60:
		return (cpi->cpi_family <= 0x11);
	case 61:
	case 62:
	case 63:
	case 64:
	case 65:
	case 66:
	case 68:
	case 69:
	case 70:
	case 71:
		return (B(eax));
	case 72:
		return (SH_B0(eax));
	case 74:
		return (B(eax));
	case 75:
		return (cpi->cpi_family < 0x10);
	case 76:
		return (B(eax));
	case 77:
		return (cpi->cpi_family <= 0x11);
	case 78:
		return (B(eax) || SH_C0(eax));
	case 79:
		return (B(eax) || SH_C0(eax) || CG(eax) || D0(eax) || EX(eax));
	case 80:
	case 81:
	case 82:
		return (B(eax));
	case 83:
		return (B(eax) || SH_C0(eax) || CG(eax));
	case 85:
		return (cpi->cpi_family < 0x10);
	case 86:
		return (SH_C0(eax) || CG(eax));
	case 88:
#if !defined(__amd64)
		return (0);
#else
		return (B(eax) || SH_C0(eax));
#endif
	case 89:
		return (cpi->cpi_family < 0x10);
	case 90:
		return (B(eax) || SH_C0(eax) || CG(eax));
	case 91:
	case 92:
		return (B(eax) || SH_C0(eax));
	case 93:
		return (SH_C0(eax));
	case 94:
		return (B(eax) || SH_C0(eax) || CG(eax));
	case 95:
#if !defined(__amd64)
		return (0);
#else
		return (B(eax) || SH_C0(eax));
#endif
	case 96:
		return (B(eax) || SH_C0(eax) || CG(eax));
	case 97:
	case 98:
		return (SH_C0(eax) || CG(eax));
	case 99:
		return (B(eax) || SH_C0(eax) || CG(eax) || D0(eax));
	case 100:
		return (B(eax) || SH_C0(eax));
	case 101:
	case 103:
		return (B(eax) || SH_C0(eax) || CG(eax) || D0(eax));
	case 104:
		return (SH_C0(eax) || CG(eax) || D0(eax));
	case 105:
	case 106:
	case 107:
		return (B(eax) || SH_C0(eax) || CG(eax) || D0(eax));
	case 108:
		return (DH_CG(eax));
	case 109:
		return (SH_C0(eax) || CG(eax) || D0(eax));
	case 110:
		return (D0(eax) || EX(eax));
	case 111:
		return (CG(eax));
	case 112:
		return (B(eax) || SH_C0(eax) || CG(eax) || D0(eax) || EX(eax));
	case 113:
		return (eax == 0x20fc0);
	case 114:
		return (SH_E0(eax) || JH_E1(eax) || DH_E3(eax));
	case 115:
		return (SH_E0(eax) || JH_E1(eax));
	case 116:
		return (SH_E0(eax) || JH_E1(eax) || DH_E3(eax));
	case 117:
		return (B(eax) || SH_C0(eax) || CG(eax) || D0(eax));
	case 118:
		return (SH_E0(eax) || JH_E1(eax) || SH_E4(eax) || BH_E4(eax) ||
		    JH_E6(eax));
	case 121:
		return (B(eax) || SH_C0(eax) || CG(eax) || D0(eax) || EX(eax));
	case 122:
		return (cpi->cpi_family < 0x10 || cpi->cpi_family == 0x11);
	case 123:
		return (JH_E1(eax) || BH_E4(eax) || JH_E6(eax));
	case 131:
		return (cpi->cpi_family < 0x10);
	case 6336786:

		/*
		 * Test for AdvPowerMgmtInfo.TscPStateInvariant
		 * if this is a K8 family or newer processor. We're testing for
		 * this 'erratum' to determine whether or not we have a constant
		 * TSC.
		 *
		 * Our current fix for this is to disable the C1-Clock ramping.
		 * However, this doesn't work on newer processor families nor
		 * does it work when virtualized as those devices don't exist.
		 */
		if (cpi->cpi_family >= 0x12 || get_hwenv() != HW_NATIVE) {
			return (0);
		}

		if (CPI_FAMILY(cpi) == 0xf) {
			struct cpuid_regs regs;
			regs.cp_eax = 0x80000007;
			(void) __cpuid_insn(&regs);
			return (!(regs.cp_edx & 0x100));
		}
		return (0);
	case 6323525:
		/*
		 * This erratum (K8 #147) is not present on family 10 and newer.
		 */
		if (cpi->cpi_family >= 0x10) {
			return (0);
		}
		return (((((eax >> 12) & 0xff00) + (eax & 0xf00)) |
		    (((eax >> 4) & 0xf) | ((eax >> 12) & 0xf0))) < 0xf40);

	case 6671130:
		/*
		 * check for processors (pre-Shanghai) that do not provide
		 * optimal management of 1gb ptes in its tlb.
		 */
		return (cpi->cpi_family == 0x10 && cpi->cpi_model < 4);

	case 298:
		return (DR_AX(eax) || DR_B0(eax) || DR_B1(eax) || DR_BA(eax) ||
		    DR_B2(eax) || RB_C0(eax));

	case 721:
#if defined(__amd64)
		return (cpi->cpi_family == 0x10 || cpi->cpi_family == 0x12);
#else
		return (0);
#endif

	default:
		return (-1);

	}
}

/*
 * Determine if specified erratum is present via OSVW (OS Visible Workaround).
 * Return 1 if erratum is present, 0 if not present and -1 if indeterminate.
 */
int
osvw_opteron_erratum(cpu_t *cpu, uint_t erratum)
{
	struct cpuid_info	*cpi;
	uint_t			osvwid;
	static int		osvwfeature = -1;
	uint64_t		osvwlength;


	cpi = cpu->cpu_m.mcpu_cpi;

	/* confirm OSVW supported */
	if (osvwfeature == -1) {
		osvwfeature = cpi->cpi_extd[1].cp_ecx & CPUID_AMD_ECX_OSVW;
	} else {
		/* assert that osvw feature setting is consistent on all cpus */
		ASSERT(osvwfeature ==
		    (cpi->cpi_extd[1].cp_ecx & CPUID_AMD_ECX_OSVW));
	}
	if (!osvwfeature)
		return (-1);

	osvwlength = rdmsr(MSR_AMD_OSVW_ID_LEN) & OSVW_ID_LEN_MASK;

	switch (erratum) {
	case 298:	/* osvwid is 0 */
		osvwid = 0;
		if (osvwlength <= (uint64_t)osvwid) {
			/* osvwid 0 is unknown */
			return (-1);
		}

		/*
		 * Check the OSVW STATUS MSR to determine the state
		 * of the erratum where:
		 *   0 - fixed by HW
		 *   1 - BIOS has applied the workaround when BIOS
		 *   workaround is available. (Or for other errata,
		 *   OS workaround is required.)
		 * For a value of 1, caller will confirm that the
		 * erratum 298 workaround has indeed been applied by BIOS.
		 *
		 * A 1 may be set in cpus that have a HW fix
		 * in a mixed cpu system. Regarding erratum 298:
		 *   In a multiprocessor platform, the workaround above
		 *   should be applied to all processors regardless of
		 *   silicon revision when an affected processor is
		 *   present.
		 */

		return (rdmsr(MSR_AMD_OSVW_STATUS +
		    (osvwid / OSVW_ID_CNT_PER_MSR)) &
		    (1ULL << (osvwid % OSVW_ID_CNT_PER_MSR)));

	default:
		return (-1);
	}
}

static const char assoc_str[] = "associativity";
static const char line_str[] = "line-size";
static const char size_str[] = "size";

static void
add_cache_prop(dev_info_t *devi, const char *label, const char *type,
    uint32_t val)
{
	char buf[128];

	/*
	 * ndi_prop_update_int() is used because it is desirable for
	 * DDI_PROP_HW_DEF and DDI_PROP_DONTSLEEP to be set.
	 */
	if (snprintf(buf, sizeof (buf), "%s-%s", label, type) < sizeof (buf))
		(void) ndi_prop_update_int(DDI_DEV_T_NONE, devi, buf, val);
}

/*
 * Intel-style cache/tlb description
 *
 * Standard cpuid level 2 gives a randomly ordered
 * selection of tags that index into a table that describes
 * cache and tlb properties.
 */

static const char l1_icache_str[] = "l1-icache";
static const char l1_dcache_str[] = "l1-dcache";
static const char l2_cache_str[] = "l2-cache";
static const char l3_cache_str[] = "l3-cache";
static const char itlb4k_str[] = "itlb-4K";
static const char dtlb4k_str[] = "dtlb-4K";
static const char itlb2M_str[] = "itlb-2M";
static const char itlb4M_str[] = "itlb-4M";
static const char dtlb4M_str[] = "dtlb-4M";
static const char dtlb24_str[] = "dtlb0-2M-4M";
static const char itlb424_str[] = "itlb-4K-2M-4M";
static const char itlb24_str[] = "itlb-2M-4M";
static const char dtlb44_str[] = "dtlb-4K-4M";
static const char sl1_dcache_str[] = "sectored-l1-dcache";
static const char sl2_cache_str[] = "sectored-l2-cache";
static const char itrace_str[] = "itrace-cache";
static const char sl3_cache_str[] = "sectored-l3-cache";
static const char sh_l2_tlb4k_str[] = "shared-l2-tlb-4k";

static const struct cachetab {
	uint8_t		ct_code;
	uint8_t		ct_assoc;
	uint16_t	ct_line_size;
	size_t		ct_size;
	const char	*ct_label;
} intel_ctab[] = {
	/*
	 * maintain descending order!
	 *
	 * Codes ignored - Reason
	 * ----------------------
	 * 40H - intel_cpuid_4_cache_info() disambiguates l2/l3 cache
	 * f0H/f1H - Currently we do not interpret prefetch size by design
	 */
	{ 0xe4, 16, 64, 8*1024*1024, l3_cache_str},
	{ 0xe3, 16, 64, 4*1024*1024, l3_cache_str},
	{ 0xe2, 16, 64, 2*1024*1024, l3_cache_str},
	{ 0xde, 12, 64, 6*1024*1024, l3_cache_str},
	{ 0xdd, 12, 64, 3*1024*1024, l3_cache_str},
	{ 0xdc, 12, 64, ((1*1024*1024)+(512*1024)), l3_cache_str},
	{ 0xd8, 8, 64, 4*1024*1024, l3_cache_str},
	{ 0xd7, 8, 64, 2*1024*1024, l3_cache_str},
	{ 0xd6, 8, 64, 1*1024*1024, l3_cache_str},
	{ 0xd2, 4, 64, 2*1024*1024, l3_cache_str},
	{ 0xd1, 4, 64, 1*1024*1024, l3_cache_str},
	{ 0xd0, 4, 64, 512*1024, l3_cache_str},
	{ 0xca, 4, 0, 512, sh_l2_tlb4k_str},
	{ 0xc0, 4, 0, 8, dtlb44_str },
	{ 0xba, 4, 0, 64, dtlb4k_str },
	{ 0xb4, 4, 0, 256, dtlb4k_str },
	{ 0xb3, 4, 0, 128, dtlb4k_str },
	{ 0xb2, 4, 0, 64, itlb4k_str },
	{ 0xb0, 4, 0, 128, itlb4k_str },
	{ 0x87, 8, 64, 1024*1024, l2_cache_str},
	{ 0x86, 4, 64, 512*1024, l2_cache_str},
	{ 0x85, 8, 32, 2*1024*1024, l2_cache_str},
	{ 0x84, 8, 32, 1024*1024, l2_cache_str},
	{ 0x83, 8, 32, 512*1024, l2_cache_str},
	{ 0x82, 8, 32, 256*1024, l2_cache_str},
	{ 0x80, 8, 64, 512*1024, l2_cache_str},
	{ 0x7f, 2, 64, 512*1024, l2_cache_str},
	{ 0x7d, 8, 64, 2*1024*1024, sl2_cache_str},
	{ 0x7c, 8, 64, 1024*1024, sl2_cache_str},
	{ 0x7b, 8, 64, 512*1024, sl2_cache_str},
	{ 0x7a, 8, 64, 256*1024, sl2_cache_str},
	{ 0x79, 8, 64, 128*1024, sl2_cache_str},
	{ 0x78, 8, 64, 1024*1024, l2_cache_str},
	{ 0x73, 8, 0, 64*1024, itrace_str},
	{ 0x72, 8, 0, 32*1024, itrace_str},
	{ 0x71, 8, 0, 16*1024, itrace_str},
	{ 0x70, 8, 0, 12*1024, itrace_str},
	{ 0x68, 4, 64, 32*1024, sl1_dcache_str},
	{ 0x67, 4, 64, 16*1024, sl1_dcache_str},
	{ 0x66, 4, 64, 8*1024, sl1_dcache_str},
	{ 0x60, 8, 64, 16*1024, sl1_dcache_str},
	{ 0x5d, 0, 0, 256, dtlb44_str},
	{ 0x5c, 0, 0, 128, dtlb44_str},
	{ 0x5b, 0, 0, 64, dtlb44_str},
	{ 0x5a, 4, 0, 32, dtlb24_str},
	{ 0x59, 0, 0, 16, dtlb4k_str},
	{ 0x57, 4, 0, 16, dtlb4k_str},
	{ 0x56, 4, 0, 16, dtlb4M_str},
	{ 0x55, 0, 0, 7, itlb24_str},
	{ 0x52, 0, 0, 256, itlb424_str},
	{ 0x51, 0, 0, 128, itlb424_str},
	{ 0x50, 0, 0, 64, itlb424_str},
	{ 0x4f, 0, 0, 32, itlb4k_str},
	{ 0x4e, 24, 64, 6*1024*1024, l2_cache_str},
	{ 0x4d, 16, 64, 16*1024*1024, l3_cache_str},
	{ 0x4c, 12, 64, 12*1024*1024, l3_cache_str},
	{ 0x4b, 16, 64, 8*1024*1024, l3_cache_str},
	{ 0x4a, 12, 64, 6*1024*1024, l3_cache_str},
	{ 0x49, 16, 64, 4*1024*1024, l3_cache_str},
	{ 0x48, 12, 64, 3*1024*1024, l2_cache_str},
	{ 0x47, 8, 64, 8*1024*1024, l3_cache_str},
	{ 0x46, 4, 64, 4*1024*1024, l3_cache_str},
	{ 0x45, 4, 32, 2*1024*1024, l2_cache_str},
	{ 0x44, 4, 32, 1024*1024, l2_cache_str},
	{ 0x43, 4, 32, 512*1024, l2_cache_str},
	{ 0x42, 4, 32, 256*1024, l2_cache_str},
	{ 0x41, 4, 32, 128*1024, l2_cache_str},
	{ 0x3e, 4, 64, 512*1024, sl2_cache_str},
	{ 0x3d, 6, 64, 384*1024, sl2_cache_str},
	{ 0x3c, 4, 64, 256*1024, sl2_cache_str},
	{ 0x3b, 2, 64, 128*1024, sl2_cache_str},
	{ 0x3a, 6, 64, 192*1024, sl2_cache_str},
	{ 0x39, 4, 64, 128*1024, sl2_cache_str},
	{ 0x30, 8, 64, 32*1024, l1_icache_str},
	{ 0x2c, 8, 64, 32*1024, l1_dcache_str},
	{ 0x29, 8, 64, 4096*1024, sl3_cache_str},
	{ 0x25, 8, 64, 2048*1024, sl3_cache_str},
	{ 0x23, 8, 64, 1024*1024, sl3_cache_str},
	{ 0x22, 4, 64, 512*1024, sl3_cache_str},
	{ 0x0e, 6, 64, 24*1024, l1_dcache_str},
	{ 0x0d, 4, 32, 16*1024, l1_dcache_str},
	{ 0x0c, 4, 32, 16*1024, l1_dcache_str},
	{ 0x0b, 4, 0, 4, itlb4M_str},
	{ 0x0a, 2, 32, 8*1024, l1_dcache_str},
	{ 0x08, 4, 32, 16*1024, l1_icache_str},
	{ 0x06, 4, 32, 8*1024, l1_icache_str},
	{ 0x05, 4, 0, 32, dtlb4M_str},
	{ 0x04, 4, 0, 8, dtlb4M_str},
	{ 0x03, 4, 0, 64, dtlb4k_str},
	{ 0x02, 4, 0, 2, itlb4M_str},
	{ 0x01, 4, 0, 32, itlb4k_str},
	{ 0 }
};

static const struct cachetab cyrix_ctab[] = {
	{ 0x70, 4, 0, 32, "tlb-4K" },
	{ 0x80, 4, 16, 16*1024, "l1-cache" },
	{ 0 }
};

/*
 * Search a cache table for a matching entry
 */
static const struct cachetab *
find_cacheent(const struct cachetab *ct, uint_t code)
{
	if (code != 0) {
		for (; ct->ct_code != 0; ct++)
			if (ct->ct_code <= code)
				break;
		if (ct->ct_code == code)
			return (ct);
	}
	return (NULL);
}

/*
 * Populate cachetab entry with L2 or L3 cache-information using
 * cpuid function 4. This function is called from intel_walk_cacheinfo()
 * when descriptor 0x49 is encountered. It returns 0 if no such cache
 * information is found.
 */
static int
intel_cpuid_4_cache_info(struct cachetab *ct, struct cpuid_info *cpi)
{
	uint32_t level, i;
	int ret = 0;

	for (i = 0; i < cpi->cpi_std_4_size; i++) {
		level = CPI_CACHE_LVL(cpi->cpi_std_4[i]);

		if (level == 2 || level == 3) {
			ct->ct_assoc = CPI_CACHE_WAYS(cpi->cpi_std_4[i]) + 1;
			ct->ct_line_size =
			    CPI_CACHE_COH_LN_SZ(cpi->cpi_std_4[i]) + 1;
			ct->ct_size = ct->ct_assoc *
			    (CPI_CACHE_PARTS(cpi->cpi_std_4[i]) + 1) *
			    ct->ct_line_size *
			    (cpi->cpi_std_4[i]->cp_ecx + 1);

			if (level == 2) {
				ct->ct_label = l2_cache_str;
			} else if (level == 3) {
				ct->ct_label = l3_cache_str;
			}
			ret = 1;
		}
	}

	return (ret);
}

/*
 * Walk the cacheinfo descriptor, applying 'func' to every valid element
 * The walk is terminated if the walker returns non-zero.
 */
static void
intel_walk_cacheinfo(struct cpuid_info *cpi,
    void *arg, int (*func)(void *, const struct cachetab *))
{
	const struct cachetab *ct;
	struct cachetab des_49_ct, des_b1_ct;
	uint8_t *dp;
	int i;

	if ((dp = cpi->cpi_cacheinfo) == NULL)
		return;
	for (i = 0; i < cpi->cpi_ncache; i++, dp++) {
		/*
		 * For overloaded descriptor 0x49 we use cpuid function 4
		 * if supported by the current processor, to create
		 * cache information.
		 * For overloaded descriptor 0xb1 we use X86_PAE flag
		 * to disambiguate the cache information.
		 */
		if (*dp == 0x49 && cpi->cpi_maxeax >= 0x4 &&
		    intel_cpuid_4_cache_info(&des_49_ct, cpi) == 1) {
				ct = &des_49_ct;
		} else if (*dp == 0xb1) {
			des_b1_ct.ct_code = 0xb1;
			des_b1_ct.ct_assoc = 4;
			des_b1_ct.ct_line_size = 0;
			if (is_x86_feature(x86_featureset, X86FSET_PAE)) {
				des_b1_ct.ct_size = 8;
				des_b1_ct.ct_label = itlb2M_str;
			} else {
				des_b1_ct.ct_size = 4;
				des_b1_ct.ct_label = itlb4M_str;
			}
			ct = &des_b1_ct;
		} else {
			if ((ct = find_cacheent(intel_ctab, *dp)) == NULL) {
				continue;
			}
		}

		if (func(arg, ct) != 0) {
			break;
		}
	}
}

/*
 * (Like the Intel one, except for Cyrix CPUs)
 */
static void
cyrix_walk_cacheinfo(struct cpuid_info *cpi,
    void *arg, int (*func)(void *, const struct cachetab *))
{
	const struct cachetab *ct;
	uint8_t *dp;
	int i;

	if ((dp = cpi->cpi_cacheinfo) == NULL)
		return;
	for (i = 0; i < cpi->cpi_ncache; i++, dp++) {
		/*
		 * Search Cyrix-specific descriptor table first ..
		 */
		if ((ct = find_cacheent(cyrix_ctab, *dp)) != NULL) {
			if (func(arg, ct) != 0)
				break;
			continue;
		}
		/*
		 * .. else fall back to the Intel one
		 */
		if ((ct = find_cacheent(intel_ctab, *dp)) != NULL) {
			if (func(arg, ct) != 0)
				break;
			continue;
		}
	}
}

/*
 * A cacheinfo walker that adds associativity, line-size, and size properties
 * to the devinfo node it is passed as an argument.
 */
static int
add_cacheent_props(void *arg, const struct cachetab *ct)
{
	dev_info_t *devi = arg;

	add_cache_prop(devi, ct->ct_label, assoc_str, ct->ct_assoc);
	if (ct->ct_line_size != 0)
		add_cache_prop(devi, ct->ct_label, line_str,
		    ct->ct_line_size);
	add_cache_prop(devi, ct->ct_label, size_str, ct->ct_size);
	return (0);
}


static const char fully_assoc[] = "fully-associative?";

/*
 * AMD style cache/tlb description
 *
 * Extended functions 5 and 6 directly describe properties of
 * tlbs and various cache levels.
 */
static void
add_amd_assoc(dev_info_t *devi, const char *label, uint_t assoc)
{
	switch (assoc) {
	case 0:	/* reserved; ignore */
		break;
	default:
		add_cache_prop(devi, label, assoc_str, assoc);
		break;
	case 0xff:
		add_cache_prop(devi, label, fully_assoc, 1);
		break;
	}
}

static void
add_amd_tlb(dev_info_t *devi, const char *label, uint_t assoc, uint_t size)
{
	if (size == 0)
		return;
	add_cache_prop(devi, label, size_str, size);
	add_amd_assoc(devi, label, assoc);
}

static void
add_amd_cache(dev_info_t *devi, const char *label,
    uint_t size, uint_t assoc, uint_t lines_per_tag, uint_t line_size)
{
	if (size == 0 || line_size == 0)
		return;
	add_amd_assoc(devi, label, assoc);
	/*
	 * Most AMD parts have a sectored cache. Multiple cache lines are
	 * associated with each tag. A sector consists of all cache lines
	 * associated with a tag. For example, the AMD K6-III has a sector
	 * size of 2 cache lines per tag.
	 */
	if (lines_per_tag != 0)
		add_cache_prop(devi, label, "lines-per-tag", lines_per_tag);
	add_cache_prop(devi, label, line_str, line_size);
	add_cache_prop(devi, label, size_str, size * 1024);
}

static void
add_amd_l2_assoc(dev_info_t *devi, const char *label, uint_t assoc)
{
	switch (assoc) {
	case 0:	/* off */
		break;
	case 1:
	case 2:
	case 4:
		add_cache_prop(devi, label, assoc_str, assoc);
		break;
	case 6:
		add_cache_prop(devi, label, assoc_str, 8);
		break;
	case 8:
		add_cache_prop(devi, label, assoc_str, 16);
		break;
	case 0xf:
		add_cache_prop(devi, label, fully_assoc, 1);
		break;
	default: /* reserved; ignore */
		break;
	}
}

static void
add_amd_l2_tlb(dev_info_t *devi, const char *label, uint_t assoc, uint_t size)
{
	if (size == 0 || assoc == 0)
		return;
	add_amd_l2_assoc(devi, label, assoc);
	add_cache_prop(devi, label, size_str, size);
}

static void
add_amd_l2_cache(dev_info_t *devi, const char *label,
    uint_t size, uint_t assoc, uint_t lines_per_tag, uint_t line_size)
{
	if (size == 0 || assoc == 0 || line_size == 0)
		return;
	add_amd_l2_assoc(devi, label, assoc);
	if (lines_per_tag != 0)
		add_cache_prop(devi, label, "lines-per-tag", lines_per_tag);
	add_cache_prop(devi, label, line_str, line_size);
	add_cache_prop(devi, label, size_str, size * 1024);
}

static void
amd_cache_info(struct cpuid_info *cpi, dev_info_t *devi)
{
	struct cpuid_regs *cp;

	if (cpi->cpi_xmaxeax < 0x80000005)
		return;
	cp = &cpi->cpi_extd[5];

	/*
	 * 4M/2M L1 TLB configuration
	 *
	 * We report the size for 2M pages because AMD uses two
	 * TLB entries for one 4M page.
	 */
	add_amd_tlb(devi, "dtlb-2M",
	    BITX(cp->cp_eax, 31, 24), BITX(cp->cp_eax, 23, 16));
	add_amd_tlb(devi, "itlb-2M",
	    BITX(cp->cp_eax, 15, 8), BITX(cp->cp_eax, 7, 0));

	/*
	 * 4K L1 TLB configuration
	 */

	switch (cpi->cpi_vendor) {
		uint_t nentries;
	case X86_VENDOR_TM:
		if (cpi->cpi_family >= 5) {
			/*
			 * Crusoe processors have 256 TLB entries, but
			 * cpuid data format constrains them to only
			 * reporting 255 of them.
			 */
			if ((nentries = BITX(cp->cp_ebx, 23, 16)) == 255)
				nentries = 256;
			/*
			 * Crusoe processors also have a unified TLB
			 */
			add_amd_tlb(devi, "tlb-4K", BITX(cp->cp_ebx, 31, 24),
			    nentries);
			break;
		}
		/*FALLTHROUGH*/
	default:
		add_amd_tlb(devi, itlb4k_str,
		    BITX(cp->cp_ebx, 31, 24), BITX(cp->cp_ebx, 23, 16));
		add_amd_tlb(devi, dtlb4k_str,
		    BITX(cp->cp_ebx, 15, 8), BITX(cp->cp_ebx, 7, 0));
		break;
	}

	/*
	 * data L1 cache configuration
	 */

	add_amd_cache(devi, l1_dcache_str,
	    BITX(cp->cp_ecx, 31, 24), BITX(cp->cp_ecx, 23, 16),
	    BITX(cp->cp_ecx, 15, 8), BITX(cp->cp_ecx, 7, 0));

	/*
	 * code L1 cache configuration
	 */

	add_amd_cache(devi, l1_icache_str,
	    BITX(cp->cp_edx, 31, 24), BITX(cp->cp_edx, 23, 16),
	    BITX(cp->cp_edx, 15, 8), BITX(cp->cp_edx, 7, 0));

	if (cpi->cpi_xmaxeax < 0x80000006)
		return;
	cp = &cpi->cpi_extd[6];

	/* Check for a unified L2 TLB for large pages */

	if (BITX(cp->cp_eax, 31, 16) == 0)
		add_amd_l2_tlb(devi, "l2-tlb-2M",
		    BITX(cp->cp_eax, 15, 12), BITX(cp->cp_eax, 11, 0));
	else {
		add_amd_l2_tlb(devi, "l2-dtlb-2M",
		    BITX(cp->cp_eax, 31, 28), BITX(cp->cp_eax, 27, 16));
		add_amd_l2_tlb(devi, "l2-itlb-2M",
		    BITX(cp->cp_eax, 15, 12), BITX(cp->cp_eax, 11, 0));
	}

	/* Check for a unified L2 TLB for 4K pages */

	if (BITX(cp->cp_ebx, 31, 16) == 0) {
		add_amd_l2_tlb(devi, "l2-tlb-4K",
		    BITX(cp->cp_eax, 15, 12), BITX(cp->cp_eax, 11, 0));
	} else {
		add_amd_l2_tlb(devi, "l2-dtlb-4K",
		    BITX(cp->cp_eax, 31, 28), BITX(cp->cp_eax, 27, 16));
		add_amd_l2_tlb(devi, "l2-itlb-4K",
		    BITX(cp->cp_eax, 15, 12), BITX(cp->cp_eax, 11, 0));
	}

	add_amd_l2_cache(devi, l2_cache_str,
	    BITX(cp->cp_ecx, 31, 16), BITX(cp->cp_ecx, 15, 12),
	    BITX(cp->cp_ecx, 11, 8), BITX(cp->cp_ecx, 7, 0));
}

/*
 * There are two basic ways that the x86 world describes it cache
 * and tlb architecture - Intel's way and AMD's way.
 *
 * Return which flavor of cache architecture we should use
 */
static int
x86_which_cacheinfo(struct cpuid_info *cpi)
{
	switch (cpi->cpi_vendor) {
	case X86_VENDOR_Intel:
		if (cpi->cpi_maxeax >= 2)
			return (X86_VENDOR_Intel);
		break;
	case X86_VENDOR_AMD:
		/*
		 * The K5 model 1 was the first part from AMD that reported
		 * cache sizes via extended cpuid functions.
		 */
		if (cpi->cpi_family > 5 ||
		    (cpi->cpi_family == 5 && cpi->cpi_model >= 1))
			return (X86_VENDOR_AMD);
		break;
	case X86_VENDOR_TM:
		if (cpi->cpi_family >= 5)
			return (X86_VENDOR_AMD);
		/*FALLTHROUGH*/
	default:
		/*
		 * If they have extended CPU data for 0x80000005
		 * then we assume they have AMD-format cache
		 * information.
		 *
		 * If not, and the vendor happens to be Cyrix,
		 * then try our-Cyrix specific handler.
		 *
		 * If we're not Cyrix, then assume we're using Intel's
		 * table-driven format instead.
		 */
		if (cpi->cpi_xmaxeax >= 0x80000005)
			return (X86_VENDOR_AMD);
		else if (cpi->cpi_vendor == X86_VENDOR_Cyrix)
			return (X86_VENDOR_Cyrix);
		else if (cpi->cpi_maxeax >= 2)
			return (X86_VENDOR_Intel);
		break;
	}
	return (-1);
}

void
cpuid_set_cpu_properties(void *dip, processorid_t cpu_id,
    struct cpuid_info *cpi)
{
	dev_info_t *cpu_devi;
	int create;

	cpu_devi = (dev_info_t *)dip;

	/* device_type */
	(void) ndi_prop_update_string(DDI_DEV_T_NONE, cpu_devi,
	    "device_type", "cpu");

	/* reg */
	(void) ndi_prop_update_int(DDI_DEV_T_NONE, cpu_devi,
	    "reg", cpu_id);

	/* cpu-mhz, and clock-frequency */
	if (cpu_freq > 0) {
		long long mul;

		(void) ndi_prop_update_int(DDI_DEV_T_NONE, cpu_devi,
		    "cpu-mhz", cpu_freq);
		if ((mul = cpu_freq * 1000000LL) <= INT_MAX)
			(void) ndi_prop_update_int(DDI_DEV_T_NONE, cpu_devi,
			    "clock-frequency", (int)mul);
	}

	if (!is_x86_feature(x86_featureset, X86FSET_CPUID)) {
		return;
	}

	/* vendor-id */
	(void) ndi_prop_update_string(DDI_DEV_T_NONE, cpu_devi,
	    "vendor-id", cpi->cpi_vendorstr);

	if (cpi->cpi_maxeax == 0) {
		return;
	}

	/*
	 * family, model, and step
	 */
	(void) ndi_prop_update_int(DDI_DEV_T_NONE, cpu_devi,
	    "family", CPI_FAMILY(cpi));
	(void) ndi_prop_update_int(DDI_DEV_T_NONE, cpu_devi,
	    "cpu-model", CPI_MODEL(cpi));
	(void) ndi_prop_update_int(DDI_DEV_T_NONE, cpu_devi,
	    "stepping-id", CPI_STEP(cpi));

	/* type */
	switch (cpi->cpi_vendor) {
	case X86_VENDOR_Intel:
		create = 1;
		break;
	default:
		create = 0;
		break;
	}
	if (create)
		(void) ndi_prop_update_int(DDI_DEV_T_NONE, cpu_devi,
		    "type", CPI_TYPE(cpi));

	/* ext-family */
	switch (cpi->cpi_vendor) {
	case X86_VENDOR_Intel:
	case X86_VENDOR_AMD:
		create = cpi->cpi_family >= 0xf;
		break;
	default:
		create = 0;
		break;
	}
	if (create)
		(void) ndi_prop_update_int(DDI_DEV_T_NONE, cpu_devi,
		    "ext-family", CPI_FAMILY_XTD(cpi));

	/* ext-model */
	switch (cpi->cpi_vendor) {
	case X86_VENDOR_Intel:
		create = IS_EXTENDED_MODEL_INTEL(cpi);
		break;
	case X86_VENDOR_AMD:
		create = CPI_FAMILY(cpi) == 0xf;
		break;
	default:
		create = 0;
		break;
	}
	if (create)
		(void) ndi_prop_update_int(DDI_DEV_T_NONE, cpu_devi,
		    "ext-model", CPI_MODEL_XTD(cpi));

	/* generation */
	switch (cpi->cpi_vendor) {
	case X86_VENDOR_AMD:
		/*
		 * AMD K5 model 1 was the first part to support this
		 */
		create = cpi->cpi_xmaxeax >= 0x80000001;
		break;
	default:
		create = 0;
		break;
	}
	if (create)
		(void) ndi_prop_update_int(DDI_DEV_T_NONE, cpu_devi,
		    "generation", BITX((cpi)->cpi_extd[1].cp_eax, 11, 8));

	/* brand-id */
	switch (cpi->cpi_vendor) {
	case X86_VENDOR_Intel:
		/*
		 * brand id first appeared on Pentium III Xeon model 8,
		 * and Celeron model 8 processors and Opteron
		 */
		create = cpi->cpi_family > 6 ||
		    (cpi->cpi_family == 6 && cpi->cpi_model >= 8);
		break;
	case X86_VENDOR_AMD:
		create = cpi->cpi_family >= 0xf;
		break;
	default:
		create = 0;
		break;
	}
	if (create && cpi->cpi_brandid != 0) {
		(void) ndi_prop_update_int(DDI_DEV_T_NONE, cpu_devi,
		    "brand-id", cpi->cpi_brandid);
	}

	/* chunks, and apic-id */
	switch (cpi->cpi_vendor) {
		/*
		 * first available on Pentium IV and Opteron (K8)
		 */
	case X86_VENDOR_Intel:
		create = IS_NEW_F6(cpi) || cpi->cpi_family >= 0xf;
		break;
	case X86_VENDOR_AMD:
		create = cpi->cpi_family >= 0xf;
		break;
	default:
		create = 0;
		break;
	}
	if (create) {
		(void) ndi_prop_update_int(DDI_DEV_T_NONE, cpu_devi,
		    "chunks", CPI_CHUNKS(cpi));
		(void) ndi_prop_update_int(DDI_DEV_T_NONE, cpu_devi,
		    "apic-id", cpi->cpi_apicid);
		if (cpi->cpi_chipid >= 0) {
			(void) ndi_prop_update_int(DDI_DEV_T_NONE, cpu_devi,
			    "chip#", cpi->cpi_chipid);
			(void) ndi_prop_update_int(DDI_DEV_T_NONE, cpu_devi,
			    "clog#", cpi->cpi_clogid);
		}
	}

	/* cpuid-features */
	(void) ndi_prop_update_int(DDI_DEV_T_NONE, cpu_devi,
	    "cpuid-features", CPI_FEATURES_EDX(cpi));


	/* cpuid-features-ecx */
	switch (cpi->cpi_vendor) {
	case X86_VENDOR_Intel:
		create = IS_NEW_F6(cpi) || cpi->cpi_family >= 0xf;
		break;
	case X86_VENDOR_AMD:
		create = cpi->cpi_family >= 0xf;
		break;
	default:
		create = 0;
		break;
	}
	if (create)
		(void) ndi_prop_update_int(DDI_DEV_T_NONE, cpu_devi,
		    "cpuid-features-ecx", CPI_FEATURES_ECX(cpi));

	/* ext-cpuid-features */
	switch (cpi->cpi_vendor) {
	case X86_VENDOR_Intel:
	case X86_VENDOR_AMD:
	case X86_VENDOR_Cyrix:
	case X86_VENDOR_TM:
	case X86_VENDOR_Centaur:
		create = cpi->cpi_xmaxeax >= 0x80000001;
		break;
	default:
		create = 0;
		break;
	}
	if (create) {
		(void) ndi_prop_update_int(DDI_DEV_T_NONE, cpu_devi,
		    "ext-cpuid-features", CPI_FEATURES_XTD_EDX(cpi));
		(void) ndi_prop_update_int(DDI_DEV_T_NONE, cpu_devi,
		    "ext-cpuid-features-ecx", CPI_FEATURES_XTD_ECX(cpi));
	}

	/*
	 * Brand String first appeared in Intel Pentium IV, AMD K5
	 * model 1, and Cyrix GXm.  On earlier models we try and
	 * simulate something similar .. so this string should always
	 * same -something- about the processor, however lame.
	 */
	(void) ndi_prop_update_string(DDI_DEV_T_NONE, cpu_devi,
	    "brand-string", cpi->cpi_brandstr);

	/*
	 * Finally, cache and tlb information
	 */
	switch (x86_which_cacheinfo(cpi)) {
	case X86_VENDOR_Intel:
		intel_walk_cacheinfo(cpi, cpu_devi, add_cacheent_props);
		break;
	case X86_VENDOR_Cyrix:
		cyrix_walk_cacheinfo(cpi, cpu_devi, add_cacheent_props);
		break;
	case X86_VENDOR_AMD:
		amd_cache_info(cpi, cpu_devi);
		break;
	default:
		break;
	}
}

struct l2info {
	int *l2i_csz;
	int *l2i_lsz;
	int *l2i_assoc;
	int l2i_ret;
};

/*
 * A cacheinfo walker that fetches the size, line-size and associativity
 * of the L2 cache
 */
static int
intel_l2cinfo(void *arg, const struct cachetab *ct)
{
	struct l2info *l2i = arg;
	int *ip;

	if (ct->ct_label != l2_cache_str &&
	    ct->ct_label != sl2_cache_str)
		return (0);	/* not an L2 -- keep walking */

	if ((ip = l2i->l2i_csz) != NULL)
		*ip = ct->ct_size;
	if ((ip = l2i->l2i_lsz) != NULL)
		*ip = ct->ct_line_size;
	if ((ip = l2i->l2i_assoc) != NULL)
		*ip = ct->ct_assoc;
	l2i->l2i_ret = ct->ct_size;
	return (1);		/* was an L2 -- terminate walk */
}

/*
 * AMD L2/L3 Cache and TLB Associativity Field Definition:
 *
 *	Unlike the associativity for the L1 cache and tlb where the 8 bit
 *	value is the associativity, the associativity for the L2 cache and
 *	tlb is encoded in the following table. The 4 bit L2 value serves as
 *	an index into the amd_afd[] array to determine the associativity.
 *	-1 is undefined. 0 is fully associative.
 */

static int amd_afd[] =
	{-1, 1, 2, -1, 4, -1, 8, -1, 16, -1, 32, 48, 64, 96, 128, 0};

static void
amd_l2cacheinfo(struct cpuid_info *cpi, struct l2info *l2i)
{
	struct cpuid_regs *cp;
	uint_t size, assoc;
	int i;
	int *ip;

	if (cpi->cpi_xmaxeax < 0x80000006)
		return;
	cp = &cpi->cpi_extd[6];

	if ((i = BITX(cp->cp_ecx, 15, 12)) != 0 &&
	    (size = BITX(cp->cp_ecx, 31, 16)) != 0) {
		uint_t cachesz = size * 1024;
		assoc = amd_afd[i];

		ASSERT(assoc != -1);

		if ((ip = l2i->l2i_csz) != NULL)
			*ip = cachesz;
		if ((ip = l2i->l2i_lsz) != NULL)
			*ip = BITX(cp->cp_ecx, 7, 0);
		if ((ip = l2i->l2i_assoc) != NULL)
			*ip = assoc;
		l2i->l2i_ret = cachesz;
	}
}

int
getl2cacheinfo(cpu_t *cpu, int *csz, int *lsz, int *assoc)
{
	struct cpuid_info *cpi = cpu->cpu_m.mcpu_cpi;
	struct l2info __l2info, *l2i = &__l2info;

	l2i->l2i_csz = csz;
	l2i->l2i_lsz = lsz;
	l2i->l2i_assoc = assoc;
	l2i->l2i_ret = -1;

	switch (x86_which_cacheinfo(cpi)) {
	case X86_VENDOR_Intel:
		intel_walk_cacheinfo(cpi, l2i, intel_l2cinfo);
		break;
	case X86_VENDOR_Cyrix:
		cyrix_walk_cacheinfo(cpi, l2i, intel_l2cinfo);
		break;
	case X86_VENDOR_AMD:
		amd_l2cacheinfo(cpi, l2i);
		break;
	default:
		break;
	}
	return (l2i->l2i_ret);
}

#if !defined(__xpv)

uint32_t *
cpuid_mwait_alloc(cpu_t *cpu)
{
	uint32_t	*ret;
	size_t		mwait_size;

	ASSERT(cpuid_checkpass(CPU, 2));

	mwait_size = CPU->cpu_m.mcpu_cpi->cpi_mwait.mon_max;
	if (mwait_size == 0)
		return (NULL);

	/*
	 * kmem_alloc() returns cache line size aligned data for mwait_size
	 * allocations.  mwait_size is currently cache line sized.  Neither
	 * of these implementation details are guarantied to be true in the
	 * future.
	 *
	 * First try allocating mwait_size as kmem_alloc() currently returns
	 * correctly aligned memory.  If kmem_alloc() does not return
	 * mwait_size aligned memory, then use mwait_size ROUNDUP.
	 *
	 * Set cpi_mwait.buf_actual and cpi_mwait.size_actual in case we
	 * decide to free this memory.
	 */
	ret = kmem_zalloc(mwait_size, KM_SLEEP);
	if (ret == (uint32_t *)P2ROUNDUP((uintptr_t)ret, mwait_size)) {
		cpu->cpu_m.mcpu_cpi->cpi_mwait.buf_actual = ret;
		cpu->cpu_m.mcpu_cpi->cpi_mwait.size_actual = mwait_size;
		*ret = MWAIT_RUNNING;
		return (ret);
	} else {
		kmem_free(ret, mwait_size);
		ret = kmem_zalloc(mwait_size * 2, KM_SLEEP);
		cpu->cpu_m.mcpu_cpi->cpi_mwait.buf_actual = ret;
		cpu->cpu_m.mcpu_cpi->cpi_mwait.size_actual = mwait_size * 2;
		ret = (uint32_t *)P2ROUNDUP((uintptr_t)ret, mwait_size);
		*ret = MWAIT_RUNNING;
		return (ret);
	}
}

void
cpuid_mwait_free(cpu_t *cpu)
{
	if (cpu->cpu_m.mcpu_cpi == NULL) {
		return;
	}

	if (cpu->cpu_m.mcpu_cpi->cpi_mwait.buf_actual != NULL &&
	    cpu->cpu_m.mcpu_cpi->cpi_mwait.size_actual > 0) {
		kmem_free(cpu->cpu_m.mcpu_cpi->cpi_mwait.buf_actual,
		    cpu->cpu_m.mcpu_cpi->cpi_mwait.size_actual);
	}

	cpu->cpu_m.mcpu_cpi->cpi_mwait.buf_actual = NULL;
	cpu->cpu_m.mcpu_cpi->cpi_mwait.size_actual = 0;
}

void
patch_tsc_read(int flag)
{
	size_t cnt;

	switch (flag) {
	case TSC_NONE:
		cnt = &_no_rdtsc_end - &_no_rdtsc_start;
		(void) memcpy((void *)tsc_read, (void *)&_no_rdtsc_start, cnt);
		break;
	case TSC_RDTSC_MFENCE:
		cnt = &_tsc_mfence_end - &_tsc_mfence_start;
		(void) memcpy((void *)tsc_read,
		    (void *)&_tsc_mfence_start, cnt);
		break;
	case TSC_RDTSC_LFENCE:
		cnt = &_tsc_lfence_end - &_tsc_lfence_start;
		(void) memcpy((void *)tsc_read,
		    (void *)&_tsc_lfence_start, cnt);
		break;
	case TSC_TSCP:
		cnt = &_tscp_end - &_tscp_start;
		(void) memcpy((void *)tsc_read, (void *)&_tscp_start, cnt);
		break;
	default:
		/* Bail for unexpected TSC types. (TSC_NONE covers 0) */
		cmn_err(CE_PANIC, "Unrecogized TSC type: %d", flag);
		break;
	}
	tsc_type = flag;
}

int
cpuid_deep_cstates_supported(void)
{
	struct cpuid_info *cpi;
	struct cpuid_regs regs;

	ASSERT(cpuid_checkpass(CPU, 1));

	cpi = CPU->cpu_m.mcpu_cpi;

	if (!is_x86_feature(x86_featureset, X86FSET_CPUID))
		return (0);

	switch (cpi->cpi_vendor) {
	case X86_VENDOR_Intel:
		if (cpi->cpi_xmaxeax < 0x80000007)
			return (0);

		/*
		 * TSC run at a constant rate in all ACPI C-states?
		 */
		regs.cp_eax = 0x80000007;
		(void) __cpuid_insn(&regs);
		return (regs.cp_edx & CPUID_TSC_CSTATE_INVARIANCE);

	default:
		return (0);
	}
}

#endif	/* !__xpv */

void
post_startup_cpu_fixups(void)
{
#ifndef __xpv
	/*
	 * Some AMD processors support C1E state. Entering this state will
	 * cause the local APIC timer to stop, which we can't deal with at
	 * this time.
	 */
	if (cpuid_getvendor(CPU) == X86_VENDOR_AMD) {
		on_trap_data_t otd;
		uint64_t reg;

		if (!on_trap(&otd, OT_DATA_ACCESS)) {
			reg = rdmsr(MSR_AMD_INT_PENDING_CMP_HALT);
			/* Disable C1E state if it is enabled by BIOS */
			if ((reg >> AMD_ACTONCMPHALT_SHIFT) &
			    AMD_ACTONCMPHALT_MASK) {
				reg &= ~(AMD_ACTONCMPHALT_MASK <<
				    AMD_ACTONCMPHALT_SHIFT);
				wrmsr(MSR_AMD_INT_PENDING_CMP_HALT, reg);
			}
		}
		no_trap();
	}
#endif	/* !__xpv */
}

void
enable_pcid(void)
{
	if (x86_use_pcid == -1)
		x86_use_pcid = is_x86_feature(x86_featureset, X86FSET_PCID);

	if (x86_use_invpcid == -1) {
		x86_use_invpcid = is_x86_feature(x86_featureset,
		    X86FSET_INVPCID);
	}

	if (!x86_use_pcid)
		return;

	/*
	 * Intel say that on setting PCIDE, it immediately starts using the PCID
	 * bits; better make sure there's nothing there.
	 */
	ASSERT((getcr3() & MMU_PAGEOFFSET) == PCID_NONE);

	setcr4(getcr4() | CR4_PCIDE);
}

/*
 * Setup necessary registers to enable XSAVE feature on this processor.
 * This function needs to be called early enough, so that no xsave/xrstor
 * ops will execute on the processor before the MSRs are properly set up.
 *
 * Current implementation has the following assumption:
 * - cpuid_pass1() is done, so that X86 features are known.
 * - fpu_probe() is done, so that fp_save_mech is chosen.
 */
void
xsave_setup_msr(cpu_t *cpu)
{
	ASSERT(fp_save_mech == FP_XSAVE);
	ASSERT(is_x86_feature(x86_featureset, X86FSET_XSAVE));

	/* Enable OSXSAVE in CR4. */
	setcr4(getcr4() | CR4_OSXSAVE);
	/*
	 * Update SW copy of ECX, so that /dev/cpu/self/cpuid will report
	 * correct value.
	 */
	cpu->cpu_m.mcpu_cpi->cpi_std[1].cp_ecx |= CPUID_INTC_ECX_OSXSAVE;
	setup_xfem();
}

/*
 * Starting with the Westmere processor the local
 * APIC timer will continue running in all C-states,
 * including the deepest C-states.
 */
int
cpuid_arat_supported(void)
{
	struct cpuid_info *cpi;
	struct cpuid_regs regs;

	ASSERT(cpuid_checkpass(CPU, 1));
	ASSERT(is_x86_feature(x86_featureset, X86FSET_CPUID));

	cpi = CPU->cpu_m.mcpu_cpi;

	switch (cpi->cpi_vendor) {
	case X86_VENDOR_Intel:
		/*
		 * Always-running Local APIC Timer is
		 * indicated by CPUID.6.EAX[2].
		 */
		if (cpi->cpi_maxeax >= 6) {
			regs.cp_eax = 6;
			(void) cpuid_insn(NULL, &regs);
			return (regs.cp_eax & CPUID_CSTATE_ARAT);
		} else {
			return (0);
		}
	default:
		return (0);
	}
}

/*
 * Check support for Intel ENERGY_PERF_BIAS feature
 */
int
cpuid_iepb_supported(struct cpu *cp)
{
	struct cpuid_info *cpi = cp->cpu_m.mcpu_cpi;
	struct cpuid_regs regs;

	ASSERT(cpuid_checkpass(cp, 1));

	if (!(is_x86_feature(x86_featureset, X86FSET_CPUID)) ||
	    !(is_x86_feature(x86_featureset, X86FSET_MSR))) {
		return (0);
	}

	/*
	 * Intel ENERGY_PERF_BIAS MSR is indicated by
	 * capability bit CPUID.6.ECX.3
	 */
	if ((cpi->cpi_vendor != X86_VENDOR_Intel) || (cpi->cpi_maxeax < 6))
		return (0);

	regs.cp_eax = 0x6;
	(void) cpuid_insn(NULL, &regs);
	return (regs.cp_ecx & CPUID_EPB_SUPPORT);
}

/*
 * Check support for TSC deadline timer
 *
 * TSC deadline timer provides a superior software programming
 * model over local APIC timer that eliminates "time drifts".
 * Instead of specifying a relative time, software specifies an
 * absolute time as the target at which the processor should
 * generate a timer event.
 */
int
cpuid_deadline_tsc_supported(void)
{
	struct cpuid_info *cpi = CPU->cpu_m.mcpu_cpi;
	struct cpuid_regs regs;

	ASSERT(cpuid_checkpass(CPU, 1));
	ASSERT(is_x86_feature(x86_featureset, X86FSET_CPUID));

	switch (cpi->cpi_vendor) {
	case X86_VENDOR_Intel:
		if (cpi->cpi_maxeax >= 1) {
			regs.cp_eax = 1;
			(void) cpuid_insn(NULL, &regs);
			return (regs.cp_ecx & CPUID_DEADLINE_TSC);
		} else {
			return (0);
		}
	default:
		return (0);
	}
}

#if defined(__amd64) && !defined(__xpv)
/*
 * Patch in versions of bcopy for high performance Intel Nhm processors
 * and later...
 */
void
patch_memops(uint_t vendor)
{
	size_t cnt, i;
	caddr_t to, from;

	if ((vendor == X86_VENDOR_Intel) &&
	    is_x86_feature(x86_featureset, X86FSET_SSE4_2)) {
		cnt = &bcopy_patch_end - &bcopy_patch_start;
		to = &bcopy_ck_size;
		from = &bcopy_patch_start;
		for (i = 0; i < cnt; i++) {
			*to++ = *from++;
		}
	}
}
#endif  /* __amd64 && !__xpv */

/*
 * This function finds the number of bits to represent the number of cores per
 * chip and the number of strands per core for the Intel platforms.
 * It re-uses the x2APIC cpuid code of the cpuid_pass2().
 */
void
cpuid_get_ext_topo(uint_t vendor, uint_t *core_nbits, uint_t *strand_nbits)
{
	struct cpuid_regs regs;
	struct cpuid_regs *cp = &regs;

	if (vendor != X86_VENDOR_Intel) {
		return;
	}

	/* if the cpuid level is 0xB, extended topo is available. */
	cp->cp_eax = 0;
	if (__cpuid_insn(cp) >= 0xB) {

		cp->cp_eax = 0xB;
		cp->cp_edx = cp->cp_ebx = cp->cp_ecx = 0;
		(void) __cpuid_insn(cp);

		/*
		 * Check CPUID.EAX=0BH, ECX=0H:EBX is non-zero, which
		 * indicates that the extended topology enumeration leaf is
		 * available.
		 */
		if (cp->cp_ebx) {
			uint_t coreid_shift = 0;
			uint_t chipid_shift = 0;
			uint_t i;
			uint_t level;

			for (i = 0; i < CPI_FNB_ECX_MAX; i++) {
				cp->cp_eax = 0xB;
				cp->cp_ecx = i;

				(void) __cpuid_insn(cp);
				level = CPI_CPU_LEVEL_TYPE(cp);

				if (level == 1) {
					/*
					 * Thread level processor topology
					 * Number of bits shift right APIC ID
					 * to get the coreid.
					 */
					coreid_shift = BITX(cp->cp_eax, 4, 0);
				} else if (level == 2) {
					/*
					 * Core level processor topology
					 * Number of bits shift right APIC ID
					 * to get the chipid.
					 */
					chipid_shift = BITX(cp->cp_eax, 4, 0);
				}
			}

			if (coreid_shift > 0 && chipid_shift > coreid_shift) {
				*strand_nbits = coreid_shift;
				*core_nbits = chipid_shift - coreid_shift;
			}
		}
	}
}

void
cpuid_pass_ucode(cpu_t *cpu, uchar_t *fset)
{
	struct cpuid_info *cpi = cpu->cpu_m.mcpu_cpi;
	struct cpuid_regs cp;

	/*
	 * Reread the CPUID portions that we need for various security
	 * information.
	 */
	if (cpi->cpi_vendor == X86_VENDOR_Intel) {
		/*
		 * Check if we now have leaf 7 available to us.
		 */
		if (cpi->cpi_maxeax < 7) {
			bzero(&cp, sizeof (cp));
			cp.cp_eax = 0;
			cpi->cpi_maxeax = __cpuid_insn(&cp);
			if (cpi->cpi_maxeax < 7)
				return;
		}

		bzero(&cp, sizeof (cp));
		cp.cp_eax = 7;
		cp.cp_ecx = 0;
		(void) __cpuid_insn(&cp);
		cpi->cpi_std[7] = cp;
	} else if (cpi->cpi_vendor == X86_VENDOR_AMD) {
		/* No xcpuid support */
		if (cpi->cpi_family < 5 ||
		    (cpi->cpi_family == 5 && cpi->cpi_model < 1))
			return;

		if (cpi->cpi_xmaxeax < 0x80000008) {
			bzero(&cp, sizeof (cp));
			cp.cp_eax = 0x80000000;
			cpi->cpi_xmaxeax = __cpuid_insn(&cp);
			if (cpi->cpi_xmaxeax < 0x80000008) {
				return;
			}
		}

		bzero(&cp, sizeof (cp));
		cp.cp_eax = 0x80000008;
		(void) __cpuid_insn(&cp);
		platform_cpuid_mangle(cpi->cpi_vendor, 0x80000008, &cp);
		cpi->cpi_extd[8] = cp;
	} else {
		/*
		 * Nothing to do here. Return an empty set which has already
		 * been zeroed for us.
		 */
		return;
	}
	cpuid_scan_security(cpu, fset);
}

/* ARGSUSED */
static int
cpuid_post_ucodeadm_xc(xc_arg_t arg0, xc_arg_t arg1, xc_arg_t arg2)
{
	uchar_t *fset;

	fset = (uchar_t *)(arg0 + sizeof (x86_featureset) * CPU->cpu_id);
	cpuid_pass_ucode(CPU, fset);

	return (0);
}

/*
 * After a microcode update where the version has changed, then we need to
 * rescan CPUID. To do this we check every CPU to make sure that they have the
 * same microcode. Then we perform a cross call to all such CPUs. It's the
 * caller's job to make sure that no one else can end up doing an update while
 * this is going on.
 *
 * We assume that the system is microcode capable if we're called.
 */
void
cpuid_post_ucodeadm(void)
{
	uint32_t rev;
	int i;
	struct cpu *cpu;
	cpuset_t cpuset;
	void *argdata;
	uchar_t *f0;

	argdata = kmem_zalloc(sizeof (x86_featureset) * NCPU, KM_SLEEP);

	mutex_enter(&cpu_lock);
	cpu = cpu_get(0);
	rev = cpu->cpu_m.mcpu_ucode_info->cui_rev;
	CPUSET_ONLY(cpuset, 0);
	for (i = 1; i < max_ncpus; i++) {
		if ((cpu = cpu_get(i)) == NULL)
			continue;

		if (cpu->cpu_m.mcpu_ucode_info->cui_rev != rev) {
			panic("post microcode update CPU %d has differing "
			    "microcode revision (%u) from CPU 0 (%u)",
			    i, cpu->cpu_m.mcpu_ucode_info->cui_rev, rev);
		}
		CPUSET_ADD(cpuset, i);
	}

	kpreempt_disable();
	xc_sync((xc_arg_t)argdata, 0, 0, CPUSET2BV(cpuset),
	    cpuid_post_ucodeadm_xc);
	kpreempt_enable();

	/*
	 * OK, now look at each CPU and see if their feature sets are equal.
	 */
	f0 = argdata;
	for (i = 1; i < max_ncpus; i++) {
		uchar_t *fset;
		if (!CPU_IN_SET(cpuset, i))
			continue;

		fset = (uchar_t *)((uintptr_t)argdata +
		    sizeof (x86_featureset) * i);

		if (!compare_x86_featureset(f0, fset)) {
			panic("Post microcode update CPU %d has "
			    "differing security feature (%p) set from CPU 0 "
			    "(%p), not appending to feature set", i,
			    (void *)fset, (void *)f0);
		}
	}

	mutex_exit(&cpu_lock);

	for (i = 0; i < NUM_X86_FEATURES; i++) {
		cmn_err(CE_CONT, "?post-ucode x86_feature: %s\n",
		    x86_feature_names[i]);
		if (is_x86_feature(f0, i)) {
			add_x86_feature(x86_featureset, i);
		}
	}
	kmem_free(argdata, sizeof (x86_featureset) * NCPU);
}<|MERGE_RESOLUTION|>--- conflicted
+++ resolved
@@ -32,11 +32,7 @@
  * Portions Copyright 2009 Advanced Micro Devices, Inc.
  */
 /*
-<<<<<<< HEAD
- * Copyright 2019 Joyent, Inc.
-=======
  * Copyright (c) 2019, Joyent, Inc.
->>>>>>> 90c559d0
  */
 /*
  * Various routines to handle identification
@@ -223,7 +219,6 @@
 	"ssb_no",
 	"stibp_all",
 	"flush_cmd",
-<<<<<<< HEAD
 	"l1d_vmentry_no",
 	"fsgsbase",
 	"clflushopt",
@@ -233,9 +228,6 @@
 	"xop",
 	"fma4",
 	"tbm"
-=======
-	"l1d_vmentry_no"
->>>>>>> 90c559d0
 };
 
 boolean_t
@@ -1100,7 +1092,6 @@
 
 		if (ecp->cp_edx & CPUID_INTC_EDX_7_0_FLUSH_CMD)
 			add_x86_feature(featureset, X86FSET_FLUSH_CMD);
-<<<<<<< HEAD
 	}
 
 	if (cpu->cpu_id != 0)
@@ -1136,8 +1127,6 @@
 		spec_l1d_flush = spec_l1d_flush_msr;
 	} else {
 		spec_l1d_flush = spec_l1d_flush_noop;
-=======
->>>>>>> 90c559d0
 	}
 
 	membar_producer();
