#
# CDDL HEADER START
#
# The contents of this file are subject to the terms of the
# Common Development and Distribution License (the "License").
# You may not use this file except in compliance with the License.
#
# You can obtain a copy of the license at usr/src/OPENSOLARIS.LICENSE
# or http://www.opensolaris.org/os/licensing.
# See the License for the specific language governing permissions
# and limitations under the License.
#
# When distributing Covered Code, include this CDDL HEADER in each
# file and include the License file at usr/src/OPENSOLARIS.LICENSE.
# If applicable, add the following below this CDDL HEADER, with the
# fields enclosed by brackets "[]" replaced with your own identifying
# information: Portions Copyright [yyyy] [name of copyright owner]
#
# CDDL HEADER END
#

#
# Copyright (c) 1999, 2010, Oracle and/or its affiliates. All rights reserved.
<<<<<<< HEAD
# Copyright 2017, Joyent, Inc.
# Copyright 2017 Nexenta Systems, Inc.
=======
# Copyright (c) 2013, Joyent, Inc. All rights reserved.
# Copyright 2018 Nexenta Systems, Inc.
>>>>>>> b13f152e
#

#
#	This Makefile defines all file modules and build rules for the
# directory uts/intel and its children. These are the source files which
# are specific to x86 processor architectures.
#

#
#	Core (unix) objects
#
CORE_OBJS +=		\
	arch_kdi.o	\
	comm_page_util.o \
	copy.o		\
	copy_subr.o	\
	cpc_subr.o	\
	ddi_arch.o	\
	ddi_i86.o	\
	ddi_i86_asm.o	\
	desctbls.o	\
	desctbls_asm.o	\
	exception.o	\
	float.o		\
	fmsmb.o		\
	fpu.o		\
	i86_subr.o	\
	lock_prim.o	\
	ovbcopy.o	\
	polled_io.o	\
	sseblk.o	\
	sundep.o	\
	swtch.o		\
	sysi86.o

#
# 64-bit multiply/divide compiler helper routines
# used only for ia32
#

SPECIAL_OBJS_32 +=	\
	muldiv.o

#
#	Generic-unix Module
#
GENUNIX_OBJS +=		\
	archdep.o	\
	getcontext.o	\
	install_utrap.o	\
	lwp_private.o	\
	prom_enter.o	\
	prom_exit.o	\
	prom_panic.o	\
	sendsig.o	\
	syscall.o


#
#	PROM Routines
#
GENUNIX_OBJS +=		\
	prom_env.o	\
	prom_emul.o	\
	prom_getchar.o	\
	prom_init.o	\
	prom_node.o	\
	prom_printf.o	\
	prom_prop.o	\
	prom_putchar.o	\
	prom_reboot.o	\
	prom_version.o

#
#	file system modules
#
CORE_OBJS +=		\
	prmachdep.o
 
LX_CGROUP_OBJS +=	\
	cgrps_node.o	\
	cgrps_vfsops.o	\
	cgrps_vnops.o

LX_DEVFS_OBJS +=	\
	lxd_attrdb.o	\
	lxd_node.o	\
	lxd_vfsops.o	\
	lxd_vnops.o

LX_PROC_OBJS +=	\
	lx_prsubr.o	\
	lx_prvfsops.o	\
	lx_prvnops.o

LX_SYS_OBJS +=	\
	lx_syssubr.o	\
	lx_sysvfsops.o	\
	lx_sysvnops.o

LX_AUTOFS_OBJS +=	\
	lx_autofs.o

#
#	ZFS file system module
#
ZFS_OBJS +=		\
	spa_boot.o

#
#	Decompression code
#
CORE_OBJS += decompress.o

#
#	Microcode utilities
#
CORE_OBJS += ucode_utils.o

#
#	Driver modules
#
AGPGART_OBJS +=	agpgart.o agp_kstat.o
AGPTARGET_OBJS += agptarget.o
AMD64GART_OBJS += amd64_gart.o
ARCMSR_OBJS += arcmsr.o
ATA_OBJS += $(GHD_OBJS) ata_blacklist.o ata_common.o ata_disk.o \
	ata_dma.o atapi.o atapi_fsm.o ata_debug.o \
	sil3xxx.o
BSCBUS_OBJS += bscbus.o
BSCV_OBJS += bscv.o
CMDK_OBJS += cmdk.o
CMLB_OBJS += cmlb.o
CPUNEX_OBJS += cpunex.o
DADK_OBJS += dadk.o
DCOPY_OBJS += dcopy.o
DNET_OBJS += dnet.o dnet_mii.o
FD_OBJS += fd.o
GDA_OBJS += gda.o
GHD_OBJS += ghd.o ghd_debug.o ghd_dma.o ghd_queue.o ghd_scsa.o \
	ghd_scsi.o ghd_timer.o ghd_waitq.o ghd_gcmd.o
I915_OBJS += i915_dma.o i915_drv.o i915_irq.o i915_mem.o \
	i915_gem.o i915_gem_debug.o i915_gem_tiling.o
NSKERN_OBJS += nsc_asm.o
PCICFG_OBJS += pcicfg.o
PCI_PCINEXUS_OBJS += pci_pci.o
PCIEB_OBJS += pcieb_x86.o
PIT_BEEP_OBJS += pit_beep.o
POWER_OBJS += power.o
PCI_AUTOCONFIG_OBJS += pci_autoconfig.o pci_boot.o pcie_nvidia.o \
			pci_memlist.o pci_resource.o
RADEON_OBJS += r300_cmdbuf.o radeon_cp.o radeon_drv.o \
			radeon_state.o radeon_irq.o radeon_mem.o
SD_OBJS += sd.o sd_xbuf.o

STRATEGY_OBJS += strategy.o
UCODE_OBJS += ucode_drv.o
VGATEXT_OBJS += vgatext.o vgasubr.o

#
#	Kernel linker
#
KRTLD_OBJS +=		\
	bootfsops.o	\
	bootrd.o	\
	ufsops.o	\
	hsfs.o		\
	doreloc.o	\
	kobj_boot.o	\
	kobj_convrelstr.o \
	kobj_crt.o	\
	kobj_isa.o	\
	kobj_reloc.o

#
#	misc. modules
#
ACPICA_OBJS	+= \
		   dmbuffer.o dmcstyle.o dmdeferred.o dmnames.o dmopcode.o \
		   dmresrc.o dmresrcl.o dmresrcl2.o dmresrcs.o dmutils.o \
		   dmwalk.o \
		   \
		   dsargs.o dscontrol.o dsdebug.o dsfield.o dsinit.o \
		   dsmethod.o dsmthdat.o dsobject.o dsopcode.o dsutils.o \
		   dswexec.o dswload.o dswload2.o dswscope.o dswstate.o \
		   \
		   evevent.o evglock.o evgpe.o evgpeblk.o evgpeinit.o \
		   evgpeutil.o evhandler.o evmisc.o evregion.o evrgnini.o \
		   evsci.o evxface.o evxfevnt.o evxfgpe.o evxfregn.o \
		   \
		   exconcat.o exconfig.o exconvrt.o excreate.o exdebug.o \
		   exdump.o exfield.o exfldio.o exmisc.o exmutex.o exnames.o \
		   exoparg1.o exoparg2.o exoparg3.o exoparg6.o exprep.o \
		   exregion.o exresnte.o exresolv.o exresop.o exstore.o \
		   exstoren.o exstorob.o exsystem.o extrace.o exutils.o \
		   \
		   hwacpi.o hwesleep.o hwgpe.o hwpci.o hwregs.o hwsleep.o \
		   hwtimer.o hwvalid.o hwxface.o hwxfsleep.o \
		   \
		   psargs.o psloop.o psobject.o psopcode.o psopinfo.o \
		   psparse.o psscope.o pstree.o psutils.o pswalk.o psxface.o \
		   \
		   nsaccess.o nsalloc.o nsarguments.o nsconvert.o nsdump.o \
		   nsdumpdv.o nseval.o nsinit.o nsload.o nsnames.o nsobject.o \
		   nsparse.o nspredef.o nsprepkg.o nsrepair.o nsrepair2.o \
		   nssearch.o nsutils.o nswalk.o nsxfeval.o nsxfname.o \
		   nsxfobj.o \
		   \
		   rsaddr.o rscalc.o rscreate.o rsdump.o rsdumpinfo.o \
		   rsinfo.o rsio.o rsirq.o rslist.o rsmemory.o rsmisc.o \
		   rsserial.o rsutils.o rsxface.o \
		   \
		   tbdata.o tbfadt.o tbfind.o tbinstal.o tbprint.o tbutils.o \
		   tbxface.o tbxfload.o tbxfroot.o \
		   \
		   utaddress.o utalloc.o utascii.o utbuffer.o utcache.o \
		   utclib.o utcopy.o utdebug.o utdecode.o utdelete.o \
		   uterror.o uteval.o utexcep.o utglobal.o uthex.o utids.o \
		   utinit.o utlock.o utmath.o utmisc.o utmutex.o utnonansi.o \
		   utobject.o utosi.o utownerid.o utpredef.o utresrc.o \
		   utstate.o utstring.o uttrack.o utuuid.o utxface.o \
		   utxferror.o utxfinit.o utxfmutex.o \
		   \
		   acpi_enum.o acpica_ec.o acpica.o ahids.o master_ops.o \
		   osl_ml.o osl.o


AGP_OBJS += agpmaster.o
FBT_OBJS += fbt.o
SDT_OBJS += sdt.o

#
#	AMD8111 NIC driver module
#
AMD8111S_OBJS += amd8111s_main.o amd8111s_hw.o

#
#	Pentium 4 Performance Counter BackEnd module
#
P4_PCBE_OBJS = p4_pcbe.o

#
#	AMD Opteron/Athlon64 Performance Counter BackEnd module
#
OPTERON_PCBE_OBJS = opteron_pcbe.o

#
#	Intel Core Architecture Performance Counter BackEnd module
#
CORE_PCBE_OBJS = core_pcbe.o

#
#	AMR module
#
AMR_OBJS = amr.o

#
#	IPMI module
IPMI_OBJS +=	ipmi_main.o ipmi.o ipmi_kcs.o

#
#	IOMMULIB module
#
IOMMULIB_OBJS = iommulib.o

#
#	Brand modules
#
SN1_BRAND_OBJS	=	sn1_brand.o sn1_brand_asm.o
S10_BRAND_OBJS	=	s10_brand.o s10_brand_asm.o
LX_BRAND_OBJS  =		\
	lx_access.o		\
	lx_acct.o		\
	lx_acl.o		\
	lx_aio.o		\
	lx_archdep.o		\
	lx_auxv.o		\
	lx_brand.o		\
	lx_brk.o		\
	lx_chmod.o		\
	lx_chown.o		\
	lx_clone.o		\
	lx_close.o		\
	lx_cpu.o		\
	lx_dup.o		\
	lx_errno.o		\
	lx_epoll.o		\
	lx_eventfd.o		\
	lx_fadvise.o		\
	lx_fallocate.o		\
	lx_fcntl.o		\
	lx_futex.o		\
	lx_getcwd.o		\
	lx_getdents.o		\
	lx_getpid.o		\
	lx_getrandom.o		\
	lx_id.o			\
	lx_ioctl.o		\
	lx_ioprio.o		\
	lx_kill.o		\
	lx_link.o		\
	lx_lseek.o		\
	lx_mem.o		\
	lx_misc.o		\
	lx_miscsys.o		\
	lx_mkdir.o		\
	lx_modify_ldt.o		\
	lx_mount.o		\
	lx_lockd.o		\
	lx_open.o		\
	lx_personality.o	\
	lx_pgrp.o		\
	lx_pid.o		\
	lx_pipe.o		\
	lx_poll.o		\
	lx_prctl.o		\
	lx_priority.o		\
	lx_ptrace.o		\
	lx_rename.o		\
	lx_rlimit.o		\
	lx_rw.o			\
	lx_sched.o		\
	lx_signal.o		\
	lx_signum.o		\
	lx_socket.o		\
	lx_splice.o		\
	lx_stat.o		\
	lx_sync.o		\
	lx_syscall.o		\
	lx_sysinfo.o		\
	lx_thread_area.o	\
	lx_time.o		\
	lx_timer.o		\
	lx_umask.o		\
	lx_uname.o		\
	lx_wait.o		\
	lx_xattr.o

#
#	special files
#
MODSTUB_OBJ +=	 	\
	modstubs.o

BOOTDEV_OBJS +=		\
	bootdev.o

INC_PATH	+= -I$(UTSBASE)/intel


CPR_INTEL_OBJS +=	cpr_intel.o

#
# AMD family 0xf memory controller module
#
include $(SRC)/common/mc/mc-amd/Makefile.mcamd
MCAMD_OBJS	+= \
	$(MCAMD_CMN_OBJS) \
	mcamd_drv.o \
	mcamd_dimmcfg.o \
	mcamd_subr.o \
	mcamd_pcicfg.o

#
# Intel Nehalem memory controller module
#
INTEL_NHM_OBJS += \
	nhm_init.o \
	mem_addr.o \
	intel_nhmdrv.o \
	nhm_pci_cfg.o \
	dimm_topo.o \
	intel_nhm.o

#
# Intel 5000/5100/5400/7300 chipset memory controller hub (MCH) module
#
INTEL_NB5000_OBJS += \
	intel_nb5000.o \
	intel_nbdrv.o \
	dimm_addr.o \
	nb_pci_cfg.o \
	nb5000_init.o

#
# VMware VMXNET3 virtual network device
#
VMXNET3S_OBJS =	vmxnet3_main.o \
		vmxnet3_rx.o \
		vmxnet3_tx.o \
		vmxnet3_utils.o

#
# VMware PVSCSI SCSI Controller
#
PVSCSI_OBJS =	pvscsi.o<|MERGE_RESOLUTION|>--- conflicted
+++ resolved
@@ -21,13 +21,8 @@
 
 #
 # Copyright (c) 1999, 2010, Oracle and/or its affiliates. All rights reserved.
-<<<<<<< HEAD
 # Copyright 2017, Joyent, Inc.
-# Copyright 2017 Nexenta Systems, Inc.
-=======
-# Copyright (c) 2013, Joyent, Inc. All rights reserved.
 # Copyright 2018 Nexenta Systems, Inc.
->>>>>>> b13f152e
 #
 
 #
