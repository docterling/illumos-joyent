#
# CDDL HEADER START
#
# The contents of this file are subject to the terms of the
# Common Development and Distribution License (the "License").
# You may not use this file except in compliance with the License.
#
# You can obtain a copy of the license at usr/src/OPENSOLARIS.LICENSE
# or http://www.opensolaris.org/os/licensing.
# See the License for the specific language governing permissions
# and limitations under the License.
#
# When distributing Covered Code, include this CDDL HEADER in each
# file and include the License file at usr/src/OPENSOLARIS.LICENSE.
# If applicable, add the following below this CDDL HEADER, with the
# fields enclosed by brackets "[]" replaced with your own identifying
# information: Portions Copyright [yyyy] [name of copyright owner]
#
# CDDL HEADER END
#
#
# Copyright (c) 2007, 2010, Oracle and/or its affiliates. All rights reserved.
# Copyright 2011 Nexenta Systems, Inc. All rights reserved
<<<<<<< HEAD
# Copyright 2019 Joyent, Inc.
=======
# Copyright 2019 Joyent, Inc. All rights reserved
>>>>>>> 946342a2
#

arp_m_tbl
arp_mod_info
arp_netinfo
arp_no_defense
arpinfo
cb_inet_devops
cl_inet_bind
cl_inet_checkspi
cl_inet_connect2
cl_inet_deletespi
cl_inet_disconnect
cl_inet_getspi
cl_inet_idlesa
cl_inet_ipident
cl_inet_isclusterwide
cl_inet_listen
cl_inet_unbind
cl_inet_unlisten
cl_sctp_assoc_change
cl_sctp_check_addrs
cl_sctp_connect
cl_sctp_disconnect
cl_sctp_listen
cl_sctp_unlisten
conn_drain_nthreads
dce_cache
dce_reclaim_cv
dce_reclaim_lock
dce_reclaim_shutdown
dce_reclaim_thread
default_ip6_asp_table
do_tcp_fusion
do_tcpzcopy
dohwcksum
dummy_mod_info
dummymodinfo
dummyrmodinit
dummywmodinit
eventq_queue_in
eventq_queue_nic
eventq_queue_out
fsw
gcdb_hash
gcdb_hash_size
gcdb_lock
gcgrp4_hash
gcgrp6_hash
gcgrp_hash_size
gcgrp_lock
icmp_fallback_sock_winit
icmp_frag_size_table
icmp_g_t_info_ack
icmp_ipha
icmp_max_optsize
icmp_mod_info
icmp_opt_arr
icmp_opt_obj
icmp_propinfo_tbl
icmp_valid_levels_arr
icmpinfov4
icmpinfov6
icmprinitv4
icmprinitv6
icmpwinit
ilb_conn_cache
ilb_conn_cache_timeout
ilb_conn_hash_size
ilb_conn_tcp_expiry
ilb_conn_timer_size
ilb_conn_udp_expiry
ilb_kstat_instance
ilb_kmem_flags
ilb_nat_src_hash_size
ilb_nat_src_instance
ilb_rule_hash_size
ilb_sticky_cache
ilb_sticky_hash_size
ilb_sticky_expiry
ilb_sticky_timer_size
ilb_sticky_timeout
ill_no_arena
inet_dev_info
inet_devops
ip6_ftable_hash_size
ip6opt_ls
ip_cgtp_filter_rev
ip_conn_cache
ip_dce_hash_size
ip_dce_reclaim_interval
ip_dce_reclaim_threshold_hard
ip_debug
ip_g_all_ones
ip_helper_stream_info
ip_helper_stream_rinit
ip_helper_stream_winit
ip_ill_mcast_reclaim
ip_ioctl_ftbl
ip_loopback_mtu_v6plus
ip_loopback_mtuplus
ip_m_tbl
ip_max_frag_dups
ip_max_ill_mcast_nces
ip_min_frag_prune_time
ip_minor_arena_la
ip_minor_arena_sa
ip_misc_ioctl_count
ip_misc_ioctl_table
ip_mod_info
ip_modclose_ackwait_ms
ip_ndx_ioctl_count
ip_ndx_ioctl_table
ip_poll_normal_ms
ip_poll_normal_ticks
ip_propinfo_tbl
ip_propinfo_count
ip_rput_pullups
ip_six_byte_all_ones
ip_squeue_create_callback
ip_squeue_enter
ip_squeue_fanout
ip_squeue_flag
ip_thread_data
ip_thread_list
ip_thread_rwlock
ipcl_bind_fanout_size
ipcl_conn_hash_maxsize
ipcl_conn_hash_memfactor
ipcl_conn_hash_size
ipcl_iptun_fanout_size
ipcl_raw_fanout_size
ipcl_udp_fanout_size
ipif_loopback_name
ipif_zero
ipinfov4
ipinfov6
iplrinit
iplwinit
ipmp_kstats
iprinitv4
iprinitv6
ipsec_action_cache
ipsec_hdr_pullup_needed
ipsec_pol_cache
ipsec_policy_failure_msgs
ipsec_sel_cache
ipsec_spd_hashsize
ipsec_weird_null_inbound_policy
ipv4info
ipv6_all_hosts_mcast
ipv6_all_ones
ipv6_all_rtrs_mcast
ipv6_all_v2rtrs_mcast
ipv6_all_zeros
ipv6_ll_template
ipv6_loopback
ipv6_solicited_node_mcast
ipv6_unspecified_group
ipv6info
ipwinit
ire_cache
ire_gw_secattr_cache
ire_null
ire_nv_arr
ire_nv_tbl
lcl_param_arr
mask_rnhead
max_keylen
modldrv
modlinkage
modlstrmod
multicast_encap_iphdr
nce_cache
ncec_cache
netdev_privs
prov_update_handle
radix_mask_cache
radix_node_cache
rawip_conn_cache
recvq_call
recvq_loop_cnt
req_arr
rinit_arp
rn_mkfreelist
rn_ones
rn_zeros
rt_entry_cache
rts_conn_cache
rts_g_t_info_ack
rts_max_optsize
rts_mod_info
rts_opt_arr
rts_opt_obj
rts_valid_levels_arr
rtsinfo
rtsrinit
rtswinit
sctp_asconf_default_dispatch
sctp_asconf_dispatch_tbl
sctp_conn_cache
sctp_conn_hash_size
sctp_do_reclaim
sctp_kmem_faddr_cache
sctp_kmem_ftsn_set_cache
sctp_kmem_set_cache
sctp_min_assoc_listener
sctp_opt_arr
sctp_opt_arr_size
sctp_pa_early_abort
sctp_pp_early_abort
sctp_propinfo_tbl
sctp_propinfo_count
sctp_recvq_tq_list_max
sctp_recvq_tq_task_min
sctp_recvq_tq_thr_max
sctp_recvq_tq_thr_min
sctp_sin6_null
sctpdebug
sin6_null
sin_null
skip_sctp_cksum
sock_rawip_downcalls
sock_rts_downcalls
sock_tcp_downcalls
sock_udp_downcalls
sqset_global_list
sqset_global_size
sqset_lock
squeue_cache
squeue_drain_ms
squeue_drain_ns
squeue_drain_stack_needed
squeue_drain_stack_toodeep
tcp_acceptor_rinit
tcp_acceptor_winit
tcp_conn_cache
tcp_conn_hash_size
tcp_do_reclaim
tcp_drop_ack_unsent_cnt
tcp_dummy_upcalls
tcp_early_abort
tcp_fallback_sock_winit
tcp_free_list_max_cnt
tcp_g_kstat
tcp_g_statistics
tcp_g_t_info_ack
tcp_g_t_info_ack_v6
tcp_icmp_source_quench
tcp_init_wnd_chk
tcp_max_init_cwnd
tcp_max_optsize
tcp_min_conn_listener
tcp_notsack_blk_cache
tcp_opt_arr
tcp_opt_obj
tcp_outbound_squeue_switch
tcp_propinfo_tbl
tcp_propinfo_count
tcp_random_anon_port
tcp_random_end_ptr
tcp_random_fptr
tcp_random_lock
tcp_random_rptr
tcp_random_state
tcp_randtbl
tcp_rinfo
tcp_rinitv4
tcp_rinitv6
tcp_sock_winit
tcp_squeue_flag
tcp_squeue_wput
tcp_static_maxpsz
tcp_timercache
tcp_tx_pull_len
tcp_valid_levels_arr
tcp_winfo
tcp_winit
tcpinfov4
tcpinfov6
tli_errs
tsol_strict_error
tun_spd_hashsize
udp_bind_fanout_size
udp_conn_cache
udp_fallback_sock_winit
udp_g_t_info_ack_ipv4
udp_g_t_info_ack_ipv6
udp_lrinit
udp_lwinit
udp_max_optsize
udp_mod_info
udp_opt_arr
udp_opt_obj
udp_propinfo_tbl
udp_propinfo_count
udp_random_anon_port
udp_rinitv4
udp_rinitv6
udp_valid_levels_arr
udp_winit
udpinfov4
udpinfov6
winit_arp
nxge_cksum_workaround<|MERGE_RESOLUTION|>--- conflicted
+++ resolved
@@ -21,11 +21,7 @@
 #
 # Copyright (c) 2007, 2010, Oracle and/or its affiliates. All rights reserved.
 # Copyright 2011 Nexenta Systems, Inc. All rights reserved
-<<<<<<< HEAD
-# Copyright 2019 Joyent, Inc.
-=======
 # Copyright 2019 Joyent, Inc. All rights reserved
->>>>>>> 946342a2
 #
 
 arp_m_tbl
