#
# CDDL HEADER START
#
# The contents of this file are subject to the terms of the
# Common Development and Distribution License (the "License").
# You may not use this file except in compliance with the License.
#
# You can obtain a copy of the license at usr/src/OPENSOLARIS.LICENSE
# or http://www.opensolaris.org/os/licensing.
# See the License for the specific language governing permissions
# and limitations under the License.
#
# When distributing Covered Code, include this CDDL HEADER in each
# file and include the License file at usr/src/OPENSOLARIS.LICENSE.
# If applicable, add the following below this CDDL HEADER, with the
# fields enclosed by brackets "[]" replaced with your own identifying
# information: Portions Copyright [yyyy] [name of copyright owner]
#
# CDDL HEADER END
#
#
# Copyright 2009 Sun Microsystems, Inc.  All rights reserved.
# Use is subject to license terms.
#
#	This makefile drives the production of all implementation architecture
#	dependent modules for the sun4u architecture.
#

UTSBASE = ..

include Makefile.sun4u

#
#	The following are SPARC specific (rather than sun4u) specific modules
#	which are required for the sun4u kernel to completely lint. They are
#	not involved in the build in any other way. In order to minimize
#	build time, it is assumed that they are up to date. But since sun4u
#	is really a separate architecture we cannot use the v7 sparc modules.
#
SPARC_LIB_DIR	 = $(UTSBASE)/sparc/lint-libs/$(OBJS_DIR)

SPARC_LINTS	 =

#
#
#
LINT_LIBS	 = $(LINT_LIB) \
		   $(LINT_KMODS:%=$(LINT_LIB_DIR)/llib-l%.ln) \
		   $(SPARC_LINTS:%=$(SPARC_LIB_DIR)/llib-l%.ln)


def		:=	TARGET= def
def.prereq	:=	TARGET= def
all		:=	TARGET= all
all.prereq	:=	TARGET= all
install		:=	TARGET= install
install.prereq	:=	TARGET= all
install_h	:=	TARGET= install_h
install_h.prere	:=	TARGET= install_h
clean		:=	TARGET= clean
clobber		:=	TARGET= clobber
lint		:=	TARGET= lint
lint.prereq	:=	TARGET= lint
lintlib		:=	TARGET= lintlib
modlintlib	:=	TARGET= modlintlib
modlist		:=	TARGET= modlist
modlist	modlist.sparc :=	NO_STATE= -K $$MODSTATE$$$$
clean.lint	:=	TARGET= clean.lint
check		:=	TARGET= check

.KEEP_STATE:

.PARALLEL:	$(PARALLEL_KMODS) $(XMODS) \
		$(IMPLEMENTATIONS) \
		modlist modlist.sparc

# Override for CPU_KMODS... they cannot be built
# in parallel
.NO_PARALLEL:	$(CPU_KMODS)

def all clean clobber clean.lint: genassym unix .WAIT \
	$(KMODS) $(XMODS) $(IMPLEMENTATIONS)

clobber: clobber.targ

# list the modules under sun4u.
modlist: unix $(KMODS) $(XMODS) $(IMPLEMENTATIONS:.WAIT=)

# list the modules for Install -k sun4u.
modlist.karch: modlist modlist.sparc

modlist.sparc:
	@cd $(SRC)/uts/sparc; pwd; $(MAKE) $(NO_STATE) modlist

install: install_platforms genassym unix .WAIT $(KMODS) \
	$(XMODS) $(IMPLEMENTATIONS)

lintlib:	unix

modlintlib:	$(LINT_KMODS)

genassym unix $(KMODS):	FRC
	@cd $@; pwd; $(MAKE) $(NO_STATE) $(TARGET)

#
# Privilege constants
#
# NOTE: The rules for generating priv_const.c file are shared between all
# processor architectures and should be kept in sync. If they are changed in
# this file make sure that x86 rules are updated as well.
#
PRIVS_C = $(UTSBASE)/common/os/priv_const.c

$(PRIVS_C): $(PRIVS_AWK) $(PRIVS_DEF)
	$(NAWK) -f $(PRIVS_AWK) < $(PRIVS_DEF) cfile=$@

CLOBBERFILES += $(PRIVS_C)

#
# Prerequisites
#
# The uts/Makefile defines build parallelism for sun4 platforms such that sparc,
# sun4u and sun4v are all built in parallel. Also this Makefile specifies that
# all IMPLEMENTATIONS sun4u sub-platforms are built in parallel. This requires
# building certain parts before the parallel build can start. The uts/Makefile
# appends the '.prereq' string to the original target and executes this Makefile
# to build any prerequisites needed before the full parallel build can start.
# After that make continues with normal targets.
#
# Any build prerequisites for sun4 and IMPLEMENTATIONS builds should be
# described here.
#
# genassym is used to build dtrace and genunix, so it should be built first.
#
# priv_const.c is required to build genunix.
#
# genunix is used by everyone to ctfmerge with. Genunix is merged with sparc/ip
#   so as a side effect this dependency builds sparc/ip as part of the
#   prerequisites.
#
# unix is not required by itself but several sun4u platforms require
#   sun4u/platmod to be present. The easiest way to achieve this is to build
#   sun4u/unix first since sun4u/unix Makefile builds sun4u/platform correctly.
#   This causes full sun4u/unix to be built before all sun4u platforms and
#   before uts/sun4v and uts/sparc, but it acceptable since it is not spending
#   too much time building sun4u/unix.
#
all.prereq def.prereq install.prereq: genassym genunix unix

#
# Various sun4u platforms expect proto/root_sparc/platform/sun4u/include to be
# present. This is handled by running make install_h in sun4u/unix directory
# first.
#
install_h.prereq: FRC
	@cd sys; pwd; $(MAKE) $(TARGET)

#
# sun4u/unix and sun4u/genunix should be linted first since sparc does global
# cross-check with these lint libraries. The sun4u/unix and sun4u/genunix can be
# linted in parallel.
#
LINT_PREREQ = unix.lint genunix.lint
lint.prereq: $(LINT_PREREQ)

.PARALLEL:  $(LINT_PREREQ)

$(LINT_PREREQ):
	@cd $(@:%.lint=%); pwd; $(MAKE) $(TARGET)

#
# Nothing to do with any other prerequisites
#
%.prereq:

#
# Platform inter-dependencies
#
lw8: serengeti

quasar: darwin

#
# The genunix requires priv_const.c file to be generated first.
#
genunix: $(PRIVS_C)

#
# Rules
#

$(IMPLEMENTATIONS):	FRC
	@cd $@; pwd; THISIMPL=$@ $(MAKE) $(NO_STATE) $(TARGET)

$(XMODS):	FRC
	@if [ -f $@/Makefile  ]; then \
		cd $@; pwd; $(MAKE) $(NO_STATE) $(TARGET); \
	else \
		true; \
	fi

install_h check: install_platforms $(IMPLEMENTATIONS)
	@cd sys; pwd; $(MAKE) $(TARGET)
	@cd vm; pwd; $(MAKE) $(TARGET)

#
# Rules for the /platforms directories.  This is hardwired here because
# the first stage of the project (KBI) only implements the userland
# changes, but the only reasonable place to record the aliases is
# here in kernel land.
#
$(ROOT_PLAT_DIRS): $(ROOT_PLAT_DIR)
	-$(INS.dir)

#
# create directories in /usr/platform/ for the implementations that are
# defined in $(IMPLEMENTED_PLATFORM)
#       (eg. SUNW,Ultra-1)
#
# Foreach $(IMPLEMENTED_PLATFORM) there can be a list of $(LINKED_PLATFORMS)
# that are linked to it.
#
$(USR_PLAT_DIR)/$(IMPLEMENTED_PLATFORM):	$(USR_PLAT_DIR)
	-$(INS.dir)

#
# create the links in /usr/platform/ foreach $(LINKED_PLATFORMS)
# to it's corresponding $(IMPLEMENTED_PLATFORM).
#
PLATFORMS	= $(LINKED_PLATFORMS)

$(USR_PLAT_DIRS): $(USR_PLAT_DIR)
	$(INS.slink3)

PLATFORMS	+= $(IMPLEMENTED_PLATFORM)

#
# Make the /platforms directories.  This is hardwired here because
# the first stage of the project (KBI) only implements the userland
# changes, but the only reasonable place to record the aliases is
# here in kernel land.
#
install_platforms:	$(ROOT_PSM_DIR) $(USR_PSM_DIR) \
			$(ROOT_PLAT_DIRS) $(USR_PLAT_DIRS) \
			$(USR_DESKTOP_DIR) $(USR_DESKTOP_INC_DIR) \
			$(USR_DESKTOP_SBIN_DIR) $(USR_DESKTOP_LIB_DIR)

#
# rules for making include, sbin, lib dirs/links in
# /usr/platform/$(PLATFORM)/ for desktop platforms
#
$(USR_DESKTOP_INC_DIR):		$(USR_DESKTOP_DIR)
	$(INS.slink4)

$(USR_DESKTOP_SBIN_DIR):	$(USR_DESKTOP_DIR)
	$(INS.slink5)

$(USR_DESKTOP_LIB_DIR):		$(USR_DESKTOP_DIR)
	-$(INS.dir)

#
#	Full kernel lint target.
#
LINT_TARGET	= globallint

globallint:
	@pwd
	@-$(ECHO) "\nSUN4U KERNEL: global crosschecks:"
	@-$(LINT) $(LINTFLAGS) $(LINT_LIBS) 2>&1 | $(LGREP.2)

lint:	lintlib .WAIT modlintlib .WAIT $(SPARC_LINTS) $(LINT_DEPS) \
	$(IMPLEMENTATIONS) $(CPU_KMODS)

include ../Makefile.targ

#
# Cross-reference customization: build a cross-reference over all of the
# sun4u-related directories.
#
<<<<<<< HEAD
SHARED_XRDIRS	= ../sun4u ../sun4 ../sfmmu ../sparc ../sun ../common
CLOSED_XRDIRS	= $(SHARED_XRDIRS:../%=../% ../../../closed/uts/%)
XRDIRS		= $(SHARED_XRDIRS)
$(CLOSED_BUILD)XRDIRS	= $(CLOSED_XRDIRS:../../../closed/uts/sfmmu=)

XRPRUNE = i86pc i86xpv intel sun4v armv6 arm
=======
XRDIRS	= ../sun4u ../sun4 ../sfmmu ../sparc ../sun ../common
XRPRUNE = i86pc
>>>>>>> 4f4d4600

cscope.out tags: FRC
	$(XREF) -x $@<|MERGE_RESOLUTION|>--- conflicted
+++ resolved
@@ -277,17 +277,8 @@
 # Cross-reference customization: build a cross-reference over all of the
 # sun4u-related directories.
 #
-<<<<<<< HEAD
-SHARED_XRDIRS	= ../sun4u ../sun4 ../sfmmu ../sparc ../sun ../common
-CLOSED_XRDIRS	= $(SHARED_XRDIRS:../%=../% ../../../closed/uts/%)
-XRDIRS		= $(SHARED_XRDIRS)
-$(CLOSED_BUILD)XRDIRS	= $(CLOSED_XRDIRS:../../../closed/uts/sfmmu=)
-
+XRDIRS	= ../sun4u ../sun4 ../sfmmu ../sparc ../sun ../common
 XRPRUNE = i86pc i86xpv intel sun4v armv6 arm
-=======
-XRDIRS	= ../sun4u ../sun4 ../sfmmu ../sparc ../sun ../common
-XRPRUNE = i86pc
->>>>>>> 4f4d4600
 
 cscope.out tags: FRC
 	$(XREF) -x $@