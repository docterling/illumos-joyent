--- conflicted
+++ resolved
@@ -11,12 +11,8 @@
 
 /*
  * Copyright 2013 Nexenta Inc.  All rights reserved.
-<<<<<<< HEAD
- * Copyright (c) 2014, 2015 by Delphix. All rights reserved.
  * Copyright 2015 Joyent, Inc.
-=======
  * Copyright (c) 2014, 2016 by Delphix. All rights reserved.
->>>>>>> 970db7b7
  */
 
 /* Based on the NetBSD virtio driver by Minoura Makoto. */
@@ -737,30 +733,6 @@
 {
 	uint_t num_added = 0;
 
-<<<<<<< HEAD
-	ve = vq_alloc_entry(sc->sc_rx_vq);
-	if (ve == NULL) {
-		/*
-		 * Out of free descriptors - ring already full.
-		 */
-		sc->sc_rxfail_no_descriptors++;
-		sc->sc_norecvbuf++;
-		goto exit_vq;
-	}
-	buf = sc->sc_rxbufs[ve->qe_index];
-
-	if (buf == NULL) {
-		/* First run, allocate the buffer. */
-		buf = kmem_cache_alloc(sc->sc_rxbuf_cache, kmflag);
-		sc->sc_rxbufs[ve->qe_index] = buf;
-	}
-
-	/* Still nothing? Bye. */
-	if (buf == NULL) {
-		sc->sc_norecvbuf++;
-		goto exit_buf;
-	}
-=======
 	for (;;) {
 		struct vq_entry *ve;
 		struct vioif_rx_buf *buf;
@@ -773,6 +745,7 @@
 			 * but MAC does not ask for this info, hence we
 			 * update sc_norecvbuf.
 			 */
+			sc->sc_rxfail_no_descriptors++;
 			sc->sc_norecvbuf++;
 			break;
 		}
@@ -783,12 +756,9 @@
 			buf = kmem_cache_alloc(sc->sc_rxbuf_cache, kmflag);
 			sc->sc_rxbufs[ve->qe_index] = buf;
 		}
->>>>>>> 970db7b7
 
 		/* Still nothing? Bye. */
-		if (!buf) {
-			dev_err(sc->sc_dev, CE_WARN,
-			    "Can't allocate rx buffer");
+		if (buf == NULL) {
 			sc->sc_norecvbuf++;
 			vq_free_entry(sc->sc_rx_vq, ve);
 			break;
@@ -839,26 +809,9 @@
 static uint_t
 vioif_populate_rx(struct vioif_softc *sc, int kmflag)
 {
-<<<<<<< HEAD
-	int i = 0;
-
-	for (;;) {
-		if (vioif_add_rx(sc, kmflag) != DDI_SUCCESS) {
-			/*
-			 * We could not allocate some memory. Try to work with
-			 * what we've got.
-			 */
-			break;
-		}
-		i++;
-	}
-
-	if (i != 0)
-=======
 	uint_t num_added = vioif_add_rx(sc, kmflag);
 
 	if (num_added > 0)
->>>>>>> 970db7b7
 		virtio_sync_vq(sc->sc_rx_vq);
 
 	return (num_added);
@@ -966,11 +919,7 @@
 	struct vioif_tx_buf *buf;
 	uint32_t len;
 	mblk_t *mp;
-<<<<<<< HEAD
-	unsigned chains = 0;
-=======
 	uint_t num_reclaimed = 0;
->>>>>>> 970db7b7
 
 	while ((ve = virtio_pull_chain(sc->sc_tx_vq, &len))) {
 		/* We don't chain descriptors for tx, so don't expect any. */
@@ -980,13 +929,8 @@
 		mp = buf->tb_mp;
 		buf->tb_mp = NULL;
 
-<<<<<<< HEAD
 		if (mp != NULL) {
 			for (int i = 0; i < buf->tb_external_num; i++) {
-=======
-		if (mp) {
-			for (int i = 0; i < buf->tb_external_num; i++)
->>>>>>> 970db7b7
 				(void) ddi_dma_unbind_handle(
 				    buf->tb_external_mapping[i].vbm_dmah);
 			}
@@ -997,17 +941,10 @@
 		/* External mapping used, mp was not freed in vioif_send() */
 		if (mp != NULL)
 			freemsg(mp);
-<<<<<<< HEAD
-		chains++;
-	}
-
-	if (sc->sc_tx_stopped != 0 && chains > 0) {
-=======
 		num_reclaimed++;
 	}
 
 	if (sc->sc_tx_stopped && num_reclaimed > 0) {
->>>>>>> 970db7b7
 		sc->sc_tx_stopped = 0;
 		mac_tx_update(sc->sc_mac_handle);
 	}
