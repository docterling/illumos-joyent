/*
 * CDDL HEADER START
 *
 * The contents of this file are subject to the terms of the
 * Common Development and Distribution License (the "License").
 * You may not use this file except in compliance with the License.
 *
 * You can obtain a copy of the license at usr/src/OPENSOLARIS.LICENSE
 * or http://www.opensolaris.org/os/licensing.
 * See the License for the specific language governing permissions
 * and limitations under the License.
 *
 * When distributing Covered Code, include this CDDL HEADER in each
 * file and include the License file at usr/src/OPENSOLARIS.LICENSE.
 * If applicable, add the following below this CDDL HEADER, with the
 * fields enclosed by brackets "[]" replaced with your own identifying
 * information: Portions Copyright [yyyy] [name of copyright owner]
 *
 * CDDL HEADER END
 */
/*
 * Copyright (c) 2007, 2010, Oracle and/or its affiliates. All rights reserved.
 * Copyright 2015 Nexenta Systems, Inc.  All rights reserved.
 * Copyright 2017 Joyent, Inc.
 */

#ifndef _SMB_IOCTL_H_
#define	_SMB_IOCTL_H_

#ifdef	__cplusplus
extern "C" {
#endif

#include <sys/types.h>
#include <sys/param.h>
#include <smbsrv/smbinfo.h>

#define	SMB_IOC_VERSION		0x534D4201	/* SMB1 */

#define	SMB_IOC_BASE		(('S' << 16) | ('B' << 8))

#define	SMB_IOC_CONFIG		_IOW(SMB_IOC_BASE, 1, int)
#define	SMB_IOC_START		_IOW(SMB_IOC_BASE, 2, int)
#define	SMB_IOC_GMTOFF		_IOW(SMB_IOC_BASE, 3, int)
#define	SMB_IOC_SHARE		_IOW(SMB_IOC_BASE, 4, int)
#define	SMB_IOC_UNSHARE		_IOW(SMB_IOC_BASE, 5, int)
#define	SMB_IOC_NUMOPEN		_IOW(SMB_IOC_BASE, 6, int)
#define	SMB_IOC_SVCENUM		_IOW(SMB_IOC_BASE, 7, int)
#define	SMB_IOC_FILE_CLOSE	_IOW(SMB_IOC_BASE, 8, int)
#define	SMB_IOC_SESSION_CLOSE	_IOW(SMB_IOC_BASE, 9, int)
#define	SMB_IOC_STOP		_IOW(SMB_IOC_BASE, 10, int)
#define	SMB_IOC_EVENT		_IOW(SMB_IOC_BASE, 11, int)
#define	SMB_IOC_SHAREINFO	_IOW(SMB_IOC_BASE, 12, int)
#define	SMB_IOC_SPOOLDOC	_IOW(SMB_IOC_BASE, 13, int)

typedef struct smb_ioc_header {
	uint32_t	version;
	uint32_t	crc;
	uint32_t	len;
	int		cmd;
} smb_ioc_header_t;

typedef	struct smb_ioc_spooldoc {
	smb_ioc_header_t hdr;
	smb_inaddr_t	ipaddr;
	uint32_t	spool_num;
	char		username[MAXNAMELEN];
	char		path[MAXPATHLEN];
} smb_ioc_spooldoc_t;

typedef	struct {
	smb_ioc_header_t hdr;
	int32_t 	offset;
} smb_ioc_gmt_t;

typedef struct smb_ioc_share {
	smb_ioc_header_t hdr;
	uint32_t	shrlen;
	char		shr[1];
} smb_ioc_share_t;

typedef struct smb_ioc_shareinfo {
	smb_ioc_header_t hdr;
	char		shrname[MAXNAMELEN];
	uint32_t	shortnames;
} smb_ioc_shareinfo_t;

typedef	struct smb_ioc_start {
	smb_ioc_header_t hdr;
	int		opipe;
	int		lmshrd;
	int		udoor;
	/* These are used only by libfksmbsrv */
	void		*opipe_func;
	void		*lmshr_func;
	void		*udoor_func;
} smb_ioc_start_t;

typedef	struct smb_ioc_event {
	smb_ioc_header_t hdr;
	uint32_t	txid;
} smb_ioc_event_t;

typedef	struct smb_ioc_opennum {
	smb_ioc_header_t hdr;
	uint32_t	open_users;
	uint32_t	open_trees;
	uint32_t	open_files;
	uint32_t	qualtype;
	char		qualifier[MAXNAMELEN];
} smb_ioc_opennum_t;

/*
 * For enumeration, user and session are synonymous, as are
 * connection and tree.
 */
#define	SMB_SVCENUM_TYPE_USER	0x55534552	/* 'USER' */
#define	SMB_SVCENUM_TYPE_TREE	0x54524545	/* 'TREE' */
#define	SMB_SVCENUM_TYPE_FILE	0x46494C45	/* 'FILE' */
#define	SMB_SVCENUM_TYPE_SHARE	0x53484152	/* 'SHAR' */

<<<<<<< HEAD
/* The enumeration ioctl needs a LOT of space.  We cap it here. */
=======
/* Maximum size of payload data an smbsrv ioctl may use. */
>>>>>>> 216041c4
#define	SMB_IOC_DATA_SIZE		(256 * 1024)

typedef struct smb_svcenum {
	uint32_t	se_type;	/* object type to enumerate */
	uint32_t	se_level;	/* level of detail being requested */
	uint32_t	se_prefmaxlen;	/* client max size buffer preference */
	uint32_t	se_resume;	/* client resume handle */
	uint32_t	se_bavail;	/* remaining buffer space in bytes */
	uint32_t	se_bused;	/* consumed buffer space in bytes */
	uint32_t	se_ntotal;	/* total number of objects */
	uint32_t	se_nlimit;	/* max number of objects to return */
	uint32_t	se_nitems;	/* number of objects in buf */
	uint32_t	se_nskip;	/* number of objects to skip */
	uint32_t	se_status;	/* enumeration status */
	uint32_t	se_buflen;	/* length of the buffer in bytes */
	uint8_t		se_buf[1];	/* buffer to hold enumeration data */
} smb_svcenum_t;

typedef	struct smb_ioc_svcenum {
	smb_ioc_header_t hdr;
	smb_svcenum_t	svcenum;
} smb_ioc_svcenum_t;

typedef struct smb_ioc_session {
	smb_ioc_header_t hdr;
	char		client[MAXNAMELEN];
	char		username[MAXNAMELEN];
} smb_ioc_session_t;

typedef	struct smb_ioc_fileid {
	smb_ioc_header_t hdr;
	uint32_t	uniqid;
} smb_ioc_fileid_t;

/* See also: smb_kmod_cfg_t */
typedef struct smb_ioc_cfg {
	smb_ioc_header_t hdr;
	uint32_t	maxworkers;
	uint32_t	maxconnections;
	uint32_t	keepalive;
	int32_t		restrict_anon;
	int32_t		signing_enable;
	int32_t		signing_required;
	int32_t		oplock_enable;
	int32_t		sync_enable;
	int32_t		secmode;
	int32_t		netbios_enable;
	int32_t		ipv6_enable;
	int32_t		print_enable;
	int32_t		traverse_mounts;
	uint32_t	max_protocol;
	uint32_t	exec_flags;
	uint32_t	negtok_len;
	smb_version_t	version;
	uint16_t	initial_credits;
	uint16_t	maximum_credits;
	/* SMB negotiate protocol response. */
	uuid_t		machine_uuid;
	uchar_t		negtok[SMB_PI_MAX_NEGTOK];
	char		native_os[SMB_PI_MAX_NATIVE_OS];
	char		native_lm[SMB_PI_MAX_LANMAN];
	char		nbdomain[NETBIOS_NAME_SZ];
	char		fqdn[SMB_PI_MAX_DOMAIN];
	char		hostname[SMB_PI_MAX_HOST];
	char		system_comment[SMB_PI_MAX_COMMENT];
} smb_ioc_cfg_t;

typedef union smb_ioc {
	smb_ioc_header_t	ioc_hdr;
	smb_ioc_gmt_t		ioc_gmt;
	smb_ioc_cfg_t		ioc_cfg;
	smb_ioc_start_t		ioc_start;
	smb_ioc_event_t		ioc_event;
	smb_ioc_opennum_t	ioc_opennum;
	smb_ioc_svcenum_t	ioc_svcenum;
	smb_ioc_session_t	ioc_session;
	smb_ioc_fileid_t	ioc_fileid;
	smb_ioc_share_t		ioc_share;
	smb_ioc_shareinfo_t	ioc_shareinfo;
	smb_ioc_spooldoc_t	ioc_spooldoc;
} smb_ioc_t;

uint32_t smb_crc_gen(uint8_t *, size_t);

/* fksmbd (init,open,close,ioctl) calls into libfksmbsrv */
int fksmbsrv_drv_open(void);
int fksmbsrv_drv_close(void);
int fksmbsrv_drv_ioctl(int cmd, void *arg);
void fksmbsrv_drv_load(void);

#ifdef __cplusplus
}
#endif

#endif /* _SMB_IOCTL_H_ */<|MERGE_RESOLUTION|>--- conflicted
+++ resolved
@@ -119,11 +119,7 @@
 #define	SMB_SVCENUM_TYPE_FILE	0x46494C45	/* 'FILE' */
 #define	SMB_SVCENUM_TYPE_SHARE	0x53484152	/* 'SHAR' */
 
-<<<<<<< HEAD
-/* The enumeration ioctl needs a LOT of space.  We cap it here. */
-=======
 /* Maximum size of payload data an smbsrv ioctl may use. */
->>>>>>> 216041c4
 #define	SMB_IOC_DATA_SIZE		(256 * 1024)
 
 typedef struct smb_svcenum {
