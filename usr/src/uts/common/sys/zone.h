--- conflicted
+++ resolved
@@ -107,14 +107,11 @@
 #define	ZONE_ATTR_DID		18
 #define	ZONE_ATTR_PMCAP_PAGEOUT	19
 #define	ZONE_ATTR_INITNORESTART	20
-<<<<<<< HEAD
 #define	ZONE_ATTR_PG_FLT_DELAY	21
 #define	ZONE_ATTR_RSS		22
 #define	ZONE_ATTR_APP_SVC_CT	23
 #define	ZONE_ATTR_SCHED_FIXEDHI	24
-=======
-#define	ZONE_ATTR_SECFLAGS	21
->>>>>>> d2a70789
+#define	ZONE_ATTR_SECFLAGS	25
 
 /* Start of the brand-specific attribute namespace */
 #define	ZONE_ATTR_BRAND_ATTRS	32768
