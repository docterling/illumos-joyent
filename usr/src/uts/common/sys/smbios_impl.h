--- conflicted
+++ resolved
@@ -555,12 +555,6 @@
 #define	SMB_PSU_CHARS_STATUS(x)		(((x) >> 7) & 0x7)
 #define	SMB_PSU_CHARS_TYPE(x)		(((x) >> 10) & 0xf)
 
-<<<<<<< HEAD
-/*
- * SMBIOS implementation structure for SMB_TYPE_OBDEVEXT.
- */
-=======
->>>>>>> 1cdca625
 typedef struct smb_obdev_ext {
 	smb_header_t smbobe_hdr;	/* structure header */
 	uint8_t smbobe_name;		/* reference designation */
