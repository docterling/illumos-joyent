--- conflicted
+++ resolved
@@ -123,11 +123,8 @@
 static boolean_t wait_for_nms_inprogress(netstack_t *, nm_state_t *,
     kmutex_t *);
 
-<<<<<<< HEAD
 static void netstack_hold_locked(netstack_t *);
 
-=======
->>>>>>> 84fe1120
 static ksema_t netstack_reap_limiter;
 /*
  * Hard-coded constant, but since this is not tunable in real-time, it seems
@@ -1083,11 +1080,7 @@
 	mutex_enter(&netstack_g_lock);
 	found = B_FALSE;
 	for (nsp = &netstack_head; *nsp != NULL;
-<<<<<<< HEAD
-	     nsp = &(*nsp)->netstack_next) {
-=======
 	    nsp = &(*nsp)->netstack_next) {
->>>>>>> 84fe1120
 		if (*nsp == ns) {
 			*nsp = ns->netstack_next;
 			ns->netstack_next = NULL;
@@ -1152,7 +1145,6 @@
 			 * Indicate we're slamming against a limit.
 			 */
 			hrtime_t measurement = gethrtime();
-<<<<<<< HEAD
 
 			sema_p(&netstack_reap_limiter);
 			/* Capture delay in ns. */
@@ -1191,18 +1183,6 @@
 	} else {
 		netstack_hold_locked(ns);
 		retval = ns;
-=======
-
-			sema_p(&netstack_reap_limiter);
-			/* Capture delay in ns. */
-			DTRACE_PROBE1(netstack__reap__rate__limited,
-			    hrtime_t, gethrtime() - measurement);
-		}
-
-		/* TQ_SLEEP should prevent taskq_dispatch() from failing. */
-		(void) taskq_dispatch(system_taskq, netstack_reap, ns,
-		    TQ_SLEEP);
->>>>>>> 84fe1120
 	}
 	mutex_exit(&ns->netstack_lock);
 
