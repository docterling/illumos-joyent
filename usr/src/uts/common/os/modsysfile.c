/*
 * CDDL HEADER START
 *
 * The contents of this file are subject to the terms of the
 * Common Development and Distribution License (the "License").
 * You may not use this file except in compliance with the License.
 *
 * You can obtain a copy of the license at usr/src/OPENSOLARIS.LICENSE
 * or http://www.opensolaris.org/os/licensing.
 * See the License for the specific language governing permissions
 * and limitations under the License.
 *
 * When distributing Covered Code, include this CDDL HEADER in each
 * file and include the License file at usr/src/OPENSOLARIS.LICENSE.
 * If applicable, add the following below this CDDL HEADER, with the
 * fields enclosed by brackets "[]" replaced with your own identifying
 * information: Portions Copyright [yyyy] [name of copyright owner]
 *
 * CDDL HEADER END
 */

/*
 * Copyright 2008 Sun Microsystems, Inc.  All rights reserved.
 * Use is subject to license terms.
<<<<<<< HEAD
 * Copyright 2016 Nexenta Systems, Inc.
 * Copyright 2018 Joyent, Inc.
=======
 * Copyright 2017 Nexenta Systems, Inc.
>>>>>>> 2385a442
 */

#include <sys/types.h>
#include <sys/inttypes.h>
#include <sys/param.h>
#include <sys/systm.h>
#include <sys/user.h>
#include <sys/disp.h>
#include <sys/conf.h>
#include <sys/bootconf.h>
#include <sys/sysconf.h>
#include <sys/sunddi.h>
#include <sys/esunddi.h>
#include <sys/ddi_impldefs.h>
#include <sys/kmem.h>
#include <sys/vmem.h>
#include <sys/fs/ufs_fsdir.h>
#include <sys/hwconf.h>
#include <sys/modctl.h>
#include <sys/cmn_err.h>
#include <sys/kobj.h>
#include <sys/kobj_lex.h>
#include <sys/errno.h>
#include <sys/debug.h>
#include <sys/autoconf.h>
#include <sys/callb.h>
#include <sys/sysmacros.h>
#include <sys/dacf.h>
#include <vm/seg_kmem.h>

struct hwc_class *hcl_head;	/* head of list of classes */
static kmutex_t hcl_lock;	/* for accessing list of classes */

#define	DAFILE		"/etc/driver_aliases"
#define	PPTFILE		"/etc/ppt_aliases"
#define	CLASSFILE	"/etc/driver_classes"
#define	DACFFILE	"/etc/dacf.conf"

static char class_file[] = CLASSFILE;
static char pptfile[] = PPTFILE;
static char dafile[] = DAFILE;
static char dacffile[] = DACFFILE;

char *self_assembly = "/etc/system.d/.self-assembly";
char *systemfile = "/etc/system";	/* name of ascii system file */

static struct sysparam *sysparam_hd;	/* head of parameters list */
static struct sysparam *sysparam_tl;	/* tail of parameters list */
static vmem_t *mod_sysfile_arena;	/* parser memory */

char obp_bootpath[BO_MAXOBJNAME];	/* bootpath from obp */

#if defined(_PSM_MODULES)

struct psm_mach {
	struct psm_mach *m_next;
	char		*m_machname;
};

static struct psm_mach *pmach_head;	/* head of list of classes */

#define	MACHFILE	"/etc/mach"
static char mach_file[] = MACHFILE;

#endif	/* _PSM_MODULES */

#if defined(_RTC_CONFIG)
static char rtc_config_file[] = "/etc/rtc_config";
#endif

static void sys_set_var(int, struct sysparam *, void *);

static void setparams(void);

/*
 * driver.conf parse thread control structure
 */
struct hwc_parse_mt {
	ksema_t		sema;
	char		*name;		/* name of .conf files */
	struct par_list	**pl;		/* parsed parent list */
	ddi_prop_t	**props;	/* parsed properties */
	int		rv;		/* return value */
};

static int hwc_parse_now(char *, struct par_list **, ddi_prop_t **);
static void hwc_parse_thread(struct hwc_parse_mt *);
static struct hwc_parse_mt *hwc_parse_mtalloc(char *, struct par_list **,
	ddi_prop_t **);
static void hwc_parse_mtfree(struct hwc_parse_mt *);
static void add_spec(struct hwc_spec *, struct par_list **);
static void add_props(struct hwc_spec *, ddi_prop_t **);

static void check_system_file(void);
static int sysparam_compare_entry(struct sysparam *, struct sysparam *);
static char *sysparam_type_to_str(int);
static void sysparam_count_entry(struct sysparam *, int *, u_longlong_t *);
static void sysparam_print_warning(struct sysparam *, u_longlong_t);

#ifdef DEBUG
static int parse_debug_on = 0;

/*VARARGS1*/
static void
parse_debug(struct _buf *file, char *fmt, ...)
{
	va_list adx;

	if (parse_debug_on) {
		va_start(adx, fmt);
		vprintf(fmt, adx);
		if (file)
			printf(" on line %d of %s\n", kobj_linenum(file),
			    kobj_filename(file));
		va_end(adx);
	}
}
#endif /* DEBUG */

#define	FE_BUFLEN 256

/*PRINTFLIKE3*/
void
kobj_file_err(int type,  struct _buf *file, char *fmt, ...)
{
	va_list ap;
	/*
	 * If we're in trouble, we might be short on stack... be paranoid
	 */
	char *buf = kmem_alloc(FE_BUFLEN, KM_SLEEP);
	char *trailer = kmem_alloc(FE_BUFLEN, KM_SLEEP);
	char *fmt_str = kmem_alloc(FE_BUFLEN, KM_SLEEP);
	char prefix = '\0';

	va_start(ap, fmt);
	if (strchr("^!?", fmt[0]) != NULL) {
		prefix = fmt[0];
		fmt++;
	}
	(void) vsnprintf(buf, FE_BUFLEN, fmt, ap);
	va_end(ap);
	(void) snprintf(trailer, FE_BUFLEN, " on line %d of %s",
	    kobj_linenum(file), kobj_filename(file));

	/*
	 * If prefixed with !^?, prepend that character
	 */
	if (prefix != '\0') {
		(void) snprintf(fmt_str, FE_BUFLEN, "%c%%s%%s", prefix);
	} else {
		(void) strncpy(fmt_str, "%s%s", FE_BUFLEN);
	}

	cmn_err(type, fmt_str, buf, trailer);
	kmem_free(buf, FE_BUFLEN);
	kmem_free(trailer, FE_BUFLEN);
	kmem_free(fmt_str, FE_BUFLEN);
}

#ifdef DEBUG
char *tokennames[] = {
	"UNEXPECTED",
	"EQUALS",
	"AMPERSAND",
	"BIT_OR",
	"STAR",
	"POUND",
	"COLON",
	"SEMICOLON",
	"COMMA",
	"SLASH",
	"WHITE_SPACE",
	"NEWLINE",
	"EOF",
	"STRING",
	"HEXVAL",
	"DECVAL",
	"NAME"
};
#endif /* DEBUG */

token_t
kobj_lex(struct _buf *file, char *val, size_t size)
{
	char	*cp;
	int	ch, oval, badquote;
	size_t	remain;
	token_t token = UNEXPECTED;

	if (size < 2)
		return (token);	/* this token is UNEXPECTED */

	cp = val;
	while ((ch = kobj_getc(file)) == ' ' || ch == '\t')
		;

	remain = size - 1;
	*cp++ = (char)ch;
	switch (ch) {
	case '=':
		token = EQUALS;
		break;
	case '&':
		token = AMPERSAND;
		break;
	case '|':
		token = BIT_OR;
		break;
	case '*':
		token = STAR;
		break;
	case '#':
		token = POUND;
		break;
	case ':':
		token = COLON;
		break;
	case ';':
		token = SEMICOLON;
		break;
	case ',':
		token = COMMA;
		break;
	case '/':
		token = SLASH;
		break;
	case ' ':
	case '\t':
	case '\f':
		while ((ch = kobj_getc(file)) == ' ' ||
		    ch == '\t' || ch == '\f') {
			if (--remain == 0) {
				token = UNEXPECTED;
				goto out;
			}
			*cp++ = (char)ch;
		}
		(void) kobj_ungetc(file);
		token = WHITE_SPACE;
		break;
	case '\n':
	case '\r':
		token = NEWLINE;
		break;
	case '"':
		remain++;
		cp--;
		badquote = 0;
		while (!badquote && (ch  = kobj_getc(file)) != '"') {
			switch (ch) {
			case '\n':
			case -1:
				kobj_file_err(CE_WARN, file, "Missing \"");
				remain = size - 1;
				cp = val;
				*cp++ = '\n';
				badquote = 1;
				/* since we consumed the newline/EOF */
				(void) kobj_ungetc(file);
				break;

			case '\\':
				if (--remain == 0) {
					token = UNEXPECTED;
					goto out;
				}
				ch = (char)kobj_getc(file);
				if (!isdigit(ch)) {
					/* escape the character */
					*cp++ = (char)ch;
					break;
				}
				oval = 0;
				while (ch >= '0' && ch <= '7') {
					ch -= '0';
					oval = (oval << 3) + ch;
					ch = (char)kobj_getc(file);
				}
				(void) kobj_ungetc(file);
				/* check for character overflow? */
				if (oval > 127) {
					cmn_err(CE_WARN,
					    "Character "
					    "overflow detected.");
				}
				*cp++ = (char)oval;
				break;
			default:
				if (--remain == 0) {
					token = UNEXPECTED;
					goto out;
				}
				*cp++ = (char)ch;
				break;
			}
		}
		token = STRING;
		break;

	case -1:
		token = EOF;
		break;

	default:
		/*
		 * detect a lone '-' (including at the end of a line), and
		 * identify it as a 'name'
		 */
		if (ch == '-') {
			if (--remain == 0) {
				token = UNEXPECTED;
				goto out;
			}
			*cp++ = (char)(ch = kobj_getc(file));
			if (iswhite(ch) || (ch == '\n')) {
				(void) kobj_ungetc(file);
				remain++;
				cp--;
				token = NAME;
				break;
			}
		} else if (isunary(ch)) {
			if (--remain == 0) {
				token = UNEXPECTED;
				goto out;
			}
			*cp++ = (char)(ch = kobj_getc(file));
		}


		if (isdigit(ch)) {
			if (ch == '0') {
				if ((ch = kobj_getc(file)) == 'x') {
					if (--remain == 0) {
						token = UNEXPECTED;
						goto out;
					}
					*cp++ = (char)ch;
					ch = kobj_getc(file);
					while (isxdigit(ch)) {
						if (--remain == 0) {
							token = UNEXPECTED;
							goto out;
						}
						*cp++ = (char)ch;
						ch = kobj_getc(file);
					}
					(void) kobj_ungetc(file);
					token = HEXVAL;
				} else {
					goto digit;
				}
			} else {
				ch = kobj_getc(file);
digit:
				while (isdigit(ch)) {
					if (--remain == 0) {
						token = UNEXPECTED;
						goto out;
					}
					*cp++ = (char)ch;
					ch = kobj_getc(file);
				}
				(void) kobj_ungetc(file);
				token = DECVAL;
			}
		} else if (isalpha(ch) || ch == '\\' || ch == '_') {
			if (ch != '\\') {
				ch = kobj_getc(file);
			} else {
				/*
				 * if the character was a backslash,
				 * back up so we can overwrite it with
				 * the next (i.e. escaped) character.
				 */
				remain++;
				cp--;
			}
			while (isnamechar(ch) || ch == '\\') {
				if (ch == '\\')
					ch = kobj_getc(file);
				if (--remain == 0) {
					token = UNEXPECTED;
					goto out;
				}
				*cp++ = (char)ch;
				ch = kobj_getc(file);
			}
			(void) kobj_ungetc(file);
			token = NAME;
		} else {
			token = UNEXPECTED;
		}
		break;
	}
out:
	*cp = '\0';

#ifdef DEBUG
	/*
	 * The UNEXPECTED token is the first element of the tokennames array,
	 * but its token value is -1.  Adjust the value by adding one to it
	 * to change it to an index of the array.
	 */
	parse_debug(NULL, "kobj_lex: token %s value '%s'\n",
	    tokennames[token+1], val);
#endif
	return (token);
}

/*
 * Leave NEWLINE as the next character.
 */

void
kobj_find_eol(struct _buf *file)
{
	int ch;

	while ((ch = kobj_getc(file)) != -1) {
		if (isnewline(ch)) {
			(void) kobj_ungetc(file);
			break;
		}
	}
}

/*
 * The ascii system file is read and processed.
 *
 * The syntax of commands is as follows:
 *
 * '*' in column 1 is a comment line.
 * <command> : <value>
 *
 * command is EXCLUDE, INCLUDE, FORCELOAD, ROOTDEV, ROOTFS,
 *	SWAPDEV, SWAPFS, MODDIR, SET
 *
 * value is an ascii string meaningful for the command.
 */

/*
 * Table of commands
 */
static struct modcmd modcmd[] = {
	{ "EXCLUDE",	MOD_EXCLUDE	},
	{ "exclude",	MOD_EXCLUDE	},
	{ "INCLUDE",	MOD_INCLUDE	},
	{ "include",	MOD_INCLUDE	},
	{ "FORCELOAD",	MOD_FORCELOAD	},
	{ "forceload",	MOD_FORCELOAD	},
	{ "ROOTDEV",	MOD_ROOTDEV	},
	{ "rootdev",	MOD_ROOTDEV	},
	{ "ROOTFS",	MOD_ROOTFS	},
	{ "rootfs",	MOD_ROOTFS	},
	{ "SWAPDEV",	MOD_SWAPDEV	},
	{ "swapdev",	MOD_SWAPDEV	},
	{ "SWAPFS",	MOD_SWAPFS	},
	{ "swapfs",	MOD_SWAPFS	},
	{ "MODDIR",	MOD_MODDIR	},
	{ "moddir",	MOD_MODDIR	},
	{ "SET",	MOD_SET		},
	{ "set",	MOD_SET		},
	{ "SET32",	MOD_SET32	},
	{ "set32",	MOD_SET32	},
	{ "SET64",	MOD_SET64	},
	{ "set64",	MOD_SET64	},
	{ NULL,		MOD_UNKNOWN	}
};


static char bad_op[] = "illegal operator '%s' used on a string";
static char colon_err[] = "A colon (:) must follow the '%s' command";
static char tok_err[] = "Unexpected token '%s'";
static char extra_err[] = "extraneous input ignored starting at '%s'";
static char oversize_err[] = "value too long";

static struct sysparam *
do_sysfile_cmd(struct _buf *file, const char *cmd)
{
	struct sysparam *sysp;
	struct modcmd *mcp;
	token_t token, op;
	char *cp;
	int ch;
	char tok1[MOD_MAXPATH + 1]; /* used to read the path set by 'moddir' */
	char tok2[64];

	for (mcp = modcmd; mcp->mc_cmdname != NULL; mcp++) {
		if (strcmp(mcp->mc_cmdname, cmd) == 0)
			break;
	}
	sysp = vmem_alloc(mod_sysfile_arena, sizeof (struct sysparam),
	    VM_SLEEP);
	bzero(sysp, sizeof (struct sysparam));
	sysp->sys_op = SETOP_NONE; /* set op to noop initially */

	switch (sysp->sys_type = mcp->mc_type) {
	case MOD_INCLUDE:
	case MOD_EXCLUDE:
	case MOD_FORCELOAD:
		/*
		 * Are followed by colon.
		 */
	case MOD_ROOTFS:
	case MOD_SWAPFS:
		if ((token = kobj_lex(file, tok1, sizeof (tok1))) == COLON) {
			token = kobj_lex(file, tok1, sizeof (tok1));
		} else {
			kobj_file_err(CE_WARN, file, colon_err, cmd);
		}
		if (token != NAME) {
			kobj_file_err(CE_WARN, file, "value expected");
			goto bad;
		}

		cp = tok1 + strlen(tok1);
		while ((ch = kobj_getc(file)) != -1 && !iswhite(ch) &&
		    !isnewline(ch)) {
			if (cp - tok1 >= sizeof (tok1) - 1) {
				kobj_file_err(CE_WARN, file, oversize_err);
				goto bad;
			}
			*cp++ = (char)ch;
		}
		*cp = '\0';

		if (ch != -1)
			(void) kobj_ungetc(file);
		if (sysp->sys_type == MOD_INCLUDE)
			return (NULL);
		sysp->sys_ptr = vmem_alloc(mod_sysfile_arena, strlen(tok1) + 1,
		    VM_SLEEP);
		(void) strcpy(sysp->sys_ptr, tok1);
		break;
	case MOD_SET:
	case MOD_SET64:
	case MOD_SET32:
	{
		char *var;
		token_t tok3;

		if (kobj_lex(file, tok1, sizeof (tok1)) != NAME) {
			kobj_file_err(CE_WARN, file, "value expected");
			goto bad;
		}

		/*
		 * If the next token is a colon (:),
		 * we have the <modname>:<variable> construct.
		 */
		if ((token = kobj_lex(file, tok2, sizeof (tok2))) == COLON) {
			if ((token = kobj_lex(file, tok2,
			    sizeof (tok2))) == NAME) {
				var = tok2;
				/*
				 * Save the module name.
				 */
				sysp->sys_modnam = vmem_alloc(mod_sysfile_arena,
				    strlen(tok1) + 1, VM_SLEEP);
				(void) strcpy(sysp->sys_modnam, tok1);
				op = kobj_lex(file, tok1, sizeof (tok1));
			} else {
				kobj_file_err(CE_WARN, file, "value expected");
				goto bad;
			}
		} else {
			/* otherwise, it was the op */
			var = tok1;
			op = token;
		}
		/*
		 * kernel param - place variable name in sys_ptr.
		 */
		sysp->sys_ptr = vmem_alloc(mod_sysfile_arena, strlen(var) + 1,
		    VM_SLEEP);
		(void) strcpy(sysp->sys_ptr, var);
		/* set operation */
		switch (op) {
		case EQUALS:
			/* simple assignment */
			sysp->sys_op = SETOP_ASSIGN;
			break;
		case AMPERSAND:
			/* bitwise AND */
			sysp->sys_op = SETOP_AND;
			break;
		case BIT_OR:
			/* bitwise OR */
			sysp->sys_op = SETOP_OR;
			break;
		default:
			/* unsupported operation */
			kobj_file_err(CE_WARN, file,
			    "unsupported operator %s", tok2);
			goto bad;
		}

		switch ((tok3 = kobj_lex(file, tok1, sizeof (tok1)))) {
		case STRING:
			/* string variable */
			if (sysp->sys_op != SETOP_ASSIGN) {
				kobj_file_err(CE_WARN, file, bad_op, tok1);
				goto bad;
			}
			if (kobj_get_string(&sysp->sys_info, tok1) == 0) {
				kobj_file_err(CE_WARN, file, "string garbled");
				goto bad;
			}
			/*
			 * Set SYSPARAM_STR_TOKEN in sys_flags to notify
			 * sysparam_print_warning() that this is a string
			 * token.
			 */
			sysp->sys_flags |= SYSPARAM_STR_TOKEN;
			break;
		case HEXVAL:
		case DECVAL:
			if (kobj_getvalue(tok1, &sysp->sys_info) == -1) {
				kobj_file_err(CE_WARN, file,
				    "invalid number '%s'", tok1);
				goto bad;
			}

			/*
			 * Set the appropriate flag (hexadecimal or decimal)
			 * in sys_flags for sysparam_print_warning() to be
			 * able to print the number with the correct format.
			 */
			if (tok3 == HEXVAL) {
				sysp->sys_flags |= SYSPARAM_HEX_TOKEN;
			} else {
				sysp->sys_flags |= SYSPARAM_DEC_TOKEN;
			}
			break;
		default:
			kobj_file_err(CE_WARN, file, "bad rvalue '%s'", tok1);
			goto bad;
		} /* end switch */

		/*
		 * Now that we've parsed it to check the syntax, consider
		 * discarding it (because it -doesn't- apply to this flavor
		 * of the kernel)
		 */
#ifdef _LP64
		if (sysp->sys_type == MOD_SET32)
			return (NULL);
#else
		if (sysp->sys_type == MOD_SET64)
			return (NULL);
#endif
		sysp->sys_type = MOD_SET;
		break;
	}
	case MOD_MODDIR:
		if ((token = kobj_lex(file, tok1, sizeof (tok1))) != COLON) {
			kobj_file_err(CE_WARN, file, colon_err, cmd);
			goto bad;
		}

		cp = tok1;
		while ((token = kobj_lex(file, cp,
		    sizeof (tok1) - (cp - tok1))) != NEWLINE && token != EOF) {
			if (token == -1) {
				kobj_file_err(CE_WARN, file, oversize_err);
				goto bad;
			}
			cp += strlen(cp);
			while ((ch = kobj_getc(file)) != -1 && !iswhite(ch) &&
			    !isnewline(ch) && ch != ':') {
				if (cp - tok1 >= sizeof (tok1) - 1) {
					kobj_file_err(CE_WARN, file,
					    oversize_err);
					goto bad;
				}
				*cp++ = (char)ch;
			}
			*cp++ = ' ';
			if (isnewline(ch)) {
				cp--;
				(void) kobj_ungetc(file);
			}
		}
		(void) kobj_ungetc(file);
		*cp  = '\0';
		sysp->sys_ptr = vmem_alloc(mod_sysfile_arena, strlen(tok1) + 1,
		    VM_SLEEP);
		(void) strcpy(sysp->sys_ptr, tok1);
		break;

	case MOD_SWAPDEV:
	case MOD_ROOTDEV:
		if ((token = kobj_lex(file, tok1, sizeof (tok1))) != COLON) {
			kobj_file_err(CE_WARN, file, colon_err, cmd);
			goto bad;
		}
		while ((ch = kobj_getc(file)) == ' ' || ch == '\t')
			;
		cp = tok1;
		while (!iswhite(ch) && !isnewline(ch) && ch != -1) {
			if (cp - tok1 >= sizeof (tok1) - 1) {
				kobj_file_err(CE_WARN, file, oversize_err);
				goto bad;
			}

			*cp++ = (char)ch;
			ch = kobj_getc(file);
		}
		if (ch != -1)
			(void) kobj_ungetc(file);
		*cp = '\0';

		sysp->sys_ptr = vmem_alloc(mod_sysfile_arena, strlen(tok1) + 1,
		    VM_SLEEP);
		(void) strcpy(sysp->sys_ptr, tok1);
		break;

	case MOD_UNKNOWN:
	default:
		kobj_file_err(CE_WARN, file, "unknown command '%s'", cmd);
		goto bad;
	}

	return (sysp);

bad:
	kobj_find_eol(file);
	return (NULL);
}

static void
read_system_file(char *name)
{
	register struct sysparam *sp;
	register struct _buf *file;
	register token_t token, last_tok;
	char tokval[MAXLINESIZE];

	if ((file = kobj_open_file(name)) ==
	    (struct _buf *)-1) {
		if (strcmp(name, systemfile) == 0)
			cmn_err(CE_WARN, "cannot open system file: %s",
			    name);
	} else {
		if (sysparam_tl == NULL)
			sysparam_tl = (struct sysparam *)&sysparam_hd;

		last_tok = NEWLINE;
		while ((token = kobj_lex(file, tokval,
		    sizeof (tokval))) != EOF) {
			switch (token) {
			case STAR:
			case POUND:
				/*
				 * Skip comments.
				 */
				kobj_find_eol(file);
				break;
			case NEWLINE:
				kobj_newline(file);
				last_tok = NEWLINE;
				break;
			case NAME:
				if (last_tok != NEWLINE) {
					kobj_file_err(CE_WARN, file,
					    extra_err, tokval);
					kobj_find_eol(file);
				} else if ((sp = do_sysfile_cmd(file,
				    tokval)) != NULL) {
					sp->sys_next = NULL;
					sysparam_tl->sys_next = sp;
					sysparam_tl = sp;
				}
				last_tok = NAME;
				break;
			default:
				kobj_file_err(CE_WARN,
				    file, tok_err, tokval);
				kobj_find_eol(file);
				break;
			}
		}
		kobj_close_file(file);
	}
}

void
mod_read_system_file(int ask)
{
	mod_sysfile_arena = vmem_create("mod_sysfile", NULL, 0, 8,
	    segkmem_alloc, segkmem_free, heap_arena, 0, VM_SLEEP);

	if (ask)
		mod_askparams();

	/*
	 * Read the user self-assembly file first
	 * to preserve existing system settings.
	 */
	if (self_assembly != NULL)
		read_system_file(self_assembly);

	if (systemfile != NULL)
		read_system_file(systemfile);

	/*
	 * Sanity check of /etc/system.
	 */
	check_system_file();

	param_preset();
	(void) mod_sysctl(SYS_SET_KVAR, NULL);
	param_check();

	if (ask == 0)
		setparams();
}

/*
 * Search for a specific module variable assignment in /etc/system.  If
 * successful, 1 is returned and the value is stored in '*value'.
 * Otherwise 0 is returned and '*value' isn't modified.  If 'module' is
 * NULL we look for global definitions.
 *
 * This is useful if the value of an assignment is needed before a
 * module is loaded (e.g. to obtain a default privileged rctl limit).
 */
int
mod_sysvar(const char *module, const char *name, u_longlong_t *value)
{
	struct sysparam	*sysp;
	int cnt = 0; /* dummy */

	ASSERT(name != NULL);
	ASSERT(value != NULL);
	for (sysp = sysparam_hd; sysp != NULL; sysp = sysp->sys_next) {

		if ((sysp->sys_type == MOD_SET) &&
		    (((module == NULL) && (sysp->sys_modnam == NULL)) ||
		    ((module != NULL) && (sysp->sys_modnam != NULL) &&
		    (strcmp(module, sysp->sys_modnam) == 0)))) {

			ASSERT(sysp->sys_ptr != NULL);

			if (strcmp(name, sysp->sys_ptr) == 0) {
				sysparam_count_entry(sysp, &cnt, value);
				if ((sysp->sys_flags & SYSPARAM_TERM) != 0)
					return (1);
				continue;
			}
		}
	}
	ASSERT(cnt == 0);
	return (0);
}

/*
 * This function scans sysparam records, which are created from the
 * contents of /etc/system, for entries which are logical duplicates,
 * and prints warning messages as appropriate.  When multiple "set"
 * commands are encountered, the pileup of values with "&", "|"
 * and "=" operators results in the final value.
 */
static void
check_system_file(void)
{
	struct sysparam	*sysp;

	for (sysp = sysparam_hd; sysp != NULL; sysp = sysp->sys_next) {
		struct sysparam *entry, *final;
		u_longlong_t value = 0;
		int cnt = 1;
		/*
		 * If the entry is already checked, skip it.
		 */
		if ((sysp->sys_flags & SYSPARAM_DUP) != 0)
			continue;
		/*
		 * Check if there is a duplicate entry by doing a linear
		 * search.
		 */
		final = sysp;
		for (entry = sysp->sys_next; entry != NULL;
		    entry = entry->sys_next) {
			/*
			 * Check the entry. if it's different, skip this.
			 */
			if (sysparam_compare_entry(sysp, entry) != 0)
				continue;
			/*
			 * Count the entry and put the mark.
			 */
			sysparam_count_entry(entry, &cnt, &value);
			entry->sys_flags |= SYSPARAM_DUP;
			final = entry;
		}
		final->sys_flags |= SYSPARAM_TERM;
		/*
		 * Print the warning if it's duplicated.
		 */
		if (cnt >= 2)
			sysparam_print_warning(final, value);
	}
}

/*
 * Compare the sysparam records.
 * Return 0 if they are the same, return 1 if not.
 */
static int
sysparam_compare_entry(struct sysparam *sysp, struct sysparam *entry)
{
	ASSERT(sysp->sys_ptr != NULL && entry->sys_ptr != NULL);

	/*
	 * If the command is rootdev, rootfs, swapdev, swapfs or moddir,
	 * the record with the same type is treated as a duplicate record.
	 * In other cases, the record is treated as a duplicate record when
	 * its type, its module name (if it exists), and its variable name
	 * are the same.
	 */
	switch (sysp->sys_type) {
	case MOD_ROOTDEV:
	case MOD_ROOTFS:
	case MOD_SWAPDEV:
	case MOD_SWAPFS:
	case MOD_MODDIR:
		return (sysp->sys_type == entry->sys_type ? 0 : 1);
	default: /* In other cases, just go through it. */
		break;
	}

	if (sysp->sys_type != entry->sys_type)
		return (1);

	if (sysp->sys_modnam != NULL && entry->sys_modnam == NULL)
		return (1);

	if (sysp->sys_modnam == NULL && entry->sys_modnam != NULL)
		return (1);

	if (sysp->sys_modnam != NULL && entry->sys_modnam != NULL &&
	    strcmp(sysp->sys_modnam, entry->sys_modnam) != 0)
		return (1);

	return (strcmp(sysp->sys_ptr, entry->sys_ptr));
}

/*
 * Translate a sysparam type value to a string.
 */
static char *
sysparam_type_to_str(int type)
{
	struct modcmd *mcp;

	for (mcp = modcmd; mcp->mc_cmdname != NULL; mcp++) {
		if (mcp->mc_type == type)
			break;
	}
	ASSERT(mcp->mc_type == type);

	if (type != MOD_UNKNOWN)
		return ((++mcp)->mc_cmdname); /* lower case */
	else
		return ("");	/* MOD_UNKNOWN */
}

/*
 * Check the entry and accumulate the number of entries.
 */
static void
sysparam_count_entry(struct sysparam *sysp, int *cnt, u_longlong_t *value)
{
	u_longlong_t ul = sysp->sys_info;

	switch (sysp->sys_op) {
	case SETOP_ASSIGN:
		*value = ul;
		(*cnt)++;
		return;
	case SETOP_AND:
		*value &= ul;
		return;
	case SETOP_OR:
		*value |= ul;
		return;
	default: /* Not MOD_SET */
		(*cnt)++;
		return;
	}
}

/*
 * Print out the warning if multiple entries are found in the system file.
 */
static void
sysparam_print_warning(struct sysparam *sysp, u_longlong_t value)
{
	char *modnam = sysp->sys_modnam;
	char *varnam = sysp->sys_ptr;
	int type = sysp->sys_type;
	char *typenam = sysparam_type_to_str(type);
	boolean_t str_token = ((sysp->sys_flags & SYSPARAM_STR_TOKEN) != 0);
	boolean_t hex_number = ((sysp->sys_flags & SYSPARAM_HEX_TOKEN) != 0);
#define	warn_format1 " is set more than once in /%s. "
#define	warn_format2 " applied as the current setting.\n"

	ASSERT(varnam != NULL);

	if (type == MOD_SET) {
		/*
		 * If a string token is set, print out the string
		 * instead of its pointer value. In other cases,
		 * print out the value with the appropriate format
		 * for a hexadecimal number or a decimal number.
		 */
		if (modnam == NULL) {
			if (str_token == B_TRUE) {
				cmn_err(CE_WARN, "%s" warn_format1
				    "\"%s %s = %s\"" warn_format2,
				    varnam, systemfile, typenam,
				    varnam, (char *)(uintptr_t)value);
			} else if (hex_number == B_TRUE) {
				cmn_err(CE_WARN, "%s" warn_format1
				    "\"%s %s = 0x%llx\"" warn_format2,
				    varnam, systemfile, typenam,
				    varnam, value);
			} else {
				cmn_err(CE_WARN, "%s" warn_format1
				    "\"%s %s = %lld\"" warn_format2,
				    varnam, systemfile, typenam,
				    varnam, value);
			}
		} else {
			if (str_token == B_TRUE) {
				cmn_err(CE_WARN, "%s:%s" warn_format1
				    "\"%s %s:%s = %s\"" warn_format2,
				    modnam, varnam, systemfile,
				    typenam, modnam, varnam,
				    (char *)(uintptr_t)value);
			} else if (hex_number == B_TRUE) {
				cmn_err(CE_WARN, "%s:%s" warn_format1
				    "\"%s %s:%s = 0x%llx\"" warn_format2,
				    modnam, varnam, systemfile,
				    typenam, modnam, varnam, value);
			} else {
				cmn_err(CE_WARN, "%s:%s" warn_format1
				    "\"%s %s:%s = %lld\"" warn_format2,
				    modnam, varnam, systemfile,
				    typenam, modnam, varnam, value);
			}
		}
	} else {
		/*
		 * If the type is MOD_ROOTDEV, MOD_ROOTFS, MOD_SWAPDEV,
		 * MOD_SWAPFS or MOD_MODDIR, the entry is treated as
		 * a duplicate one if it has the same type regardless
		 * of its variable name.
		 */
		switch (type) {
		case MOD_ROOTDEV:
		case MOD_ROOTFS:
		case MOD_SWAPDEV:
		case MOD_SWAPFS:
		case MOD_MODDIR:
			cmn_err(CE_WARN, "\"%s\" appears more than once "
			    "in /%s.", typenam, systemfile);
			break;
		default:
			cmn_err(CE_NOTE, "\"%s: %s\" appears more than once "
			    "in /%s.", typenam, varnam, systemfile);
			break;
		}
	}
}

/*
 * Process the system file commands.
 */
int
mod_sysctl(int fcn, void *p)
{
	static char wmesg[] = "forceload of %s failed";
	struct sysparam *sysp;
	char *name;
	struct modctl *modp;

	if (sysparam_hd == NULL)
		return (0);

	for (sysp = sysparam_hd; sysp != NULL; sysp = sysp->sys_next) {

		switch (fcn) {

		case SYS_FORCELOAD:
		if (sysp->sys_type == MOD_FORCELOAD) {
			name = sysp->sys_ptr;
			if (modload(NULL, name) == -1)
				cmn_err(CE_WARN, wmesg, name);
			/*
			 * The following works because it
			 * runs before autounloading is started!!
			 */
			modp = mod_find_by_filename(NULL, name);
			if (modp != NULL)
				modp->mod_loadflags |= MOD_NOAUTOUNLOAD;
			/*
			 * For drivers, attempt to install it.
			 */
			if (strncmp(sysp->sys_ptr, "drv", 3) == 0) {
				(void) ddi_install_driver(name + 4);
			}
		}
		break;

		case SYS_SET_KVAR:
		case SYS_SET_MVAR:
			if (sysp->sys_type == MOD_SET)
				sys_set_var(fcn, sysp, p);
			break;

		case SYS_CHECK_EXCLUDE:
			if (sysp->sys_type == MOD_EXCLUDE) {
				if (p == NULL || sysp->sys_ptr == NULL)
					return (0);
				if (strcmp((char *)p, sysp->sys_ptr) == 0)
					return (1);
			}
		}
	}

	return (0);
}

/*
 * Process the system file commands, by type.
 */
int
mod_sysctl_type(int type, int (*func)(struct sysparam *, void *), void *p)
{
	struct sysparam *sysp;
	int	err;

	for (sysp = sysparam_hd; sysp != NULL; sysp = sysp->sys_next)
		if (sysp->sys_type == type)
			if (err = (*(func))(sysp, p))
				return (err);
	return (0);
}


static char seterr[] = "Symbol %s has size of 0 in symbol table. %s";
static char assumption[] = "Assuming it is an 'int'";
static char defmsg[] = "Trying to set a variable that is of size %d";

static void set_int8_var(uintptr_t, struct sysparam *);
static void set_int16_var(uintptr_t, struct sysparam *);
static void set_int32_var(uintptr_t, struct sysparam *);
static void set_int64_var(uintptr_t, struct sysparam *);

static void
sys_set_var(int fcn, struct sysparam *sysp, void *p)
{
	uintptr_t symaddr;
	int size;

	if (fcn == SYS_SET_KVAR && sysp->sys_modnam == NULL) {
		symaddr = kobj_getelfsym(sysp->sys_ptr, NULL, &size);
	} else if (fcn == SYS_SET_MVAR) {
		if (sysp->sys_modnam == (char *)NULL ||
		    strcmp(((struct modctl *)p)->mod_modname,
		    sysp->sys_modnam) != 0)
			return;
		symaddr = kobj_getelfsym(sysp->sys_ptr,
		    ((struct modctl *)p)->mod_mp, &size);
	} else
		return;

	if (symaddr != NULL) {
		switch (size) {
		case 1:
			set_int8_var(symaddr, sysp);
			break;
		case 2:
			set_int16_var(symaddr, sysp);
			break;
		case 0:
			cmn_err(CE_WARN, seterr, sysp->sys_ptr, assumption);
			/*FALLTHROUGH*/
		case 4:
			set_int32_var(symaddr, sysp);
			break;
		case 8:
			set_int64_var(symaddr, sysp);
			break;
		default:
			cmn_err(CE_WARN, defmsg, size);
			break;
		}
	} else {
		printf("sorry, variable '%s' is not defined in the '%s' ",
		    sysp->sys_ptr,
		    sysp->sys_modnam ? sysp->sys_modnam : "kernel");
		if (sysp->sys_modnam)
			printf("module");
		printf("\n");
	}
}

static void
set_int8_var(uintptr_t symaddr, struct sysparam *sysp)
{
	uint8_t uc = (uint8_t)sysp->sys_info;

	if (moddebug & MODDEBUG_LOADMSG)
		printf("OP: %x: param '%s' was '0x%" PRIx8
		    "' in module: '%s'.\n", sysp->sys_op, sysp->sys_ptr,
		    *(uint8_t *)symaddr, sysp->sys_modnam);

	switch (sysp->sys_op) {
	case SETOP_ASSIGN:
		*(uint8_t *)symaddr = uc;
		break;
	case SETOP_AND:
		*(uint8_t *)symaddr &= uc;
		break;
	case SETOP_OR:
		*(uint8_t *)symaddr |= uc;
		break;
	}

	if (moddebug & MODDEBUG_LOADMSG)
		printf("now it is set to '0x%" PRIx8 "'.\n",
		    *(uint8_t *)symaddr);
}

static void
set_int16_var(uintptr_t symaddr, struct sysparam *sysp)
{
	uint16_t us = (uint16_t)sysp->sys_info;

	if (moddebug & MODDEBUG_LOADMSG)
		printf("OP: %x: param '%s' was '0x%" PRIx16
		    "' in module: '%s'.\n", sysp->sys_op, sysp->sys_ptr,
		    *(uint16_t *)symaddr, sysp->sys_modnam);

	switch (sysp->sys_op) {
	case SETOP_ASSIGN:
		*(uint16_t *)symaddr = us;
		break;
	case SETOP_AND:
		*(uint16_t *)symaddr &= us;
		break;
	case SETOP_OR:
		*(uint16_t *)symaddr |= us;
		break;
	}

	if (moddebug & MODDEBUG_LOADMSG)
		printf("now it is set to '0x%" PRIx16 "'.\n",
		    *(uint16_t *)symaddr);
}

static void
set_int32_var(uintptr_t symaddr, struct sysparam *sysp)
{
	uint32_t ui = (uint32_t)sysp->sys_info;

	if (moddebug & MODDEBUG_LOADMSG)
		printf("OP: %x: param '%s' was '0x%" PRIx32
		    "' in module: '%s'.\n", sysp->sys_op, sysp->sys_ptr,
		    *(uint32_t *)symaddr, sysp->sys_modnam);

	switch (sysp->sys_op) {
	case SETOP_ASSIGN:
		*(uint32_t *)symaddr = ui;
		break;
	case SETOP_AND:
		*(uint32_t *)symaddr &= ui;
		break;
	case SETOP_OR:
		*(uint32_t *)symaddr |= ui;
		break;
	}

	if (moddebug & MODDEBUG_LOADMSG)
		printf("now it is set to '0x%" PRIx32 "'.\n",
		    *(uint32_t *)symaddr);
}

static void
set_int64_var(uintptr_t symaddr, struct sysparam *sysp)
{
	uint64_t ul = sysp->sys_info;

	if (moddebug & MODDEBUG_LOADMSG)
		printf("OP: %x: param '%s' was '0x%" PRIx64
		    "' in module: '%s'.\n", sysp->sys_op, sysp->sys_ptr,
		    *(uint64_t *)symaddr, sysp->sys_modnam);

	switch (sysp->sys_op) {
	case SETOP_ASSIGN:
		*(uint64_t *)symaddr = ul;
		break;
	case SETOP_AND:
		*(uint64_t *)symaddr &= ul;
		break;
	case SETOP_OR:
		*(uint64_t *)symaddr |= ul;
		break;
	}

	if (moddebug & MODDEBUG_LOADMSG)
		printf("now it is set to '0x%" PRIx64 "'.\n",
		    *(uint64_t *)symaddr);
}

/*
 * The next item on the line is a string value. Allocate memory for
 * it and copy the string. Return 1, and set arg ptr to newly allocated
 * and initialized buffer, or NULL if an error occurs.
 */
int
kobj_get_string(u_longlong_t *llptr, char *tchar)
{
	char *cp;
	char *start = (char *)0;
	int len = 0;

	len = strlen(tchar);
	start = tchar;
	/* copy string */
	cp = vmem_alloc(mod_sysfile_arena, len + 1, VM_SLEEP);
	bzero(cp, len + 1);
	*llptr = (u_longlong_t)(uintptr_t)cp;
	for (; len > 0; len--) {
		/* convert some common escape sequences */
		if (*start == '\\') {
			switch (*(start + 1)) {
			case 't':
				/* tab */
				*cp++ = '\t';
				len--;
				start += 2;
				break;
			case 'n':
				/* new line */
				*cp++ = '\n';
				len--;
				start += 2;
				break;
			case 'b':
				/* back space */
				*cp++ = '\b';
				len--;
				start += 2;
				break;
			default:
				/* simply copy it */
				*cp++ = *start++;
				break;
			}
		} else
			*cp++ = *start++;
	}
	*cp = '\0';
	return (1);
}


/*
 * this function frees the memory allocated by kobj_get_string
 */
void
kobj_free_string(void *ptr, int len)
{
	vmem_free(mod_sysfile_arena, ptr, len);
}


/*
 * get a decimal octal or hex number. Handle '~' for one's complement.
 */
int
kobj_getvalue(const char *token, u_longlong_t *valuep)
{
	int radix;
	u_longlong_t retval = 0;
	int onescompl = 0;
	int negate = 0;
	char c;

	if (*token == '~') {
		onescompl++; /* perform one's complement on result */
		token++;
	} else if (*token == '-') {
		negate++;
		token++;
	}
	if (*token == '0') {
		token++;
		c = *token;

		if (c == '\0') {
			*valuep = 0;	/* value is 0 */
			return (0);
		}

		if (c == 'x' || c == 'X') {
			radix = 16;
			token++;
		} else
			radix = 8;
	} else
		radix = 10;

	while ((c = *token++)) {
		switch (radix) {
		case 8:
			if (c >= '0' && c <= '7')
				c -= '0';
			else
				return (-1);	/* invalid number */
			retval = (retval << 3) + c;
			break;
		case 10:
			if (c >= '0' && c <= '9')
				c -= '0';
			else
				return (-1);	/* invalid number */
			retval = (retval * 10) + c;
			break;
		case 16:
			if (c >= 'a' && c <= 'f')
				c = c - 'a' + 10;
			else if (c >= 'A' && c <= 'F')
				c = c - 'A' + 10;
			else if (c >= '0' && c <= '9')
				c -= '0';
			else
				return (-1);	/* invalid number */
			retval = (retval << 4) + c;
			break;
		}
	}
	if (onescompl)
		retval = ~retval;
	if (negate)
		retval = -retval;
	*valuep = retval;
	return (0);
}

/*
 * Path to the root device and root filesystem type from
 * property information derived from the boot subsystem
 */
void
setbootpath(char *path)
{
	rootfs.bo_flags |= BO_VALID;
	(void) copystr(path, rootfs.bo_name, BO_MAXOBJNAME, NULL);
	BMDPRINTF(("rootfs bootpath: %s\n", rootfs.bo_name));
}

void
setbootfstype(char *fstype)
{
	(void) copystr(fstype, rootfs.bo_fstype, BO_MAXFSNAME, NULL);
	BMDPRINTF(("rootfs fstype: %s\n", rootfs.bo_fstype));
}

/*
 * set parameters that can be set early during initialization.
 */
static void
setparams()
{
	struct sysparam *sysp;
	struct bootobj *bootobjp;

	for (sysp = sysparam_hd; sysp != NULL; sysp = sysp->sys_next) {

		if (sysp->sys_type == MOD_MODDIR) {
			default_path = sysp->sys_ptr;
			continue;
		}

		if (sysp->sys_type == MOD_SWAPDEV ||
		    sysp->sys_type == MOD_SWAPFS)
			bootobjp = &swapfile;
		else if (sysp->sys_type == MOD_ROOTFS)
			bootobjp = &rootfs;

		switch (sysp->sys_type) {
		case MOD_SWAPDEV:
			bootobjp->bo_flags |= BO_VALID;
			(void) copystr(sysp->sys_ptr, bootobjp->bo_name,
			    BO_MAXOBJNAME, NULL);
			break;
		case MOD_ROOTFS:
		case MOD_SWAPFS:
			bootobjp->bo_flags |= BO_VALID;
			(void) copystr(sysp->sys_ptr, bootobjp->bo_fstype,
			    BO_MAXOBJNAME, NULL);
			break;
		case MOD_ROOTDEV:
		default:
			break;
		}
	}
}

/*
 * clean up after an error.
 */
static void
hwc_free(struct hwc_spec *hwcp)
{
	char *name;

	if ((name = hwcp->hwc_parent_name) != NULL)
		kmem_free(name, strlen(name) + 1);
	if ((name = hwcp->hwc_class_name) != NULL)
		kmem_free(name, strlen(name) + 1);
	if ((name = hwcp->hwc_devi_name) != NULL)
		kmem_free(name, strlen(name) + 1);
	i_ddi_prop_list_delete(hwcp->hwc_devi_sys_prop_ptr);
	kmem_free(hwcp, sizeof (struct hwc_spec));
}

/*
 * Free a list of specs
 */
void
hwc_free_spec_list(struct hwc_spec *list)
{
	while (list) {
		struct hwc_spec *tmp = list;
		list = tmp->hwc_next;
		hwc_free(tmp);
	}
}

struct val_list {
	struct val_list *val_next;
	enum {
		VAL_STRING,
		VAL_INTEGER
	} val_type;
	int		val_size;
	union {
		char *string;
		int integer;
	} val;
};

static struct val_list *
add_val(struct val_list **val_listp, struct val_list *tail,
    int val_type, caddr_t val)
{
	struct val_list *new_val;
#ifdef DEBUG
	struct val_list *listp = *val_listp;
#endif

	new_val = kmem_alloc(sizeof (struct val_list), KM_SLEEP);
	new_val->val_next = NULL;
	if ((new_val->val_type = val_type) == VAL_STRING) {
		new_val->val_size = strlen((char *)val) + 1;
		new_val->val.string = kmem_alloc(new_val->val_size, KM_SLEEP);
		(void) strcpy(new_val->val.string, (char *)val);
	} else {
		new_val->val_size = sizeof (int);
		new_val->val.integer = (int)(uintptr_t)val;
	}

	ASSERT((listp == NULL && tail == NULL) ||
	    (listp != NULL && tail != NULL));

	if (tail != NULL) {
		ASSERT(tail->val_next == NULL);
		tail->val_next = new_val;
	} else {
		*val_listp = new_val;
	}

	return (new_val);
}

static void
free_val_list(struct val_list *head)
{
	struct val_list *tval_list;

	for (/* CSTYLED */; head != NULL; /* CSTYLED */) {
		tval_list = head;
		head = head->val_next;
		if (tval_list->val_type == VAL_STRING)
			kmem_free(tval_list->val.string, tval_list->val_size);
		kmem_free(tval_list, sizeof (struct val_list));
	}
}

/*
 * make sure there are no reserved IEEE 1275 characters (except
 * for uppercase characters).
 */
static int
valid_prop_name(char *name)
{
	int i;
	int len = strlen(name);

	for (i = 0; i < len; i++) {
		if (name[i] < 0x21 ||
		    name[i] == '/' ||
		    name[i] == '\\' ||
		    name[i] == ':' ||
		    name[i] == '[' ||
		    name[i] == ']' ||
		    name[i] == '@')
			return (0);
	}
	return (1);
}

static void
make_prop(struct _buf *file, dev_info_t *devi, char *name, struct val_list *val)
{
	int propcnt = 0, val_type;
	struct val_list *vl, *tvl;
	caddr_t valbuf = NULL;
	char **valsp;
	int *valip;

	if (name == NULL)
		return;

#ifdef DEBUG
	parse_debug(NULL, "%s", name);
#endif
	if (!valid_prop_name(name)) {
		cmn_err(CE_WARN, "invalid property name '%s'", name);
		return;
	}
	if (val) {
		for (vl = val, val_type = vl->val_type; vl; vl = vl->val_next) {
			if (val_type != vl->val_type) {
				cmn_err(CE_WARN, "Mixed types in value list");
				return;
			}
			propcnt++;
		}

		vl = val;

		if (val_type == VAL_INTEGER) {
			valip = (int *)kmem_alloc(
			    (propcnt * sizeof (int)), KM_SLEEP);
			valbuf = (caddr_t)valip;
			while (vl) {
				tvl = vl;
				vl = vl->val_next;
#ifdef DEBUG
				parse_debug(NULL, " %x",  tvl->val.integer);
#endif
				*valip = tvl->val.integer;
				valip++;
			}
			/* restore valip */
			valip = (int *)valbuf;

			/* create the property */
			if (e_ddi_prop_update_int_array(DDI_DEV_T_NONE, devi,
			    name, valip, propcnt) != DDI_PROP_SUCCESS) {
				kobj_file_err(CE_WARN, file,
				    "cannot create property %s", name);
			}
			/* cleanup */
			kmem_free(valip, (propcnt * sizeof (int)));
		} else if (val_type == VAL_STRING) {
			valsp = (char **)kmem_alloc(
			    ((propcnt + 1) * sizeof (char *)), KM_SLEEP);
			valbuf = (caddr_t)valsp;
			while (vl) {
				tvl = vl;
				vl = vl->val_next;
#ifdef DEBUG
				parse_debug(NULL, " %s", tvl->val.string);
#endif
				*valsp = tvl->val.string;
				valsp++;
			}
			/* terminate array with NULL */
			*valsp = NULL;

			/* restore valsp */
			valsp = (char **)valbuf;

			/* create the property */
			if (e_ddi_prop_update_string_array(DDI_DEV_T_NONE,
			    devi, name, valsp, propcnt)
			    != DDI_PROP_SUCCESS) {
				kobj_file_err(CE_WARN, file,
				    "cannot create property %s", name);
			}
			/* Clean up */
			kmem_free(valsp, ((propcnt + 1) * sizeof (char *)));
		} else {
			cmn_err(CE_WARN, "Invalid property type");
			return;
		}
	} else {
		/*
		 * No value was passed in with property so we will assume
		 * it is a "boolean" property and create an integer
		 * property with 0 value.
		 */
#ifdef DEBUG
		parse_debug(NULL, "\n");
#endif
		if (e_ddi_prop_update_int(DDI_DEV_T_NONE, devi, name, 0)
		    != DDI_PROP_SUCCESS) {
			kobj_file_err(CE_WARN, file,
			    "cannot create property %s", name);
		}
	}
}

static char omit_err[] = "(the ';' may have been omitted on previous spec!)";
static char prnt_err[] = "'parent' property already specified";
static char nm_err[] = "'name' property already specified";
static char class_err[] = "'class' property already specified";

typedef enum {
	hwc_begin, parent, drvname, drvclass, prop,
	parent_equals, name_equals, drvclass_equals,
	parent_equals_string, name_equals_string,
	drvclass_equals_string,
	prop_equals, prop_equals_string, prop_equals_integer,
	prop_equals_string_comma, prop_equals_integer_comma
} hwc_state_t;

static struct hwc_spec *
get_hwc_spec(struct _buf *file, char *tokbuf, size_t linesize)
{
	char *prop_name;
	token_t token;
	struct hwc_spec *hwcp;
	struct dev_info *devi;
	struct val_list *val_list, *tail;
	hwc_state_t state;
	u_longlong_t ival;

	hwcp = kmem_zalloc(sizeof (*hwcp), KM_SLEEP);
	devi = kmem_zalloc(sizeof (*devi), KM_SLEEP);

	state = hwc_begin;
	token = NAME;
	prop_name = NULL;
	val_list = NULL;
	tail = NULL;
	do {
#ifdef DEBUG
		parse_debug(NULL, "state 0x%x\n", state);
#endif
		switch (token) {
		case NAME:
			switch (state) {
			case prop:
			case prop_equals_string:
			case prop_equals_integer:
				make_prop(file, (dev_info_t *)devi,
				    prop_name, val_list);
				if (prop_name) {
					kmem_free(prop_name,
					    strlen(prop_name) + 1);
					prop_name = NULL;
				}
				if (val_list) {
					free_val_list(val_list);
					val_list = NULL;
				}
				tail = NULL;
				/*FALLTHROUGH*/
			case hwc_begin:
				if (strcmp(tokbuf, "PARENT") == 0 ||
				    strcmp(tokbuf, "parent") == 0) {
					state = parent;
				} else if (strcmp(tokbuf, "NAME") == 0 ||
				    strcmp(tokbuf, "name") == 0) {
					state = drvname;
				} else if (strcmp(tokbuf, "CLASS") == 0 ||
				    strcmp(tokbuf, "class") == 0) {
					state = drvclass;
					prop_name = kmem_alloc(strlen(tokbuf) +
					    1, KM_SLEEP);
					(void) strcpy(prop_name, tokbuf);
				} else {
					state = prop;
					prop_name = kmem_alloc(strlen(tokbuf) +
					    1, KM_SLEEP);
					(void) strcpy(prop_name, tokbuf);
				}
				break;
			default:
				kobj_file_err(CE_WARN, file, tok_err, tokbuf);
			}
			break;
		case EQUALS:
			switch (state) {
			case drvname:
				state = name_equals;
				break;
			case parent:
				state = parent_equals;
				break;
			case drvclass:
				state = drvclass_equals;
				break;
			case prop:
				state = prop_equals;
				break;
			default:
				kobj_file_err(CE_WARN, file, tok_err, tokbuf);
			}
			break;
		case STRING:
			switch (state) {
			case name_equals:
				if (ddi_get_name((dev_info_t *)devi)) {
					kobj_file_err(CE_WARN, file, "%s %s",
					    nm_err, omit_err);
					goto bad;
				}
				devi->devi_name = kmem_alloc(strlen(tokbuf) + 1,
				    KM_SLEEP);
				(void) strcpy(devi->devi_name, tokbuf);
				state = hwc_begin;
				break;
			case parent_equals:
				if (hwcp->hwc_parent_name) {
					kobj_file_err(CE_WARN, file, "%s %s",
					    prnt_err, omit_err);
					goto bad;
				}
				hwcp->hwc_parent_name = kmem_alloc(strlen
				    (tokbuf) + 1, KM_SLEEP);
				(void) strcpy(hwcp->hwc_parent_name, tokbuf);
				state = hwc_begin;
				break;
			case drvclass_equals:
				if (hwcp->hwc_class_name) {
					kobj_file_err(CE_WARN, file, class_err);
					goto bad;
				}
				hwcp->hwc_class_name = kmem_alloc(
				    strlen(tokbuf) + 1, KM_SLEEP);
				(void) strcpy(hwcp->hwc_class_name, tokbuf);
				/*FALLTHROUGH*/
			case prop_equals:
			case prop_equals_string_comma:
				tail = add_val(&val_list, tail, VAL_STRING,
				    tokbuf);
				state = prop_equals_string;
				break;
			default:
				kobj_file_err(CE_WARN, file, tok_err, tokbuf);
			}
			break;
		case HEXVAL:
		case DECVAL:
			switch (state) {
			case prop_equals:
			case prop_equals_integer_comma:
				(void) kobj_getvalue(tokbuf, &ival);
				tail = add_val(&val_list, tail,
				    VAL_INTEGER, (caddr_t)(uintptr_t)ival);
				state = prop_equals_integer;
				break;
			default:
				kobj_file_err(CE_WARN, file, tok_err, tokbuf);
			}
			break;
		case COMMA:
			switch (state) {
			case prop_equals_string:
				state = prop_equals_string_comma;
				break;
			case prop_equals_integer:
				state = prop_equals_integer_comma;
				break;
			default:
				kobj_file_err(CE_WARN, file, tok_err, tokbuf);
			}
			break;
		case NEWLINE:
			kobj_newline(file);
			break;
		case POUND:
			/*
			 * Skip comments.
			 */
			kobj_find_eol(file);
			break;
		case EOF:
			kobj_file_err(CE_WARN, file, "Unexpected EOF");
			goto bad;
		default:
			kobj_file_err(CE_WARN, file, tok_err, tokbuf);
			goto bad;
		}
	} while ((token = kobj_lex(file, tokbuf, linesize)) != SEMICOLON);

	switch (state) {
	case prop:
	case prop_equals_string:
	case prop_equals_integer:
		make_prop(file, (dev_info_t *)devi,
		    prop_name, val_list);
		break;

	case hwc_begin:
		break;
	default:
		kobj_file_err(CE_WARN, file, "Unexpected end of line");
		break;
	}

	/* copy 2 relevant members of devi to hwcp */
	hwcp->hwc_devi_sys_prop_ptr = devi->devi_sys_prop_ptr;
	hwcp->hwc_devi_name = devi->devi_name;

	if (prop_name)
		kmem_free(prop_name, strlen(prop_name) + 1);
	if (val_list)
		free_val_list(val_list);

	kmem_free(devi, sizeof (struct dev_info));

	return (hwcp);

bad:
	if (prop_name)
		kmem_free(prop_name, strlen(prop_name) + 1);
	if (val_list)
		free_val_list(val_list);

	hwc_free(hwcp);

	if (devi->devi_name)
		kmem_free(devi->devi_name, strlen(devi->devi_name) + 1);

	kmem_free(devi, sizeof (struct dev_info));

	return (NULL);
}

/*
 * This is the primary kernel interface to parse driver.conf files.
 *
 * Yet another bigstk thread handoff due to deep kernel stacks when booting
 * cache-only-clients.
 */
int
hwc_parse(char *fname, struct par_list **pl, ddi_prop_t **props)
{
	int ret;
	struct hwc_parse_mt *pltp = hwc_parse_mtalloc(fname, pl, props);

	if (curthread != &t0) {
		(void) thread_create(NULL, DEFAULTSTKSZ * 2,
		    hwc_parse_thread, pltp, 0, &p0, TS_RUN, maxclsyspri);
		sema_p(&pltp->sema);
	} else {
		pltp->rv = hwc_parse_now(fname, pl, props);
	}
	ret = pltp->rv;
	hwc_parse_mtfree(pltp);
	return (ret);
}

/*
 * Calls to hwc_parse() are handled off to this routine in a separate
 * thread.
 */
static void
hwc_parse_thread(struct hwc_parse_mt *pltp)
{
	kmutex_t	cpr_lk;
	callb_cpr_t	cpr_i;

	mutex_init(&cpr_lk, NULL, MUTEX_DEFAULT, NULL);
	CALLB_CPR_INIT(&cpr_i, &cpr_lk, callb_generic_cpr, "hwc_parse");

	/*
	 * load and parse the .conf file
	 * return the hwc_spec list (if any) to the creator of this thread
	 */
	pltp->rv = hwc_parse_now(pltp->name, pltp->pl, pltp->props);
	sema_v(&pltp->sema);
	mutex_enter(&cpr_lk);
	CALLB_CPR_EXIT(&cpr_i);
	mutex_destroy(&cpr_lk);
	thread_exit();
}

/*
 * allocate and initialize a hwc_parse thread control structure
 */
static struct hwc_parse_mt *
hwc_parse_mtalloc(char *name, struct par_list **pl, ddi_prop_t **props)
{
	struct hwc_parse_mt *pltp = kmem_zalloc(sizeof (*pltp), KM_SLEEP);

	ASSERT(name != NULL);

	pltp->name = kmem_alloc(strlen(name) + 1, KM_SLEEP);
	bcopy(name, pltp->name, strlen(name) + 1);
	pltp->pl = pl;
	pltp->props = props;

	sema_init(&pltp->sema, 0, NULL, SEMA_DEFAULT, NULL);
	return (pltp);
}

/*
 * free a hwc_parse thread control structure
 */
static void
hwc_parse_mtfree(struct hwc_parse_mt *pltp)
{
	sema_destroy(&pltp->sema);

	kmem_free(pltp->name, strlen(pltp->name) + 1);
	kmem_free(pltp, sizeof (*pltp));
}

/*
 * hwc_parse -- parse an hwconf file.  Ignore error lines and parse
 * as much as possible.
 */
static int
hwc_parse_now(char *fname, struct par_list **pl, ddi_prop_t **props)
{
	struct _buf *file;
	struct hwc_spec *hwcp;
	char *tokval;
	token_t token;

	/*
	 * Don't use kobj_open_path's use_moddir_suffix option, we only
	 * expect to find conf files in the base module directory, not
	 * an ISA-specific subdirectory.
	 */
	if ((file = kobj_open_path(fname, 1, 0)) == (struct _buf *)-1) {
		if (moddebug & MODDEBUG_ERRMSG)
			cmn_err(CE_WARN, "Cannot open %s", fname);
		return (-1);
	}

	/*
	 * Initialize variables
	 */
	tokval = kmem_alloc(MAX_HWC_LINESIZE, KM_SLEEP);

	while ((token = kobj_lex(file, tokval, MAX_HWC_LINESIZE)) != EOF) {
		switch (token) {
		case POUND:
			/*
			 * Skip comments.
			 */
			kobj_find_eol(file);
			break;
		case NAME:
			hwcp = get_hwc_spec(file, tokval, MAX_HWC_LINESIZE);
			if (hwcp == NULL)
				break;
			/*
			 * No devi_name indicates global property.
			 * Make sure parent and class not NULL.
			 */
			if (hwcp->hwc_devi_name == NULL) {
				if (hwcp->hwc_parent_name ||
				    hwcp->hwc_class_name) {
					kobj_file_err(CE_WARN, file,
					    "missing name attribute");
					hwc_free(hwcp);
					continue;
				}
				/* Add to global property list */
				add_props(hwcp, props);
				break;
			}

			/*
			 * This is a node spec, either parent or class
			 * must be specified.
			 */
			if ((hwcp->hwc_parent_name == NULL) &&
			    (hwcp->hwc_class_name == NULL)) {
				kobj_file_err(CE_WARN, file,
				    "missing parent or class attribute");
				hwc_free(hwcp);
				continue;
			}

			/* add to node spec list */
			add_spec(hwcp, pl);
			break;
		case NEWLINE:
			kobj_newline(file);
			break;
		default:
			kobj_file_err(CE_WARN, file, tok_err, tokval);
			break;
		}
	}
	/*
	 * XXX - Check for clean termination.
	 */
	kmem_free(tokval, MAX_HWC_LINESIZE);
	kobj_close_file(file);
	return (0);	/* always return success */
}

static void
parse_aliases(struct bind **bhash, struct _buf *file)
{
	enum {
		AL_NEW, AL_DRVNAME, AL_DRVNAME_COMMA, AL_ALIAS, AL_ALIAS_COMMA
	} state;

	char tokbuf[MAXPATHLEN];
	char drvbuf[MAXPATHLEN];
	token_t token;
	major_t major;
	int done = 0;
	static char dupwarn[] = "!Driver alias \"%s\" conflicts with "
	    "an existing driver name or alias.";

	state = AL_NEW;
	major = DDI_MAJOR_T_NONE;
	while (!done) {
		token = kobj_lex(file, tokbuf, sizeof (tokbuf));
		switch (token) {
		case POUND:
			/*
			 * Skip comments.
			 */
			kobj_find_eol(file);
			break;
		case NAME:
		case STRING:
			switch (state) {
			case AL_NEW:
				(void) strcpy(drvbuf, tokbuf);
				state = AL_DRVNAME;
				break;
			case AL_DRVNAME_COMMA:
				(void) strcat(drvbuf, tokbuf);
				state = AL_DRVNAME;
				break;
			case AL_ALIAS_COMMA:
				(void) strcat(drvbuf, tokbuf);
				state = AL_ALIAS;
				break;
			case AL_DRVNAME:
				major = mod_name_to_major(drvbuf);
				if (major == DDI_MAJOR_T_NONE) {
					kobj_find_eol(file);
					state = AL_NEW;
				} else {
					(void) strcpy(drvbuf, tokbuf);
					state = AL_ALIAS;
				}
				break;
			case AL_ALIAS:
				if (make_mbind(drvbuf, major, NULL, bhash)
				    != 0) {
					cmn_err(CE_WARN, dupwarn, drvbuf);
				}
				/*
				 * copy this token just in case that there
				 * are multiple names on the same line.
				 */
				(void) strcpy(drvbuf, tokbuf);
				break;
			}
			break;
		case COMMA:
			(void) strcat(drvbuf, tokbuf);
			switch (state) {
			case AL_DRVNAME:
				state = AL_DRVNAME_COMMA;
				break;
			case AL_ALIAS:
				state = AL_ALIAS_COMMA;
				break;
			default:
				kobj_file_err(CE_WARN, file, tok_err, tokbuf);
			}
			break;
		case EOF:
			done = 1;
			/*FALLTHROUGH*/
		case NEWLINE:
			if (state == AL_ALIAS) {
				if (make_mbind(drvbuf, major, NULL, bhash)
				    != 0) {
					cmn_err(CE_WARN, dupwarn, drvbuf);
				}
			} else if (state != AL_NEW) {
				kobj_file_err(CE_WARN, file,
				    "Missing alias for %s", drvbuf);
			}

			kobj_newline(file);
			state = AL_NEW;
			major = DDI_MAJOR_T_NONE;
			break;
		default:
			kobj_file_err(CE_WARN, file, tok_err, tokbuf);
		}
	}
}

void
make_aliases(struct bind **bhash)
{
	struct _buf *file;

	if ((file = kobj_open_file(pptfile)) != (struct _buf *)-1) {
		parse_aliases(bhash, file);
		kobj_close_file(file);
	}

	if ((file = kobj_open_file(dafile)) != (struct _buf *)-1) {
		parse_aliases(bhash, file);
		kobj_close_file(file);
	}
}


/*
 * It is called for parsing these files:
 * - /etc/path_to_inst
 * - /etc/name_to_major
 * - /etc/name_to_sysnum
 * A callback "int (*line_parser)(char *, int, char *, struct bind **)"
 * is invoked for each line of the file.
 * The callback can inhash the entry into a hashtable by supplying
 * a pre-allocated hashtable in "struct bind **hashtab".
 */
int
read_binding_file(char *bindfile, struct bind **hashtab,
    int (*line_parser)(char *, int, char *, struct bind **))
{
	enum {
		B_NEW, B_NAME, B_VAL, B_BIND_NAME
	} state;
	struct _buf *file;
	char tokbuf[MAXNAMELEN];
	token_t token;
	int maxnum = 0;
	char *bind_name = NULL, *name = NULL, *bn = NULL;
	u_longlong_t val;
	int done = 0;

	static char num_err[] = "Missing number on preceding line?";
	static char dupwarn[] = "!The binding file entry \"%s %u\" conflicts "
	    "with a previous entry";

	if (hashtab != NULL) {
		clear_binding_hash(hashtab);
	}

	if ((file = kobj_open_file(bindfile)) == (struct _buf *)-1)
		panic("read_binding_file: %s file not found", bindfile);

	state = B_NEW;

	while (!done) {
		token = kobj_lex(file, tokbuf, sizeof (tokbuf));

		switch (token) {
		case POUND:
			/*
			 * Skip comments.
			 */
			kobj_find_eol(file);
			break;
		case NAME:
		case STRING:
			switch (state) {
			case B_NEW:
				/*
				 * This case is for the first name and
				 * possibly only name in an entry.
				 */
				ASSERT(name == NULL);
				name = kmem_alloc(strlen(tokbuf) + 1, KM_SLEEP);
				(void) strcpy(name, tokbuf);
				state = B_NAME;
				break;
			case B_VAL:
				/*
				 * This case is for a second name, which
				 * would be the binding name if the first
				 * name was actually a generic name.
				 */
				ASSERT(bind_name == NULL);
				bind_name = kmem_alloc(strlen(tokbuf) + 1,
				    KM_SLEEP);
				(void) strcpy(bind_name, tokbuf);
				state = B_BIND_NAME;
				break;
			default:
				kobj_file_err(CE_WARN, file, num_err);
			}
			break;
		case HEXVAL:
		case DECVAL:
			if (state != B_NAME) {
				kobj_file_err(CE_WARN, file, "Missing name?");
				state = B_NEW;
				continue;
			}
			(void) kobj_getvalue(tokbuf, &val);
			if (val > (u_longlong_t)INT_MAX) {
				kobj_file_err(CE_WARN, file,
				    "value %llu too large", val);
				state = B_NEW;
				continue;
			}
			state = B_VAL;
			break;
		case EOF:
			done = 1;
			/*FALLTHROUGH*/
		case NEWLINE:
			if ((state == B_BIND_NAME) || (state == B_VAL)) {
				if (state == B_BIND_NAME)
					bn = bind_name;
				else
					bn = NULL;

				if (line_parser != NULL) {
					if ((*line_parser)(name, (int)val, bn,
					    hashtab) == 0)
						maxnum = MAX((int)val, maxnum);
					else
						kobj_file_err(CE_WARN, file,
						    dupwarn, name, (uint_t)val);
				}
			} else if (state != B_NEW)
				kobj_file_err(CE_WARN, file, "Syntax error?");

			if (name) {
				kmem_free(name, strlen(name) + 1);
				name = NULL;
			}
			if (bind_name) {
				kmem_free(bind_name, strlen(bind_name) + 1);
				bind_name = NULL;
			}
			state = B_NEW;
			kobj_newline(file);
			break;
		default:
			kobj_file_err(CE_WARN, file, "Missing name/number?");
			break;
		}
	}

	ASSERT(name == NULL);		/* any leaks? */
	ASSERT(bind_name == NULL);

	kobj_close_file(file);
	return (maxnum);
}

/*
 * read_dacf_binding_file()
 *	Read the /etc/dacf.conf file and build the dacf_rule_t database from it.
 *
 * The syntax of a line in the dacf.conf file is:
 *   dev-spec	[module:]op-set	operation options	[config-args];
 *
 * Where:
 *	1. dev-spec is of the format: name="data"
 *	2. operation is the operation that this rule matches. (i.e. pre-detach)
 *	3. options is a comma delimited list of options (i.e. debug,foobar)
 *	4. config-data is a whitespace delimited list of the format: name="data"
 */
int
read_dacf_binding_file(char *filename)
{
	enum {
		DACF_BEGIN,
		/* minor_nodetype="ddi_mouse:serial" */
		DACF_NT_SPEC, DACF_NT_EQUALS, DACF_NT_DATA,
		/* consconfig:mouseconfig */
		DACF_MN_MODNAME, DACF_MN_COLON, DACF_MN_OPSET,
		/* op */
		DACF_OP_NAME,
		/* [ option1, option2, option3... | - ] */
		DACF_OPT_OPTION, DACF_OPT_COMMA, DACF_OPT_END,
		/* argname1="argval1" argname2="argval2" ... */
		DACF_OPARG_SPEC, DACF_OPARG_EQUALS, DACF_OPARG_DATA,
		DACF_ERR, DACF_ERR_NEWLINE, DACF_COMMENT
	} state = DACF_BEGIN;

	struct _buf *file;
	char *fname;
	token_t token;

	char tokbuf[MAXNAMELEN];
	char mn_modname_buf[MAXNAMELEN], *mn_modnamep = NULL;
	char mn_opset_buf[MAXNAMELEN], *mn_opsetp = NULL;
	char nt_data_buf[MAXNAMELEN], *nt_datap = NULL;
	char arg_spec_buf[MAXNAMELEN];

	uint_t opts = 0;
	dacf_devspec_t nt_spec_type = DACF_DS_ERROR;

	dacf_arg_t *arg_list = NULL;
	dacf_opid_t opid = DACF_OPID_ERROR;
	int done = 0;

	static char w_syntax[] = "'%s' unexpected";
	static char w_equals[] = "'=' is illegal in the current context";
	static char w_baddevspec[] = "device specification '%s' unrecognized";
	static char w_badop[] = "operation '%s' unrecognized";
	static char w_badopt[] = "option '%s' unrecognized, ignoring";
	static char w_newline[] = "rule is incomplete";
	static char w_insert[] = "failed to register rule";
	static char w_comment[] = "'#' not allowed except at start of line";
	static char w_dupargs[] =
	    "argument '%s' duplicates a previous argument, skipping";
	static char w_nt_empty[] = "empty device specification not allowed";

	if (filename == NULL) {
		fname = dacffile;	/* default binding file */
	} else {
		fname = filename;	/* user specified */
	}

	if ((file = kobj_open_file(fname)) == (struct _buf *)-1) {
		return (ENOENT);
	}

	if (dacfdebug & DACF_DBG_MSGS) {
		printf("dacf debug: clearing rules database\n");
	}

	mutex_enter(&dacf_lock);
	dacf_clear_rules();

	if (dacfdebug & DACF_DBG_MSGS) {
		printf("dacf debug: parsing %s\n", fname);
	}

	while (!done) {
		token = kobj_lex(file, tokbuf, sizeof (tokbuf));

		switch (token) {
		case POUND:	/* comment line */
			if (state != DACF_BEGIN) {
				kobj_file_err(CE_WARN, file, w_comment);
				state = DACF_ERR;
				break;
			}
			state = DACF_COMMENT;
			kobj_find_eol(file);
			break;

		case EQUALS:
			switch (state) {
			case DACF_NT_SPEC:
				state = DACF_NT_EQUALS;
				break;
			case DACF_OPARG_SPEC:
				state = DACF_OPARG_EQUALS;
				break;
			default:
				kobj_file_err(CE_WARN, file, w_equals);
				state = DACF_ERR;
			}
			break;

		case NAME:
			switch (state) {
			case DACF_BEGIN:
				nt_spec_type = dacf_get_devspec(tokbuf);
				if (nt_spec_type == DACF_DS_ERROR) {
					kobj_file_err(CE_WARN, file,
					    w_baddevspec, tokbuf);
					state = DACF_ERR;
					break;
				}
				state = DACF_NT_SPEC;
				break;
			case DACF_NT_DATA:
				(void) strncpy(mn_modname_buf, tokbuf,
				    sizeof (mn_modname_buf));
				mn_modnamep = mn_modname_buf;
				state = DACF_MN_MODNAME;
				break;
			case DACF_MN_MODNAME:
				/*
				 * This handles the 'optional' modname.
				 * What we thought was the modname is really
				 * the op-set.  So it is copied over.
				 */
				ASSERT(mn_modnamep);
				(void) strncpy(mn_opset_buf, mn_modnamep,
				    sizeof (mn_opset_buf));
				mn_opsetp = mn_opset_buf;
				mn_modnamep = NULL;
				/*
				 * Now, the token we just read is the opset,
				 * so look that up and fill in opid
				 */
				if ((opid = dacf_get_op(tokbuf)) ==
				    DACF_OPID_ERROR) {
					kobj_file_err(CE_WARN, file, w_badop,
					    tokbuf);
					state = DACF_ERR;
					break;
				}
				state = DACF_OP_NAME;
				break;
			case DACF_MN_COLON:
				(void) strncpy(mn_opset_buf, tokbuf,
				    sizeof (mn_opset_buf));
				mn_opsetp = mn_opset_buf;
				state = DACF_MN_OPSET;
				break;
			case DACF_MN_OPSET:
				if ((opid = dacf_get_op(tokbuf)) ==
				    DACF_OPID_ERROR) {
					kobj_file_err(CE_WARN, file, w_badop,
					    tokbuf);
					state = DACF_ERR;
					break;
				}
				state = DACF_OP_NAME;
				break;
			case DACF_OP_NAME:
				/*
				 * This case is just like DACF_OPT_COMMA below,
				 * but we check for the sole '-' argument
				 */
				if (strcmp(tokbuf, "-") == 0) {
					state = DACF_OPT_END;
					break;
				}
				/*FALLTHROUGH*/
			case DACF_OPT_COMMA:
				/*
				 * figure out what option was given, but don't
				 * make a federal case if invalid, just skip it
				 */
				if (dacf_getopt(tokbuf, &opts) != 0) {
					kobj_file_err(CE_WARN, file, w_badopt,
					    tokbuf);
				}
				state = DACF_OPT_OPTION;
				break;
			case DACF_OPT_END:
			case DACF_OPT_OPTION:
			case DACF_OPARG_DATA:
				(void) strncpy(arg_spec_buf, tokbuf,
				    sizeof (arg_spec_buf));
				state = DACF_OPARG_SPEC;
				break;
			case DACF_OPARG_EQUALS:
				/*
				 * Add the arg.  Warn if it's a duplicate
				 */
				if (dacf_arg_insert(&arg_list, arg_spec_buf,
				    tokbuf) != 0) {
					kobj_file_err(CE_WARN, file, w_dupargs,
					    arg_spec_buf);
				}
				state = DACF_OPARG_DATA;
				break;
			default:
				kobj_file_err(CE_WARN, file, w_syntax, tokbuf);
				state = DACF_ERR;
				break;
			}
			break;

		case STRING:
			/*
			 * We need to check to see if the string has a \n in it.
			 * If so, we had an unmatched " mark error, and lex has
			 * already emitted an error for us, so we need to enter
			 * the error state.  Stupid lex.
			 */
			if (strchr(tokbuf, '\n')) {
				state = DACF_ERR;
				break;
			}
			switch (state) {
			case DACF_NT_EQUALS:
				if (strlen(tokbuf) == 0) {
					kobj_file_err(CE_WARN, file,
					    w_nt_empty);
					state = DACF_ERR;
					break;
				}
				state = DACF_NT_DATA;
				nt_datap = nt_data_buf;
				(void) strncpy(nt_datap, tokbuf,
				    sizeof (nt_data_buf));
				break;
			case DACF_OPARG_EQUALS:
				/*
				 * Add the arg.  Warn if it's a duplicate
				 */
				if (dacf_arg_insert(&arg_list, arg_spec_buf,
				    tokbuf) != 0) {
					kobj_file_err(CE_WARN, file, w_dupargs,
					    arg_spec_buf);
				}
				state = DACF_OPARG_DATA;
				break;
			default:
				kobj_file_err(CE_WARN, file, w_syntax, tokbuf);
				state = DACF_ERR;
				break;
			}
			break;

		case COMMA:
			switch (state) {
			case DACF_OPT_OPTION:
				state = DACF_OPT_COMMA;
				break;
			default:
				kobj_file_err(CE_WARN, file, w_syntax, ",");
				state = DACF_ERR;
				break;
			}
			break;

		case COLON:
			if (state == DACF_MN_MODNAME)
				state = DACF_MN_COLON;
			else {
				kobj_file_err(CE_WARN, file, w_syntax, ":");
				state = DACF_ERR;
			}
			break;

		case EOF:
			done = 1;
			/*FALLTHROUGH*/
		case NEWLINE:
			if (state == DACF_COMMENT || state == DACF_BEGIN) {
				state = DACF_BEGIN;
				kobj_newline(file);
				break;
			}
			if ((state != DACF_OPT_OPTION) &&
			    (state != DACF_OPARG_DATA) &&
			    (state != DACF_OPT_END)) {
				kobj_file_err(CE_WARN, file, w_newline);
				/*
				 * We can't just do DACF_ERR here, since we'll
				 * wind up eating the _next_ newline if so.
				 */
				state = DACF_ERR_NEWLINE;
				kobj_newline(file);
				break;
			}

			/*
			 * insert the rule.
			 */
			if (dacf_rule_insert(nt_spec_type, nt_datap,
			    mn_modnamep, mn_opsetp, opid, opts, arg_list) < 0) {
				/*
				 * We can't just do DACF_ERR here, since we'll
				 * wind up eating the _next_ newline if so.
				 */
				kobj_file_err(CE_WARN, file, w_insert);
				state = DACF_ERR_NEWLINE;
				kobj_newline(file);
				break;
			}

			state = DACF_BEGIN;
			kobj_newline(file);
			break;

		default:
			kobj_file_err(CE_WARN, file, w_syntax, tokbuf);
			break;
		} /* switch */

		/*
		 * Clean up after ourselves, either after a line has terminated
		 * successfully or because of a syntax error; or when we reach
		 * EOF (remember, we may reach EOF without being 'done' with
		 * handling a particular line).
		 */
		if (state == DACF_ERR) {
			kobj_find_eol(file);
		}
		if ((state == DACF_BEGIN) || (state == DACF_ERR) ||
		    (state == DACF_ERR_NEWLINE) || done) {
			nt_datap = NULL;
			mn_modnamep = mn_opsetp = NULL;
			opts = 0;
			opid = DACF_OPID_ERROR;
			nt_spec_type = DACF_DS_ERROR;
			dacf_arglist_delete(&arg_list);
			state = DACF_BEGIN;
		}
	} /* while */

	if (dacfdebug & DACF_DBG_MSGS) {
		printf("\ndacf debug: done!\n");
	}

	mutex_exit(&dacf_lock);

	kobj_close_file(file);
	return (0);
}

void
lock_hw_class_list()
{
	mutex_enter(&hcl_lock);
}

void
unlock_hw_class_list()
{
	mutex_exit(&hcl_lock);
}

void
add_class(char *exporter, char *class)
{
	struct hwc_class *hcl;

	/*
	 * If exporter's major is not registered in /etc/name_to_major,
	 * don't update hwc_class, but just return here.
	 */
	if (ddi_name_to_major(exporter) >= devcnt) {
		cmn_err(CE_WARN, "No major number for driver %s"
		    " in class %s", exporter, class);
		return;
	}
	hcl = kmem_zalloc(sizeof (struct hwc_class), KM_SLEEP);
	hcl->class_exporter = kmem_alloc(strlen(exporter) + 1, KM_SLEEP);
	hcl->class_name = kmem_alloc(strlen(class) + 1, KM_SLEEP);
	(void) strcpy(hcl->class_exporter, exporter);
	(void) strcpy(hcl->class_name, class);
	lock_hw_class_list();
	hcl->class_next = hcl_head;
	hcl_head = hcl;
	unlock_hw_class_list();
}

/*
 * Return the number of classes exported. If buf is not NULL, fill in
 * the array of the class names as well.
 *
 * Caller must hold hcl_lock to ensure the class list unmodified while
 * it is accessed. A typical caller will get a count first and then
 * allocate buf. The lock should be held by the caller.
 */
int
get_class(const char *exporter, char **buf)
{
	int n = 0;
	struct hwc_class *hcl;

	ASSERT(mutex_owned(&hcl_lock));
	for (hcl = hcl_head; hcl != NULL; hcl = hcl->class_next) {
		if (strcmp(exporter, hcl->class_exporter) == 0) {
			if (buf)
				buf[n] = hcl->class_name;
			++n;
		}
	}

	return (n);
}

void
read_class_file(void)
{
	struct _buf *file;
	struct hwc_class *hcl, *hcl1;
	char tokbuf[MAXNAMELEN];
	enum {
		C_BEGIN, C_EXPORTER, C_END
	} state;
	token_t token;
	int done = 0;
	char *exporter = NULL, *class = NULL, *name = NULL;

	if (hcl_head != NULL) {
		hcl = hcl_head;
		while (hcl != NULL) {
			kmem_free(hcl->class_exporter,
			    strlen(hcl->class_exporter) + 1);
			hcl1 = hcl;
			hcl = hcl->class_next;
			kmem_free(hcl1, sizeof (struct hwc_class));
		}
		hcl_head = NULL;
	}

	if ((file = kobj_open_file(class_file)) == (struct _buf *)-1)
		return;

	state = C_BEGIN;
	while (!done) {
		token = kobj_lex(file, tokbuf, sizeof (tokbuf));

		switch (token) {
		case POUND:
			/*
			 * Skip comments.
			 */
			kobj_find_eol(file);
			break;
		case NAME:
		case STRING:
			name = kmem_alloc(strlen(tokbuf) + 1, KM_SLEEP);
			(void) strcpy(name, tokbuf);
			switch (state) {
			case C_BEGIN:
				exporter = name;
				state = C_EXPORTER;
				break;
			case C_EXPORTER:
				class = name;
				add_class(exporter, class);
				state = C_END;
				break;
			case C_END:
				kobj_file_err(CE_WARN, file,
				    "Extra noise after entry");
				kmem_free(name, strlen(name) + 1);
				kobj_find_eol(file);
				break;
			} /* End Switch */
			break;
		case EOF:
			done = 1;
			/*FALLTHROUGH*/
		case NEWLINE:
			kobj_newline(file);
			if (state == C_EXPORTER)
				kobj_file_err(CE_WARN, file,
				    "Partial entry ignored");
			state = C_BEGIN;
			if (exporter)
				kmem_free(exporter, strlen(exporter) + 1);
			if (class)
				kmem_free(class, strlen(class) + 1);
			exporter = NULL;
			class = NULL;
			break;
		default:
			kobj_file_err(CE_WARN, file, tok_err, tokbuf);
			break;
		}
	}
	kobj_close_file(file);
}

/*
 * Given par_list, get a list of parent major number
 */
int
impl_parlist_to_major(struct par_list *pl, char parents[])
{
	struct hwc_spec *hwcp;
	struct hwc_class *hcl;
	major_t major;
	int nmajor = 0;
	extern int devcnt;

	for (; pl != NULL; pl = pl->par_next) {
		if ((pl->par_major < devcnt) && (parents[pl->par_major] == 0)) {
			parents[pl->par_major] = 1;
			nmajor++;
			continue;
		}

		/* parent specs cannot be mapped to a driver */
		if (pl->par_major != DDI_MAJOR_T_NONE)
			continue;

		/* class spec */
		hwcp = pl->par_specs;
		ASSERT(hwcp->hwc_class_name);
		ASSERT(hwcp->hwc_parent_name == NULL);

		for (hcl = hcl_head; hcl != NULL; hcl = hcl->class_next) {
			if (strcmp(hwcp->hwc_class_name, hcl->class_name) != 0)
				continue;
			major = ddi_name_to_major(hcl->class_exporter);
			ASSERT(major != DDI_MAJOR_T_NONE);
			if (parents[major] == 0) {
				parents[major] = 1;
				nmajor++;
			}
		}
	}
	return (nmajor);
}

/*
 * delete a parent list and all its hwc specs
 */
void
impl_delete_par_list(struct par_list *pl)
{
	struct par_list *saved_pl;
	struct hwc_spec *hp, *hp1;

	while (pl) {
		hp = pl->par_specs;
		while (hp) {
			hp1 = hp;
			hp = hp->hwc_next;
			hwc_free(hp1);
		}
		saved_pl = pl;
		pl = pl->par_next;
		kmem_free(saved_pl, sizeof (*saved_pl));
	}
}

#if defined(_PSM_MODULES)
void
open_mach_list(void)
{
	struct _buf *file;
	char tokbuf[MAXNAMELEN];
	token_t token;
	struct psm_mach *machp;

	if ((file = kobj_open_file(mach_file)) == (struct _buf *)-1)
		return;

	while ((token = kobj_lex(file, tokbuf, sizeof (tokbuf))) != EOF) {
		switch (token) {
		case POUND:
			/*
			 * Skip comments.
			 */
			kobj_find_eol(file);
			break;
		case NAME:
		case STRING:
			machp = kmem_alloc((sizeof (struct psm_mach) +
			    strlen(tokbuf) + 1), KM_SLEEP);
			machp->m_next = pmach_head;
			machp->m_machname = (char *)(machp + 1);
			(void) strcpy(machp->m_machname, tokbuf);
			pmach_head = machp;
			break;
		case NEWLINE:
			kobj_newline(file);
			break;
		default:
			kobj_file_err(CE_WARN, file, tok_err, tokbuf);
			break;
		}
	}
	kobj_close_file(file);
}

void *
get_next_mach(void *handle, char *buf)
{
	struct psm_mach *machp;

	machp = (struct psm_mach *)handle;
	if (machp)
		machp = machp->m_next;
	else
		machp = pmach_head;
	if (machp)
		(void) strcpy(buf, machp->m_machname);
	return (machp);
}

void
close_mach_list(void)
{
	struct psm_mach *machp;

	while (pmach_head) {
		machp = pmach_head;
		pmach_head = machp->m_next;
		kmem_free(machp, sizeof (struct psm_mach) +
		    strlen(machp->m_machname) + 1);
	}
}
#endif	/* _PSM_MODULES */

#if defined(_RTC_CONFIG)
/*
 * Read in the 'zone_lag' value from the rtc configuration file,
 * and return the value to the caller.  Note that there is other information
 * in this file (zone_info), so we ignore unknown values.  We do spit out
 * warnings if the line doesn't begin with an identifier, or if we don't find
 * exactly "zone_lag=value".  No one should be editing this file by hand
 * (use the rtc command instead), but it's better to be careful.
 */
long
process_rtc_config_file(void)
{
	enum {
		R_NEW, R_NAME, R_EQUALS, R_VALUE
	} state;
	struct _buf *file;
	char tokbuf[MAXNAMELEN];
	token_t token;
	long zone_lag = 0;
	u_longlong_t tmp;
	int done = 0;

	if ((file = kobj_open_file(rtc_config_file)) == (struct _buf *)-1)
		return (0);

	state = R_NEW;

	while (!done) {
		token = kobj_lex(file, tokbuf, sizeof (tokbuf));

		switch (token) {
		case POUND:
			/*
			 * Skip comments.
			 */
			kobj_find_eol(file);
			break;
		case NAME:
		case STRING:
			if (state == R_NEW) {
				if (strcmp(tokbuf, "zone_lag") == 0)
					state = R_NAME;
				else
					kobj_find_eol(file);   /* Ignore */
			} else
				kobj_file_err(CE_WARN, file, tok_err, tokbuf);
			break;
		case EQUALS:
			if (state == R_NAME)
				state = R_EQUALS;
			else
				kobj_file_err(CE_WARN, file, tok_err, tokbuf);
			break;
		case DECVAL:
			if (state == R_EQUALS) {
				if (kobj_getvalue(tokbuf, &tmp) != 0)
					kobj_file_err(CE_WARN, file,
					    "Bad value %s for zone_lag",
					    tokbuf);
				else
					zone_lag = (long)tmp;
				state = R_VALUE;
			} else
				kobj_file_err(CE_WARN, file, tok_err, tokbuf);
			break;
		case EOF:
			done = 1;
			/*FALLTHROUGH*/
		case NEWLINE:
			if (state != R_NEW && state != R_VALUE)
				kobj_file_err(CE_WARN, file,
				    "Partial zone_lag entry ignored");
			kobj_newline(file);
			state = R_NEW;
			break;
		default:
			kobj_file_err(CE_WARN, file, tok_err, tokbuf);
			break;
		}
	}
	kobj_close_file(file);
	return (zone_lag);
}
#endif /* _RTC_CONFIG */


/*
 * Append node spec to the end of par_list
 */
static void
append(struct hwc_spec *spec, struct par_list *par)
{
	struct hwc_spec *hwc, *last;

	ASSERT(par->par_specs);
	for (hwc = par->par_specs; hwc; hwc = hwc->hwc_next)
		last = hwc;
	last->hwc_next = spec;
}

/*
 * Given a parent=/full-pathname, see if the platform
 * can resolve the pathname to driver, otherwise, try
 * the leaf node name.
 */
static major_t
get_major(char *parent)
{
	major_t major = DDI_MAJOR_T_NONE;
	char *tmp, *driver = NULL;

	if (*parent == '/')
		major = path_to_major(parent);

	if (major != DDI_MAJOR_T_NONE)
		return (major);

	/* extract the name between '/' and '@' */
	if (*parent == '/')
		driver = strrchr(parent, '/') + 1;
	else
		driver = parent;
	if ((tmp = strchr(driver, '@')) != NULL)
		*tmp = '\0';
	major = ddi_name_to_major(driver);
	if (tmp)
		*tmp = '@';
	return (major);
}

/*
 * Chain together specs whose parent's module name is the same.
 */
static void
add_spec(struct hwc_spec *spec, struct par_list **par)
{
	major_t maj;
	struct par_list *pl, *par_last = NULL;
	char *parent = spec->hwc_parent_name;
	char *class = spec->hwc_class_name;

	ASSERT(parent || class);

	/*
	 * If given a parent=/full-pathname, see if the platform
	 * can resolve the pathname to driver, otherwise, try
	 * the leaf node name.
	 *
	 * If parent=/full-pathname doesn't resolve to a driver,
	 * this could be cause by DR removal of the device.
	 * We put it on the major=-2 list in case the device
	 * is brought back into the system by DR.
	 */
	if (parent) {
		maj = get_major(parent);
		if (maj == DDI_MAJOR_T_NONE) {
			if ((*parent == '/') &&
			    (strncmp(parent, "/pseudo", 7) != 0)) {
				maj = (major_t)-2;
			} else {
				cmn_err(CE_WARN,
				    "add_spec: No major number for %s",
				    parent);
				hwc_free(spec);
				return;
			}
		}
	} else
		maj = DDI_MAJOR_T_NONE;

	/*
	 * Scan the list looking for a matching parent. When parent is
	 * not NULL, we match the parent by major. If parent is NULL but
	 * class is not NULL, we mache the pl by class name.
	 */
	for (pl = *par; pl; pl = pl->par_next) {
		if ((parent && (maj == pl->par_major)) || ((parent == NULL) &&
		    class && pl->par_specs->hwc_class_name && (strncmp(class,
		    pl->par_specs->hwc_class_name, strlen(class)) == 0))) {
			append(spec, pl);
			return;
		}
		par_last = pl;
	}

	/*
	 * Didn't find a match on the list.  Make a new parent list.
	 */
	pl = kmem_zalloc(sizeof (*pl), KM_SLEEP);
	pl->par_major = maj;
	pl->par_specs = spec;
	if (*par == NULL) {	/* null par list */
		*par = pl;
		return;
	}
	/* put "class=" entries last (lower pri if dups) */
	if (maj == DDI_MAJOR_T_NONE) {
		par_last->par_next = pl;
		return;
	}

	/* ensure unresolved "parent=/full-path" goes first */
	if ((maj != (major_t)-2) && ((*par)->par_major == (major_t)-2))
		par = &(*par)->par_next;
	pl->par_next = *par;
	*par = pl;
}

/*
 * Add property spec to property list in original order
 */
static void
add_props(struct hwc_spec *spec, ddi_prop_t **props)
{
	ASSERT(spec->hwc_devi_name == NULL);

	if (spec->hwc_devi_sys_prop_ptr) {
		while (*props)
			props = &(*props)->prop_next;
		*props = spec->hwc_devi_sys_prop_ptr;

		/* remove these properties from the spec */
		spec->hwc_devi_sys_prop_ptr = NULL;
	}
	hwc_free(spec);
}<|MERGE_RESOLUTION|>--- conflicted
+++ resolved
@@ -22,12 +22,8 @@
 /*
  * Copyright 2008 Sun Microsystems, Inc.  All rights reserved.
  * Use is subject to license terms.
-<<<<<<< HEAD
- * Copyright 2016 Nexenta Systems, Inc.
  * Copyright 2018 Joyent, Inc.
-=======
  * Copyright 2017 Nexenta Systems, Inc.
->>>>>>> 2385a442
  */
 
 #include <sys/types.h>
