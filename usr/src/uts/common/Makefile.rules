#
# CDDL HEADER START
#
# The contents of this file are subject to the terms of the
# Common Development and Distribution License (the "License").
# You may not use this file except in compliance with the License.
#
# You can obtain a copy of the license at usr/src/OPENSOLARIS.LICENSE
# or http://www.opensolaris.org/os/licensing.
# See the License for the specific language governing permissions
# and limitations under the License.
#
# When distributing Covered Code, include this CDDL HEADER in each
# file and include the License file at usr/src/OPENSOLARIS.LICENSE.
# If applicable, add the following below this CDDL HEADER, with the
# fields enclosed by brackets "[]" replaced with your own identifying
# information: Portions Copyright [yyyy] [name of copyright owner]
#
# CDDL HEADER END
#

#
# Copyright (c) 1991, 2010, Oracle and/or its affiliates. All rights reserved.
# Copyright 2016 Garrett D'Amore <garrett@damore.org>
# Copyright 2013 Saso Kiselkov. All rights reserved.
# Copyright 2019 Joyent, Inc.
# Copyright 2018 Nexenta Systems, Inc.
# Copyright (c) 2016 by Delphix. All rights reserved.
#

#
# uts/common/Makefile.rules
#
#	This Makefile defines all the file build rules for the directory
# uts/common and its children. These are the source files which may
# be considered common to all SunOS systems.
#
#	The following two-level ordering must be maintained in this file.
#	  Lines are sorted first in order of decreasing specificity based on
#	  the first directory component.  That is, sun4u rules come before
#	  sparc rules come before common rules.
#
#	  Lines whose initial directory components are equal are sorted
#	  alphabetically by the remaining components.

#
#	Section 1a: C objects build rules
#
$(OBJS_DIR)/decompress.o := CPPFLAGS += -I$(SRC)/contrib/zlib
$(OBJS_DIR)/zmod.o := CPPFLAGS += -I$(SRC)/contrib/zlib
$(OBJS_DIR)/zmod_subr.o := CPPFLAGS += -I$(SRC)/contrib/zlib

$(OBJS_DIR)/%.o:		$(COMMONBASE)/crypto/aes/%.c
	$(COMPILE.c) -o $@ $<
	$(CTFCONVERT_O)

$(OBJS_DIR)/%.o:		$(COMMONBASE)/crypto/arcfour/%.c
	$(COMPILE.c) -o $@ $<
	$(CTFCONVERT_O)

$(OBJS_DIR)/%.o:		$(COMMONBASE)/crypto/blowfish/%.c
	$(COMPILE.c) -o $@ $<
	$(CTFCONVERT_O)

$(OBJS_DIR)/%.o:		$(COMMONBASE)/crypto/ecc/%.c
	$(COMPILE.c) -o $@ $<
	$(CTFCONVERT_O)

$(OBJS_DIR)/%.o:		$(COMMONBASE)/crypto/modes/%.c
	$(COMPILE.c) -o $@ $<
	$(CTFCONVERT_O)

$(OBJS_DIR)/%.o:		$(COMMONBASE)/crypto/padding/%.c
	$(COMPILE.c) -o $@ $<
	$(CTFCONVERT_O)

$(OBJS_DIR)/%.o:		$(COMMONBASE)/crypto/rng/%.c
	$(COMPILE.c) -o $@ $<
	$(CTFCONVERT_O)

$(OBJS_DIR)/%.o:		$(COMMONBASE)/crypto/rsa/%.c
	$(COMPILE.c) -o $@ $<
	$(CTFCONVERT_O)

$(OBJS_DIR)/%.o:		$(COMMONBASE)/bignum/%.c
	$(COMPILE.c) -o $@ $<
	$(CTFCONVERT_O)

$(OBJS_DIR)/%.o:		$(UTSBASE)/common/bignum/%.c
	$(COMPILE.c) -o $@ $<
	$(CTFCONVERT_O)

$(OBJS_DIR)/%.o:		$(COMMONBASE)/mpi/%.c
	$(COMPILE.c) -o $@ $<
	$(CTFCONVERT_O)

$(OBJS_DIR)/%.o:		$(COMMONBASE)/acl/%.c
	$(COMPILE.c) -o $@ $<
	$(CTFCONVERT_O)

$(OBJS_DIR)/%.o:		$(COMMONBASE)/avl/%.c
	$(COMPILE.c) -o $@ $<
	$(CTFCONVERT_O)

$(OBJS_DIR)/%.o:		$(COMMONBASE)/inet/%.c
	$(COMPILE.c) -o $@ $<
	$(CTFCONVERT_O)

$(OBJS_DIR)/%.o:		$(COMMONBASE)/ucode/%.c
	$(COMPILE.c) -o $@ $<
	$(CTFCONVERT_O)

$(OBJS_DIR)/%.o:		$(UTSBASE)/common/brand/sn1/%.c
	$(COMPILE.c) -o $@ $<
	$(CTFCONVERT_O)

$(OBJS_DIR)/%.o:		$(UTSBASE)/common/brand/solaris10/%.c
	$(COMPILE.c) -o $@ $<
	$(CTFCONVERT_O)

$(OBJS_DIR)/%.o:		$(UTSBASE)/common/c2/%.c
	$(COMPILE.c) -o $@ $<
	$(CTFCONVERT_O)

$(OBJS_DIR)/%.o:		$(UTSBASE)/common/conf/%.c
	$(COMPILE.c) -o $@ $<
	$(CTFCONVERT_O)

$(OBJS_DIR)/%.o:		$(UTSBASE)/common/contract/%.c
	$(COMPILE.c) -o $@ $<
	$(CTFCONVERT_O)

$(OBJS_DIR)/%.o:		$(UTSBASE)/common/cpr/%.c
	$(COMPILE.c) -o $@ $<
	$(CTFCONVERT_O)

$(OBJS_DIR)/%.o:		$(UTSBASE)/common/ctf/%.c
	$(COMPILE.c) -o $@ $<
	$(CTFCONVERT_O)

$(OBJS_DIR)/%.o:		$(COMMONBASE)/ctf/%.c
	$(COMPILE.c) -o $@ $<
	$(CTFCONVERT_O)

$(OBJS_DIR)/%.o:		$(COMMONBASE)/crypto/des/%.c
	$(COMPILE.c) -o $@ $<
	$(CTFCONVERT_O)

$(OBJS_DIR)/%.o:		$(COMMONBASE)/secflags/%.c
	$(COMPILE.c) -o $@ $<
	$(CTFCONVERT_O)

$(OBJS_DIR)/%.o:		$(COMMONBASE)/smbios/%.c
	$(COMPILE.c) -o $@ $<
	$(CTFCONVERT_O)

$(OBJS_DIR)/%.o:		$(UTSBASE)/common/des/%.c
	$(COMPILE.c) -o $@ $<
	$(CTFCONVERT_O)

$(OBJS_DIR)/%.o:		$(UTSBASE)/common/crypto/api/%.c
	$(COMPILE.c) -o $@ $<
	$(CTFCONVERT_O)

$(OBJS_DIR)/%.o:		$(UTSBASE)/common/crypto/core/%.c
	$(COMPILE.c) -o $@ $<
	$(CTFCONVERT_O)

$(OBJS_DIR)/%.o:		$(UTSBASE)/common/crypto/io/%.c
	$(COMPILE.c) -o $@ $<
	$(CTFCONVERT_O)

$(OBJS_DIR)/%.o:		$(UTSBASE)/common/crypto/spi/%.c
	$(COMPILE.c) -o $@ $<
	$(CTFCONVERT_O)

$(OBJS_DIR)/%.o:		$(COMMONBASE)/pci/%.c
	$(COMPILE.c) -o $@ $<
	$(CTFCONVERT_O)

$(OBJS_DIR)/%.o:		$(COMMONBASE)/devid/%.c
	$(COMPILE.c) -o $@ $<
	$(CTFCONVERT_O)

$(OBJS_DIR)/%.o:		$(UTSBASE)/common/disp/%.c
	$(COMPILE.c) -o $@ $<
	$(CTFCONVERT_O)

$(OBJS_DIR)/%.o:		$(UTSBASE)/common/dtrace/%.c
	$(COMPILE.c) -o $@ $<
	$(CTFCONVERT_O)

$(OBJS_DIR)/%.o:		$(COMMONBASE)/exacct/%.c
	$(COMPILE.c) -o $@ $<
	$(CTFCONVERT_O)

$(OBJS_DIR)/%.o:		$(UTSBASE)/common/exec/aout/%.c
	$(COMPILE.c) -o $@ $<
	$(CTFCONVERT_O)

$(OBJS_DIR)/%.o:		$(UTSBASE)/common/exec/elf/%.c
	$(COMPILE.c) -o $@ $<
	$(CTFCONVERT_O)

$(OBJS_DIR)/%.o:		$(UTSBASE)/common/exec/intp/%.c
	$(COMPILE.c) -o $@ $<
	$(CTFCONVERT_O)

$(OBJS_DIR)/%.o:		$(UTSBASE)/common/exec/shbin/%.c
	$(COMPILE.c) -o $@ $<
	$(CTFCONVERT_O)

$(OBJS_DIR)/%.o:		$(UTSBASE)/common/exec/java/%.c
	$(COMPILE.c) -o $@ $<
	$(CTFCONVERT_O)

$(OBJS_DIR)/$(FONT).c:	$(FONT_DIR)/$(FONT_SRC).bdf
	$(VTFONTCVT) -f source -o $@ $(FONT_DIR)/$(FONT_SRC).bdf

$(OBJS_DIR)/$(FONT).o:		$(OBJS_DIR)/$(FONT).c
	$(COMPILE.c) -o $@ $<
	$(CTFCONVERT_O)

$(OBJS_DIR)/%.o:		$(SRC)/common/font/%.c
	$(COMPILE.c) -o $@ $<
	$(CTFCONVERT_O)

$(OBJS_DIR)/%.o:		$(UTSBASE)/common/fs/%.c
	$(COMPILE.c) -o $@ $<
	$(CTFCONVERT_O)

$(OBJS_DIR)/%.o:		$(UTSBASE)/common/fs/autofs/%.c
	$(COMPILE.c) -o $@ $<
	$(CTFCONVERT_O)

$(OBJS_DIR)/%.o:		$(UTSBASE)/common/fs/bootfs/%.c
	$(COMPILE.c) -o $@ $<
	$(CTFCONVERT_O)

$(OBJS_DIR)/%.o:		$(UTSBASE)/common/fs/dcfs/%.c
	$(COMPILE.c) -o $@ $<
	$(CTFCONVERT_O)

$(OBJS_DIR)/%.o:		$(UTSBASE)/common/fs/devfs/%.c
	$(COMPILE.c) -o $@ $<
	$(CTFCONVERT_O)

$(OBJS_DIR)/%.o:		$(UTSBASE)/common/fs/ctfs/%.c
	$(COMPILE.c) -o $@ $<
	$(CTFCONVERT_O)

$(OBJS_DIR)/%.o:		$(UTSBASE)/common/fs/doorfs/%.c
	$(COMPILE.c) -o $@ $<
	$(CTFCONVERT_O)

$(OBJS_DIR)/%.o:		$(UTSBASE)/common/fs/dev/%.c
	$(COMPILE.c) -o $@ $<
	$(CTFCONVERT_O)

$(OBJS_DIR)/%.o:		$(UTSBASE)/common/fs/fd/%.c
	$(COMPILE.c) -o $@ $<
	$(CTFCONVERT_O)

$(OBJS_DIR)/%.o:		$(UTSBASE)/common/fs/fifofs/%.c
	$(COMPILE.c) -o $@ $<
	$(CTFCONVERT_O)

$(OBJS_DIR)/%.o:		$(UTSBASE)/common/fs/hsfs/%.c
	$(COMPILE.c) -o $@ $<
	$(CTFCONVERT_O)

$(OBJS_DIR)/%.o:		$(UTSBASE)/common/fs/hyprlofs/%.c
	$(COMPILE.c) -o $@ $<
	$(CTFCONVERT_O)

$(OBJS_DIR)/%.o:		$(UTSBASE)/common/fs/lofs/%.c
	$(COMPILE.c) -o $@ $<
	$(CTFCONVERT_O)

$(OBJS_DIR)/%.o:		$(UTSBASE)/common/fs/lxproc/%.c
	$(COMPILE.c) -o $@ $<
	$(CTFCONVERT_O)

$(OBJS_DIR)/%.o:		$(UTSBASE)/common/fs/mntfs/%.c
	$(COMPILE.c) -o $@ $<
	$(CTFCONVERT_O)

$(OBJS_DIR)/%.o:		$(UTSBASE)/common/fs/namefs/%.c
	$(COMPILE.c) -o $@ $<
	$(CTFCONVERT_O)

$(OBJS_DIR)/%.o:		$(UTSBASE)/common/fs/nfs/%.c
	$(COMPILE.c) -o $@ $<
	$(CTFCONVERT_O)

$(OBJS_DIR)/%.o:		$(COMMONBASE)/smbsrv/%.c
	$(COMPILE.c) -o $@ $<
	$(CTFCONVERT_O)

$(OBJS_DIR)/%.o:		$(COMMONBASE)/vga/%.c
	$(COMPILE.c) -o $@ $<
	$(CTFCONVERT_O)

$(OBJS_DIR)/%.o:		$(UTSBASE)/common/fs/smbsrv/%.c
	$(COMPILE.c) -o $@ $<
	$(CTFCONVERT_O)

$(OBJS_DIR)/%.o:		$(UTSBASE)/common/fs/objfs/%.c
	$(COMPILE.c) -o $@ $<
	$(CTFCONVERT_O)

$(OBJS_DIR)/%.o:		$(UTSBASE)/common/fs/pcfs/%.c
	$(COMPILE.c) -o $@ $<
	$(CTFCONVERT_O)

$(OBJS_DIR)/%.o:		$(UTSBASE)/common/fs/portfs/%.c
	$(COMPILE.c) -o $@ $<
	$(CTFCONVERT_O)

$(OBJS_DIR)/%.o:		$(UTSBASE)/common/fs/proc/%.c
	$(COMPILE.c) -o $@ $<
	$(CTFCONVERT_O)

$(OBJS_DIR)/%.o:		$(UTSBASE)/common/fs/sharefs/%.c
	$(COMPILE.c) -o $@ $<
	$(CTFCONVERT_O)

$(OBJS_DIR)/%.o:		$(COMMONBASE)/smbclnt/%.c
	$(COMPILE.c) -o $@ $<
	$(CTFCONVERT_O)

$(OBJS_DIR)/%.o:		$(UTSBASE)/common/fs/smbclnt/netsmb/%.c
	$(COMPILE.c) -o $@ $<
	$(CTFCONVERT_O)

$(OBJS_DIR)/%.o:		$(UTSBASE)/common/fs/smbclnt/smbfs/%.c
	$(COMPILE.c) -o $@ $<
	$(CTFCONVERT_O)

$(OBJS_DIR)/%.o:		$(UTSBASE)/common/fs/sockfs/%.c
	$(COMPILE.c) -o $@ $<
	$(CTFCONVERT_O)

$(OBJS_DIR)/%.o:		$(UTSBASE)/common/fs/specfs/%.c
	$(COMPILE.c) -o $@ $<
	$(CTFCONVERT_O)

$(OBJS_DIR)/%.o:		$(UTSBASE)/common/fs/swapfs/%.c
	$(COMPILE.c) -o $@ $<
	$(CTFCONVERT_O)

$(OBJS_DIR)/%.o:		$(UTSBASE)/common/fs/tmpfs/%.c
	$(COMPILE.c) -o $@ $<
	$(CTFCONVERT_O)

$(OBJS_DIR)/%.o:		$(UTSBASE)/common/fs/udfs/%.c
	$(COMPILE.c) -o $@ $<
	$(CTFCONVERT_O)

$(OBJS_DIR)/%.o:		$(UTSBASE)/common/fs/ufs/%.c
	$(COMPILE.c) -o $@ $<
	$(CTFCONVERT_O)

$(OBJS_DIR)/%.o:		$(UTSBASE)/common/io/vscan/%.c
	$(COMPILE.c) -o $@ $<
	$(CTFCONVERT_O)

$(OBJS_DIR)/%.o:		$(UTSBASE)/common/fs/zfs/%.c
	$(COMPILE.c) -o $@ $<
	$(CTFCONVERT_O)

$(OBJS_DIR)/%.o:		$(UTSBASE)/common/fs/zfs/lua/%.c
	$(COMPILE.c) -o $@ $<
	$(CTFCONVERT_O)

$(OBJS_DIR)/%.o:		$(UTSBASE)/common/fs/zut/%.c
	$(COMPILE.c) -o $@ $<
	$(CTFCONVERT_O)

$(OBJS_DIR)/%.o:		$(COMMONBASE)/xattr/%.c
	$(COMPILE.c) -o $@ $<
	$(CTFCONVERT_O)

$(OBJS_DIR)/%.o:		$(COMMONBASE)/zfs/%.c
	$(COMPILE.c) -o $@ $<
	$(CTFCONVERT_O)

$(OBJS_DIR)/%.o:	$(UTSBASE)/common/io/scsi/adapters/pmcs/%.c
	$(COMPILE.c) -o $@ $<
	$(CTFCONVERT_O)

$(OBJS_DIR)/%.o:	$(UTSBASE)/common/io/scsi/adapters/pmcs/%.bin
	$(COMPILE.b) -o $@ $<

$(OBJS_DIR)/%.o:		$(COMMONBASE)/fsreparse/%.c
	$(COMPILE.c) -o $@ $<
	$(CTFCONVERT_O)

KMECHKRB5_BASE=$(UTSBASE)/common/gssapi/mechs/krb5

KGSSDFLAGS=-I $(UTSBASE)/common/gssapi/include

# Note, KRB5_DEFS can be assigned various preprocessor flags,
# typically -D defines on the make invocation.  The standard compiler
# flags will not be overwritten.
KGSSDFLAGS += $(KRB5_DEFS)

$(OBJS_DIR)/%.o:		$(UTSBASE)/common/gssapi/%.c
	$(COMPILE.c) $(KGSSDFLAGS) -o $@ $<
	$(CTFCONVERT_O)

$(OBJS_DIR)/%.o:		$(UTSBASE)/common/gssapi/mechs/dummy/%.c
	$(COMPILE.c) $(KGSSDFLAGS) -o $@ $<
	$(CTFCONVERT_O)

$(OBJS_DIR)/%.o:		$(KMECHKRB5_BASE)/%.c
	$(COMPILE.c) $(KGSSDFLAGS) -o $@ $<
	$(CTFCONVERT_O)

$(OBJS_DIR)/%.o:		$(KMECHKRB5_BASE)/crypto/%.c
	$(COMPILE.c) $(KGSSDFLAGS) -o $@ $<
	$(CTFCONVERT_O)

$(OBJS_DIR)/%.o:		$(KMECHKRB5_BASE)/crypto/des/%.c
	$(COMPILE.c) $(KGSSDFLAGS) -o $@ $<
	$(CTFCONVERT_O)

$(OBJS_DIR)/%.o:		$(KMECHKRB5_BASE)/crypto/arcfour/%.c
	$(COMPILE.c) $(KGSSDFLAGS) -o $@ $<
	$(CTFCONVERT_O)

$(OBJS_DIR)/%.o:		$(KMECHKRB5_BASE)/crypto/dk/%.c
	$(COMPILE.c) $(KGSSDFLAGS) -o $@ $<
	$(CTFCONVERT_O)

$(OBJS_DIR)/%.o:		$(KMECHKRB5_BASE)/crypto/enc_provider/%.c
	$(COMPILE.c) $(KGSSDFLAGS) -o $@ $<
	$(CTFCONVERT_O)

$(OBJS_DIR)/%.o:		$(KMECHKRB5_BASE)/crypto/hash_provider/%.c
	$(COMPILE.c) $(KGSSDFLAGS) -o $@ $<
	$(CTFCONVERT_O)

$(OBJS_DIR)/%.o:		$(KMECHKRB5_BASE)/crypto/keyhash_provider/%.c
	$(COMPILE.c) $(KGSSDFLAGS) -o $@ $<
	$(CTFCONVERT_O)

$(OBJS_DIR)/%.o:		$(KMECHKRB5_BASE)/crypto/raw/%.c
	$(COMPILE.c) $(KGSSDFLAGS) -o $@ $<
	$(CTFCONVERT_O)

$(OBJS_DIR)/%.o:		$(KMECHKRB5_BASE)/crypto/old/%.c
	$(COMPILE.c) $(KGSSDFLAGS) -o $@ $<
	$(CTFCONVERT_O)

$(OBJS_DIR)/%.o:		$(KMECHKRB5_BASE)/krb5/krb/%.c
	$(COMPILE.c) $(KGSSDFLAGS) -o $@ $<
	$(CTFCONVERT_O)

$(OBJS_DIR)/%.o:		$(KMECHKRB5_BASE)/krb5/os/%.c
	$(COMPILE.c) $(KGSSDFLAGS) -o $@ $<
	$(CTFCONVERT_O)

$(OBJS_DIR)/ser_sctx.o := CPPFLAGS += -DPROVIDE_KERNEL_IMPORT=1

$(OBJS_DIR)/%.o:		$(KMECHKRB5_BASE)/mech/%.c
	$(COMPILE.c) $(KGSSDFLAGS) -o $@ $<
	$(CTFCONVERT_O)

$(OBJS_DIR)/%.o:		$(KMECHKRB5_BASE)/profile/%.c
	$(COMPILE.c) $(KGSSDFLAGS) -o $@ $<
	$(CTFCONVERT_O)

$(OBJS_DIR)/%.o:		$(UTSBASE)/common/idmap/%.c
	$(COMPILE.c) -o $@ $<
	$(CTFCONVERT_O)

$(OBJS_DIR)/%.o:		$(UTSBASE)/common/inet/%.c
	$(COMPILE.c) -o $@ $<
	$(CTFCONVERT_O)

$(OBJS_DIR)/%.o:		$(UTSBASE)/common/inet/arp/%.c
	$(COMPILE.c) -o $@ $<
	$(CTFCONVERT_O)

$(OBJS_DIR)/%.o:		$(UTSBASE)/common/inet/ip/%.c
	$(COMPILE.c) -o $@ $<
	$(CTFCONVERT_O)

$(OBJS_DIR)/%.o:		$(UTSBASE)/common/inet/ipnet/%.c
	$(COMPILE.c) -o $@ $<
	$(CTFCONVERT_O)

$(OBJS_DIR)/%.o:                $(UTSBASE)/common/inet/iptun/%.c
	$(COMPILE.c) -o $@ $<
	$(CTFCONVERT_O)

$(OBJS_DIR)/%.o:		$(UTSBASE)/common/inet/kssl/%.c
	$(COMPILE.c) -o $@ $<
	$(CTFCONVERT_O)

$(OBJS_DIR)/%.o:		$(UTSBASE)/common/inet/sctp/%.c
	$(COMPILE.c) -o $@ $<
	$(CTFCONVERT_O)

$(OBJS_DIR)/%.o:		$(UTSBASE)/common/inet/tcp/%.c
	$(COMPILE.c) -o $@ $<
	$(CTFCONVERT_O)

$(OBJS_DIR)/%.o:		$(UTSBASE)/common/inet/ilb/%.c
	$(COMPILE.c) -o $@ $<
	$(CTFCONVERT_O)

$(OBJS_DIR)/%.o:		$(UTSBASE)/common/inet/ipf/%.c
	$(COMPILE.c) -o $@ $<
	$(CTFCONVERT_O)

$(OBJS_DIR)/%.o:		$(UTSBASE)/common/inet/ipd/%.c
	$(COMPILE.c) -o $@ $<
	$(CTFCONVERT_O)

$(OBJS_DIR)/%.o:		$(COMMONBASE)/net/patricia/%.c
	$(COMPILE.c) -o $@ $<
	$(CTFCONVERT_O)

$(OBJS_DIR)/%.o:		$(UTSBASE)/common/inet/udp/%.c
	$(COMPILE.c) -o $@ $<
	$(CTFCONVERT_O)

$(OBJS_DIR)/%.o:		$(UTSBASE)/common/inet/nca/%.c
	$(COMPILE.c) -o $@ $<
	$(CTFCONVERT_O)

$(OBJS_DIR)/%.o:		$(UTSBASE)/common/inet/sockmods/%.c
	$(COMPILE.c) -o $@ $<
	$(CTFCONVERT_O)

$(OBJS_DIR)/%.o:		$(UTSBASE)/common/inet/dlpistub/%.c
	$(COMPILE.c) -o $@ $<
	$(CTFCONVERT_O)

$(OBJS_DIR)/%.o:		$(UTSBASE)/common/io/%.c
	$(COMPILE.c) -o $@ $<
	$(CTFCONVERT_O)

$(OBJS_DIR)/%.o:		$(UTSBASE)/common/io/1394/%.c
	$(COMPILE.c) -o $@ $<
	$(CTFCONVERT_O)

$(OBJS_DIR)/%.o:		$(UTSBASE)/common/io/1394/adapters/%.c
	$(COMPILE.c) -o $@ $<
	$(CTFCONVERT_O)

$(OBJS_DIR)/%.o:		$(UTSBASE)/common/io/1394/targets/av1394/%.c
	$(COMPILE.c) -o $@ $<
	$(CTFCONVERT_O)

$(OBJS_DIR)/%.o:		$(UTSBASE)/common/io/1394/targets/dcam1394/%.c
	$(COMPILE.c) -o $@ $<
	$(CTFCONVERT_O)

$(OBJS_DIR)/%.o:		$(UTSBASE)/common/io/1394/targets/scsa1394/%.c
	$(COMPILE.c) -o $@ $<
	$(CTFCONVERT_O)

$(OBJS_DIR)/%.o:		$(UTSBASE)/common/io/sbp2/%.c
	$(COMPILE.c) -o $@ $<
	$(CTFCONVERT_O)

$(OBJS_DIR)/%.o:		$(UTSBASE)/common/io/aac/%.c
	$(COMPILE.c) -o $@ $<
	$(CTFCONVERT_O)

$(OBJS_DIR)/%.o:		$(UTSBASE)/common/io/afe/%.c
	$(COMPILE.c) -o $@ $<
	$(CTFCONVERT_O)

$(OBJS_DIR)/%.o:		$(UTSBASE)/common/io/atge/%.c
	$(COMPILE.c) -o $@ $<
	$(CTFCONVERT_O)

$(OBJS_DIR)/%.o:                $(UTSBASE)/common/io/arn/%.c
	$(COMPILE.c) -o $@ $<
	$(CTFCONVERT_O)

$(OBJS_DIR)/%.o:               $(UTSBASE)/common/io/ath/%.c
	$(COMPILE.c) -o $@ $<
	$(CTFCONVERT_O)

$(OBJS_DIR)/%.o:               $(UTSBASE)/common/io/atu/%.c
	$(COMPILE.c) -o $@ $<
	$(CTFCONVERT_O)

$(OBJS_DIR)/%.o:		$(UTSBASE)/common/io/audio/impl/%.c
	$(COMPILE.c) -o $@ $<
	$(CTFCONVERT_O)

$(OBJS_DIR)/%.o:		$(UTSBASE)/common/io/audio/ac97/%.c
	$(COMPILE.c) -o $@ $<
	$(CTFCONVERT_O)

$(OBJS_DIR)/%.o:		$(UTSBASE)/common/io/audio/drv/audioens/%.c
	$(COMPILE.c) -o $@ $<
	$(CTFCONVERT_O)

$(OBJS_DIR)/%.o:		$(UTSBASE)/common/io/audio/drv/audioemu10k/%.c
	$(COMPILE.c) -o $@ $<
	$(CTFCONVERT_O)

$(OBJS_DIR)/%.o:		$(UTSBASE)/common/io/audio/drv/audio1575/%.c
	$(COMPILE.c) -o $@ $<
	$(CTFCONVERT_O)

$(OBJS_DIR)/%.o:		$(UTSBASE)/common/io/audio/drv/audio810/%.c
	$(COMPILE.c) -o $@ $<
	$(CTFCONVERT_O)

$(OBJS_DIR)/%.o:		$(UTSBASE)/common/io/audio/drv/audiocmi/%.c
	$(COMPILE.c) -o $@ $<
	$(CTFCONVERT_O)

$(OBJS_DIR)/%.o:		$(UTSBASE)/common/io/audio/drv/audiocmihd/%.c
	$(COMPILE.c) -o $@ $<
	$(CTFCONVERT_O)

$(OBJS_DIR)/%.o:		$(UTSBASE)/common/io/audio/drv/audiohd/%.c
	$(COMPILE.c) -o $@ $<
	$(CTFCONVERT_O)

$(OBJS_DIR)/%.o:		$(UTSBASE)/common/io/audio/drv/audioixp/%.c
	$(COMPILE.c) -o $@ $<
	$(CTFCONVERT_O)

$(OBJS_DIR)/%.o:		$(UTSBASE)/common/io/audio/drv/audiols/%.c
	$(COMPILE.c) -o $@ $<
	$(CTFCONVERT_O)

$(OBJS_DIR)/%.o:		$(UTSBASE)/common/io/audio/drv/audiopci/%.c
	$(COMPILE.c) -o $@ $<
	$(CTFCONVERT_O)

$(OBJS_DIR)/%.o:		$(UTSBASE)/common/io/audio/drv/audiop16x/%.c
	$(COMPILE.c) -o $@ $<
	$(CTFCONVERT_O)

$(OBJS_DIR)/%.o:		$(UTSBASE)/common/io/audio/drv/audiosolo/%.c
	$(COMPILE.c) -o $@ $<
	$(CTFCONVERT_O)

$(OBJS_DIR)/%.o:		$(UTSBASE)/common/io/audio/drv/audiots/%.c
	$(COMPILE.c) -o $@ $<
	$(CTFCONVERT_O)

$(OBJS_DIR)/%.o:		$(UTSBASE)/common/io/audio/drv/audiovia823x/%.c
	$(COMPILE.c) -o $@ $<
	$(CTFCONVERT_O)

$(OBJS_DIR)/%.o:		$(UTSBASE)/common/io/bfe/%.c
	$(COMPILE.c) -o $@ $<
	$(CTFCONVERT_O)

$(OBJS_DIR)/%.o:		$(UTSBASE)/common/io/bge/%.c
	$(COMPILE.c) -o $@ $<
	$(CTFCONVERT_O)

$(OBJS_DIR)/%.o:		$(UTSBASE)/common/io/blkdev/%.c
	$(COMPILE.c) -o $@ $<
	$(CTFCONVERT_O)

$(OBJS_DIR)/%.o:		$(UTSBASE)/common/io/bnx/%.c
	$(COMPILE.c) -o $@ $<
	$(CTFCONVERT_O)

$(OBJS_DIR)/%.o:		$(UTSBASE)/common/io/bnx/570x/driver/common/lmdev/%.c
	$(COMPILE.c) -o $@ $<
	$(CTFCONVERT_O)

$(OBJS_DIR)/%.o:		$(UTSBASE)/common/io/bnxe/%.c
	$(COMPILE.c) -o $@ $<
	$(CTFCONVERT_O)

$(OBJS_DIR)/%.o:		$(UTSBASE)/common/io/bnxe/577xx/common/%.c
	$(COMPILE.c) -o $@ $<
	$(CTFCONVERT_O)

$(OBJS_DIR)/%.o:		$(UTSBASE)/common/io/bnxe/577xx/drivers/common/ecore/%.c
	$(COMPILE.c) -o $@ $<
	$(CTFCONVERT_O)

$(OBJS_DIR)/%.o:		$(UTSBASE)/common/io/bnxe/577xx/drivers/common/lm/device/%.c
	$(COMPILE.c) -o $@ $<
	$(CTFCONVERT_O)

$(OBJS_DIR)/%.o:		$(UTSBASE)/common/io/bnxe/577xx/drivers/common/lm/fw/%.c
	$(COMPILE.c) -o $@ $<
	$(CTFCONVERT_O)

$(OBJS_DIR)/%.o:		$(UTSBASE)/common/io/bnxe/577xx/drivers/common/lm/l4/%.c
	$(COMPILE.c) -o $@ $<
	$(CTFCONVERT_O)

$(OBJS_DIR)/%.o:		$(UTSBASE)/common/io/bnxe/577xx/drivers/common/lm/l5/%.c
	$(COMPILE.c) -o $@ $<
	$(CTFCONVERT_O)

$(OBJS_DIR)/%.o:		$(UTSBASE)/common/io/bnxe/577xx/drivers/common/lm/device/%.c
	$(COMPILE.c) -o $@ $<
	$(CTFCONVERT_O)

$(OBJS_DIR)/%.o:		$(UTSBASE)/common/io/bpf/%.c
	$(COMPILE.c) -o $@ $<
	$(CTFCONVERT_O)

$(OBJS_DIR)/%.o:		$(UTSBASE)/common/io/cardbus/%.c
	$(COMPILE.c) -o $@ $<
	$(CTFCONVERT_O)

$(OBJS_DIR)/%.o:		$(UTSBASE)/common/io/comstar/stmf/%.c
	$(COMPILE.c) -o $@ $<
	$(CTFCONVERT_O)

$(OBJS_DIR)/%.o:		$(UTSBASE)/common/io/comstar/port/fct/%.c
	$(COMPILE.c) -o $@ $<
	$(CTFCONVERT_O)

$(OBJS_DIR)/%.o:		$(UTSBASE)/common/io/comstar/port/qlt/%.c
	$(COMPILE.c) -o $@ $<
	$(CTFCONVERT_O)

$(OBJS_DIR)/%.o:		$(UTSBASE)/common/io/comstar/port/srpt/%.c
	$(COMPILE.c) -o $@ $<
	$(CTFCONVERT_O)

$(OBJS_DIR)/%.o:		$(UTSBASE)/common/io/comstar/port/fcoet/%.c
	$(COMPILE.c) -o $@ $<
	$(CTFCONVERT_O)

$(OBJS_DIR)/%.o:		$(COMMONBASE)/iscsit/%.c
	$(COMPILE.c) -o $@ $<
	$(CTFCONVERT_O)

$(OBJS_DIR)/%.o:		$(UTSBASE)/common/io/comstar/port/iscsit/%.c
	$(COMPILE.c) -o $@ $<
	$(CTFCONVERT_O)

$(OBJS_DIR)/%.o:		$(UTSBASE)/common/io/comstar/port/pppt/%.c
	$(COMPILE.c) -o $@ $<
	$(CTFCONVERT_O)

$(OBJS_DIR)/%.o:		$(UTSBASE)/common/io/comstar/lu/stmf_sbd/%.c
	$(COMPILE.c) -o $@ $<
	$(CTFCONVERT_O)

$(OBJS_DIR)/%.o:		$(UTSBASE)/common/io/cpqary3/%.c
	$(COMPILE.c) -o $@ $<
	$(CTFCONVERT_O)

$(OBJS_DIR)/%.o:		$(UTSBASE)/common/io/dld/%.c
	$(COMPILE.c) -o $@ $<
	$(CTFCONVERT_O)

$(OBJS_DIR)/%.o:		$(UTSBASE)/common/io/dls/%.c
	$(COMPILE.c) -o $@ $<
	$(CTFCONVERT_O)

$(OBJS_DIR)/%.o:		$(UTSBASE)/common/io/dmfe/%.c
	$(COMPILE.c) -o $@ $<
	$(CTFCONVERT_O)

<<<<<<< HEAD
$(OBJS_DIR)/%.o:		$(UTSBASE)/common/io/drm/%.c
	$(COMPILE.c) -o $@ $<
	$(CTFCONVERT_O)

$(OBJS_DIR)/%.o:		$(UTSBASE)/common/io/dr_sas/%.c
	$(COMPILE.c) -o $@ $<
	$(CTFCONVERT_O)

=======
>>>>>>> 8abca89f
$(OBJS_DIR)/%.o:		$(UTSBASE)/common/io/efe/%.c
	$(COMPILE.c) -o $@ $<
	$(CTFCONVERT_O)

$(OBJS_DIR)/%.o:		$(UTSBASE)/common/io/elxl/%.c
	$(COMPILE.c) -o $@ $<
	$(CTFCONVERT_O)

$(OBJS_DIR)/%.o:		$(UTSBASE)/common/io/fcoe/%.c
	$(COMPILE.c) -o $@ $<
	$(CTFCONVERT_O)

$(OBJS_DIR)/%.o:		$(UTSBASE)/common/io/hme/%.c
	$(COMPILE.c) -o $@ $<
	$(CTFCONVERT_O)

$(OBJS_DIR)/%.o:		$(UTSBASE)/common/io/pciex/%.c
	$(COMPILE.c) -o $@ $<
	$(CTFCONVERT_O)

$(OBJS_DIR)/%.o:		$(UTSBASE)/common/io/hotplug/hpcsvc/%.c
	$(COMPILE.c) -o $@ $<
	$(CTFCONVERT_O)

$(OBJS_DIR)/%.o:		$(UTSBASE)/common/io/pciex/hotplug/%.c
	$(COMPILE.c) -o $@ $<
	$(CTFCONVERT_O)

$(OBJS_DIR)/%.o:		$(UTSBASE)/common/io/hotplug/pcihp/%.c
	$(COMPILE.c) -o $@ $<
	$(CTFCONVERT_O)

$(OBJS_DIR)/%.o:		$(UTSBASE)/common/io/ib/clients/rds/%.c
	$(COMPILE.c) -o $@ $<
	$(CTFCONVERT_O)

$(OBJS_DIR)/%.o:		$(UTSBASE)/common/io/ib/clients/rdsv3/%.c
	$(COMPILE.c) -o $@ $<
	$(CTFCONVERT_O)

$(OBJS_DIR)/%.o:		$(UTSBASE)/common/io/ib/clients/iser/%.c
	$(COMPILE.c) -o $@ $<
	$(CTFCONVERT_O)

$(OBJS_DIR)/%.o:		$(UTSBASE)/common/io/ib/clients/ibd/%.c
	$(COMPILE.c) -o $@ $<
	$(CTFCONVERT_O)

$(OBJS_DIR)/%.o:		$(UTSBASE)/common/io/ib/clients/eoib/%.c
	$(COMPILE.c) -o $@ $<
	$(CTFCONVERT_O)

$(OBJS_DIR)/%.o:		$(UTSBASE)/common/io/ib/clients/of/sol_ofs/%.c
	$(COMPILE.c) -o $@ $<
	$(CTFCONVERT_O)

$(OBJS_DIR)/%.o:		$(UTSBASE)/common/io/ib/clients/of/sol_ucma/%.c
	$(COMPILE.c) -o $@ $<
	$(CTFCONVERT_O)

$(OBJS_DIR)/%.o:		$(UTSBASE)/common/io/ib/clients/of/sol_umad/%.c
	$(COMPILE.c) -o $@ $<
	$(CTFCONVERT_O)

$(OBJS_DIR)/%.o:		$(UTSBASE)/common/io/ib/clients/of/sol_uverbs/%.c
	$(COMPILE.c) -o $@ $<
	$(CTFCONVERT_O)

$(OBJS_DIR)/%.o:		$(UTSBASE)/common/io/ib/clients/sdp/%.c
	$(COMPILE.c) -o $@ $<
	$(CTFCONVERT_O)

$(OBJS_DIR)/%.o:		$(UTSBASE)/common/io/ib/mgt/ibcm/%.c
	$(COMPILE.c) -o $@ $<
	$(CTFCONVERT_O)

$(OBJS_DIR)/%.o:		$(UTSBASE)/common/io/ib/mgt/ibdm/%.c
	$(COMPILE.c) -o $@ $<
	$(CTFCONVERT_O)

$(OBJS_DIR)/%.o:		$(UTSBASE)/common/io/ib/mgt/ibdma/%.c
	$(COMPILE.c) -o $@ $<
	$(CTFCONVERT_O)

$(OBJS_DIR)/%.o:		$(UTSBASE)/common/io/ib/mgt/ibmf/%.c
	$(COMPILE.c) -o $@ $<
	$(CTFCONVERT_O)

$(OBJS_DIR)/%.o:		$(UTSBASE)/common/io/ib/ibnex/%.c
	$(COMPILE.c) -o $@ $<
	$(CTFCONVERT_O)

$(OBJS_DIR)/%.o:		$(UTSBASE)/common/io/ib/ibtl/%.c
	$(COMPILE.c) -o $@ $<
	$(CTFCONVERT_O)

$(OBJS_DIR)/%.o:		$(UTSBASE)/common/io/ib/adapters/tavor/%.c
	$(COMPILE.c) -o $@ $<
	$(CTFCONVERT_O)

$(OBJS_DIR)/%.o:		$(UTSBASE)/common/io/ib/adapters/hermon/%.c
	$(COMPILE.c) -o $@ $<
	$(CTFCONVERT_O)

$(OBJS_DIR)/%.o:		$(UTSBASE)/common/io/ib/clients/daplt/%.c
	$(COMPILE.c) -o $@ $<
	$(CTFCONVERT_O)

$(OBJS_DIR)/%.o:		$(COMMONBASE)/iscsi/%.c
	$(COMPILE.c) -o $@ $<
	$(CTFCONVERT_O)

$(OBJS_DIR)/%.o:		$(UTSBASE)/common/io/idm/%.c
	$(COMPILE.c) -o $@ $<
	$(CTFCONVERT_O)

$(OBJS_DIR)/%.o:                $(UTSBASE)/common/io/ipw/%.c
	$(COMPILE.c) -o $@ $<
	$(CTFCONVERT_O)

$(OBJS_DIR)/%.o:		$(UTSBASE)/common/io/iwh/%.c
	$(COMPILE.c) -o $@ $<
	$(CTFCONVERT_O)

$(OBJS_DIR)/%.o:                $(UTSBASE)/common/io/iwi/%.c
	$(COMPILE.c) -o $@ $<
	$(CTFCONVERT_O)

$(OBJS_DIR)/%.o:                $(UTSBASE)/common/io/iwk/%.c
	$(COMPILE.c) -o $@ $<
	$(CTFCONVERT_O)

$(OBJS_DIR)/%.o:                $(UTSBASE)/common/io/iwn/%.c
	$(COMPILE.c) -o $@ $<
	$(CTFCONVERT_O)

$(OBJS_DIR)/%.o:                $(UTSBASE)/common/io/iwp/%.c
	$(COMPILE.c) -o $@ $<
	$(CTFCONVERT_O)

$(OBJS_DIR)/%.o:		$(UTSBASE)/common/io/kb8042/%.c
	$(COMPILE.c) -o $@ $<
	$(CTFCONVERT_O)

$(OBJS_DIR)/%.o:		$(UTSBASE)/common/io/kbtrans/%.c
	$(COMPILE.c) -o $@ $<
	$(CTFCONVERT_O)

$(OBJS_DIR)/%.o:		$(UTSBASE)/common/io/ksocket/%.c
	$(COMPILE.c) -o $@ $<
	$(CTFCONVERT_O)

$(OBJS_DIR)/%.o:		$(UTSBASE)/common/io/aggr/%.c
	$(COMPILE.c) -o $@ $<
	$(CTFCONVERT_O)

$(OBJS_DIR)/%.o:		$(UTSBASE)/common/io/lp/%.c
	$(COMPILE.c) -o $@ $<
	$(CTFCONVERT_O)

$(OBJS_DIR)/%.o:		$(UTSBASE)/common/io/mac/%.c
	$(COMPILE.c) -o $@ $<
	$(CTFCONVERT_O)

$(OBJS_DIR)/%.o:		$(UTSBASE)/common/io/mac/plugins/%.c
	$(COMPILE.c) -o $@ $<
	$(CTFCONVERT_O)

$(OBJS_DIR)/%.o:		$(UTSBASE)/common/io/mega_sas/%.c
	$(COMPILE.c) -o $@ $<
	$(CTFCONVERT_O)

$(OBJS_DIR)/%.o:		$(UTSBASE)/common/io/mii/%.c
	$(COMPILE.c) -o $@ $<
	$(CTFCONVERT_O)

$(OBJS_DIR)/%.o:		$(UTSBASE)/common/io/mr_sas/%.c
	$(COMPILE.c) -o $@ $<
	$(CTFCONVERT_O)

$(OBJS_DIR)/%.o:		$(UTSBASE)/common/io/scsi/adapters/mpt_sas/%.c
	$(COMPILE.c) -o $@ $<
	$(CTFCONVERT_O)

$(OBJS_DIR)/%.o:		$(UTSBASE)/common/io/mxfe/%.c
	$(COMPILE.c) -o $@ $<
	$(CTFCONVERT_O)

$(OBJS_DIR)/%.o:		$(UTSBASE)/common/io/mwl/%.c
	$(COMPILE.c) -o $@ $<
	$(CTFCONVERT_O)

$(OBJS_DIR)/%.o:		$(UTSBASE)/common/io/mwl/mwl_fw/%.c
	$(COMPILE.c) -o $@ $<
	$(CTFCONVERT_O)

$(OBJS_DIR)/%.o:		$(UTSBASE)/common/io/net80211/%.c
	$(COMPILE.c) -o $@ $<
	$(CTFCONVERT_O)

$(OBJS_DIR)/%.o:		$(UTSBASE)/common/io/nfp/%.c
	$(COMPILE.c) -o $@ $<
	$(CTFCONVERT_O)

$(OBJS_DIR)/%.o:		$(UTSBASE)/common/io/nge/%.c
	$(COMPILE.c) -o $@ $<
	$(CTFCONVERT_O)

$(OBJS_DIR)/%.o:		$(UTSBASE)/common/io/nvme/%.c
	$(COMPILE.c) -o $@ $<
	$(CTFCONVERT_O)

$(OBJS_DIR)/%.o:		$(UTSBASE)/common/io/nxge/%.c
	$(COMPILE.c) -o $@ $<
	$(CTFCONVERT_O)

$(OBJS_DIR)/%.o:		$(UTSBASE)/common/io/nxge/npi/%.c
	$(COMPILE.c) -o $@ $<
	$(CTFCONVERT_O)

$(OBJS_DIR)/%.o:		$(UTSBASE)/common/io/nxge/%.s
	$(COMPILE.s) -o $@ $<

$(OBJS_DIR)/%.o:		$(UTSBASE)/common/io/overlay/%.c
	$(COMPILE.c) -o $@ $<
	$(CTFCONVERT_O)

$(OBJS_DIR)/%.o:		$(UTSBASE)/common/io/overlay/plugins/%.c
	$(COMPILE.c) -o $@ $<
	$(CTFCONVERT_O)

$(OBJS_DIR)/%.o:		$(UTSBASE)/common/io/pci-ide/%.c
	$(COMPILE.c) -o $@ $<
	$(CTFCONVERT_O)

$(OBJS_DIR)/%.o:		$(UTSBASE)/common/io/pcn/%.c
	$(COMPILE.c) -o $@ $<
	$(CTFCONVERT_O)

$(OBJS_DIR)/%.o:		$(UTSBASE)/common/io/ppp/sppp/%.c
	$(COMPILE.c) -o $@ $<
	$(CTFCONVERT_O)

$(OBJS_DIR)/%.o:		$(UTSBASE)/common/io/ppp/spppasyn/%.c
	$(COMPILE.c) -o $@ $<
	$(CTFCONVERT_O)

$(OBJS_DIR)/%.o:		$(UTSBASE)/common/io/ppp/sppptun/%.c
	$(COMPILE.c) -o $@ $<
	$(CTFCONVERT_O)

$(OBJS_DIR)/%.o:		$(UTSBASE)/common/io/qede/%.c
	$(COMPILE.c) -o $@ $<
	$(CTFCONVERT_O)

$(OBJS_DIR)/%.o:		$(UTSBASE)/common/io/qede/579xx/drivers/ecore/%.c
	$(COMPILE.c) -o $@ $<
	$(CTFCONVERT_O)

$(OBJS_DIR)/%.o:		$(UTSBASE)/common/io/ral/%.c
	$(COMPILE.c) -o $@ $<
	$(CTFCONVERT_O)

$(OBJS_DIR)/%.o:		$(UTSBASE)/common/io/rge/%.c
	$(COMPILE.c) -o $@ $<
	$(CTFCONVERT_O)

$(OBJS_DIR)/%.o:		$(UTSBASE)/common/io/rtls/%.c
	$(COMPILE.c) -o $@ $<
	$(CTFCONVERT_O)

$(OBJS_DIR)/%.o:		$(UTSBASE)/common/io/rsm/%.c
	$(COMPILE.c) -o $@ $<
	$(CTFCONVERT_O)

$(OBJS_DIR)/%.o:		$(UTSBASE)/common/io/rtw/%.c
	$(COMPILE.c) -o $@ $<
	$(CTFCONVERT_O)

$(OBJS_DIR)/%.o:		$(UTSBASE)/common/io/rum/%.c
	$(COMPILE.c) -o $@ $<
	$(CTFCONVERT_O)

$(OBJS_DIR)/%.o:		$(UTSBASE)/common/io/rwd/%.c
	$(COMPILE.c) -o $@ $<
	$(CTFCONVERT_O)

$(OBJS_DIR)/%.o:		$(UTSBASE)/common/io/rwn/%.c
	$(COMPILE.c) -o $@ $<
	$(CTFCONVERT_O)

$(OBJS_DIR)/%.o:		$(UTSBASE)/common/io/sata/adapters/ahci/%.c
	$(COMPILE.c) -o $@ $<
	$(CTFCONVERT_O)

$(OBJS_DIR)/%.o:		$(UTSBASE)/common/io/sata/adapters/nv_sata/%.c
	$(COMPILE.c) -o $@ $<
	$(CTFCONVERT_O)

$(OBJS_DIR)/%.o:		$(UTSBASE)/common/io/sata/adapters/si3124/%.c
	$(COMPILE.c) -o $@ $<
	$(CTFCONVERT_O)

$(OBJS_DIR)/%.o:		$(UTSBASE)/common/io/sata/impl/%.c
	$(COMPILE.c) -o $@ $<
	$(CTFCONVERT_O)

$(OBJS_DIR)/%.o:		$(UTSBASE)/common/io/scsi/conf/%.c
	$(COMPILE.c) -o $@ $<
	$(CTFCONVERT_O)

$(OBJS_DIR)/%.o:		$(UTSBASE)/common/io/scsi/impl/%.c
	$(COMPILE.c) -o $@ $<
	$(CTFCONVERT_O)

$(OBJS_DIR)/%.o:		$(UTSBASE)/common/io/scsi/targets/%.c
	$(COMPILE.c) -o $@ $<
	$(CTFCONVERT_O)

$(OBJS_DIR)/%.o:		$(UTSBASE)/common/io/scsi/adapters/%.c
	$(COMPILE.c) -o $@ $<
	$(CTFCONVERT_O)

$(OBJS_DIR)/%.o:		$(UTSBASE)/common/io/scsi/adapters/blk2scsa/%.c
	$(COMPILE.c) -o $@ $<
	$(CTFCONVERT_O)

$(OBJS_DIR)/%.o:		$(UTSBASE)/common/io/scsi/adapters/scsi_vhci/%.c
	$(COMPILE.c) -o $@ $<
	$(CTFCONVERT_O)

$(OBJS_DIR)/%.o:		$(UTSBASE)/common/io/scsi/adapters/scsi_vhci/fops/%.c
	$(COMPILE.c) -o $@ $<
	$(CTFCONVERT_O)

$(OBJS_DIR)/%.o:		$(UTSBASE)/common/io/scsi/adapters/smrt/%.c
	$(COMPILE.c) -o $@ $<
	$(CTFCONVERT_O)

$(OBJS_DIR)/%.o:		$(UTSBASE)/common/io/fibre-channel/ulp/%.c
	$(COMPILE.c) -o $@ $<
	$(CTFCONVERT_O)

$(OBJS_DIR)/%.o:		$(UTSBASE)/common/io/fibre-channel/impl/%.c
	$(COMPILE.c) -o $@ $<
	$(CTFCONVERT_O)

$(OBJS_DIR)/%.o:		$(UTSBASE)/common/io/fibre-channel/fca/qlc/%.c
	$(COMPILE.c) -o $@ $<
	$(CTFCONVERT_O)

$(OBJS_DIR)/%.o:		$(UTSBASE)/common/io/fibre-channel/fca/qlge/%.c
	$(COMPILE.c) -o $@ $<
	$(CTFCONVERT_O)

$(OBJS_DIR)/%.o:		$(UTSBASE)/common/io/fibre-channel/fca/emlxs/%.c
	$(COMPILE.c) -o $@ $<
	$(CTFCONVERT_O)

$(OBJS_DIR)/%.o:		$(UTSBASE)/common/io/fibre-channel/fca/oce/%.c
	$(COMPILE.c) -o $@ $<
	$(CTFCONVERT_O)

$(OBJS_DIR)/%.o:		$(UTSBASE)/common/io/fibre-channel/fca/fcoei/%.c
	$(COMPILE.c) -o $@ $<
	$(CTFCONVERT_O)

$(OBJS_DIR)/%.o:		$(UTSBASE)/common/io/sdcard/adapters/sdhost/%.c
	$(COMPILE.c) -o $@ $<
	$(CTFCONVERT_O)

$(OBJS_DIR)/%.o:		$(UTSBASE)/common/io/sdcard/impl/%.c
	$(COMPILE.c) -o $@ $<
	$(CTFCONVERT_O)

$(OBJS_DIR)/%.o:		$(UTSBASE)/common/io/sdcard/targets/sdcard/%.c
	$(COMPILE.c) -o $@ $<
	$(CTFCONVERT_O)

$(OBJS_DIR)/%.o:		$(UTSBASE)/common/io/gsqueue/%.c
	$(COMPILE.c) -o $@ $<
	$(CTFCONVERT_O)

$(OBJS_DIR)/%.o:		$(UTSBASE)/common/io/sfe/%.c
	$(COMPILE.c) -o $@ $<
	$(CTFCONVERT_O)

$(OBJS_DIR)/%.o:		$(UTSBASE)/common/io/simnet/%.c
	$(COMPILE.c) -o $@ $<
	$(CTFCONVERT_O)

$(OBJS_DIR)/%.o:		$(UTSBASE)/common/io/softmac/%.c
	$(COMPILE.c) -o $@ $<
	$(CTFCONVERT_O)

$(OBJS_DIR)/%.o:		$(UTSBASE)/common/io/vnd/%.c
	$(COMPILE.c) -o $@ $<
	$(CTFCONVERT_O)

$(OBJS_DIR)/%.o:		$(UTSBASE)/common/io/uath/%.c
	$(COMPILE.c) -o $@ $<
	$(CTFCONVERT_O)

$(OBJS_DIR)/%.o:		$(UTSBASE)/common/io/uath/uath_fw/%.c
	$(COMPILE.c) -o $@ $<
	$(CTFCONVERT_O)

$(OBJS_DIR)/%.o:                $(UTSBASE)/common/io/ural/%.c
	$(COMPILE.c) -o $@ $<
	$(CTFCONVERT_O)

$(OBJS_DIR)/%.o:                $(UTSBASE)/common/io/urtw/%.c
	$(COMPILE.c) -o $@ $<
	$(CTFCONVERT_O)

$(OBJS_DIR)/%.o:		$(UTSBASE)/common/io/usb/clients/audio/usb_ac/%.c
	$(COMPILE.c) -o $@ $<
	$(CTFCONVERT_O)

$(OBJS_DIR)/%.o:		$(UTSBASE)/common/io/usb/clients/audio/usb_as/%.c
	$(COMPILE.c) -o $@ $<
	$(CTFCONVERT_O)

$(OBJS_DIR)/%.o:		$(UTSBASE)/common/io/usb/clients/audio/usb_ah/%.c
	$(COMPILE.c) -o $@ $<
	$(CTFCONVERT_O)

$(OBJS_DIR)/%.o:		$(UTSBASE)/common/io/usb/clients/usbskel/%.c
	$(COMPILE.c) -o $@ $<
	$(CTFCONVERT_O)

$(OBJS_DIR)/%.o:		$(UTSBASE)/common/io/usb/clients/video/usbvc/%.c
	$(COMPILE.c) -o $@ $<
	$(CTFCONVERT_O)

$(OBJS_DIR)/%.o:		$(UTSBASE)/common/io/usb/clients/hid/%.c
	$(COMPILE.c) -o $@ $<
	$(CTFCONVERT_O)

$(OBJS_DIR)/%.o:		$(UTSBASE)/common/io/usb/clients/hidparser/%.c
	$(COMPILE.c) -o $@ $<
	$(CTFCONVERT_O)

$(OBJS_DIR)/%.o:		$(UTSBASE)/common/io/usb/clients/printer/%.c
	$(COMPILE.c) -o $@ $<
	$(CTFCONVERT_O)

$(OBJS_DIR)/%.o:		$(UTSBASE)/common/io/usb/clients/usbkbm/%.c
	$(COMPILE.c) -o $@ $<
	$(CTFCONVERT_O)

$(OBJS_DIR)/%.o:		$(UTSBASE)/common/io/usb/clients/usbms/%.c
	$(COMPILE.c) -o $@ $<
	$(CTFCONVERT_O)

$(OBJS_DIR)/%.o:		$(UTSBASE)/common/io/usb/clients/usbinput/usbwcm/%.c
	$(COMPILE.c) -o $@ $<
	$(CTFCONVERT_O)

$(OBJS_DIR)/%.o:		$(UTSBASE)/common/io/usb/clients/ugen/%.c
	$(COMPILE.c) -o $@ $<
	$(CTFCONVERT_O)

$(OBJS_DIR)/%.o:		$(UTSBASE)/common/io/usb/clients/usbser/%.c
	$(COMPILE.c) -o $@ $<
	$(CTFCONVERT_O)

$(OBJS_DIR)/%.o:		$(UTSBASE)/common/io/usb/clients/usbser/usbsacm/%.c
	$(COMPILE.c) -o $@ $<
	$(CTFCONVERT_O)

$(OBJS_DIR)/%.o:		$(UTSBASE)/common/io/usb/clients/usbser/usbftdi/%.c
	$(COMPILE.c) -o $@ $<
	$(CTFCONVERT_O)

$(OBJS_DIR)/%.o:		$(UTSBASE)/common/io/usb/clients/usbser/usbser_keyspan/%.c
	$(COMPILE.c) -o $@ $<
	$(CTFCONVERT_O)

$(OBJS_DIR)/%.o:		$(UTSBASE)/common/io/usb/clients/usbser/usbsprl/%.c
	$(COMPILE.c) -o $@ $<
	$(CTFCONVERT_O)

$(OBJS_DIR)/%.o:		$(UTSBASE)/common/io/usb/clients/usbecm/%.c
	$(COMPILE.c) -o $@ $<
	$(CTFCONVERT_O)

$(OBJS_DIR)/%.o:		$(UTSBASE)/common/io/usb/hcd/openhci/%.c
	$(COMPILE.c) -o $@ $<
	$(CTFCONVERT_O)

$(OBJS_DIR)/%.o:		$(UTSBASE)/common/io/usb/hcd/ehci/%.c
	$(COMPILE.c) -o $@ $<
	$(CTFCONVERT_O)

$(OBJS_DIR)/%.o:		$(UTSBASE)/common/io/usb/hcd/xhci/%.c
	$(COMPILE.c) -o $@ $<
	$(CTFCONVERT_O)

$(OBJS_DIR)/%.o:		$(UTSBASE)/common/io/usb/hcd/uhci/%.c
	$(COMPILE.c) -I../../common -o $@ $<
	$(CTFCONVERT_O)

$(OBJS_DIR)/%.o:		$(UTSBASE)/common/io/usb/hubd/%.c
	$(COMPILE.c) -o $@ $<
	$(CTFCONVERT_O)

$(OBJS_DIR)/%.o:		$(UTSBASE)/common/io/usb/scsa2usb/%.c
	$(COMPILE.c) -o $@ $<
	$(CTFCONVERT_O)

$(OBJS_DIR)/%.o:		$(UTSBASE)/common/io/usb/usb_mid/%.c
	$(COMPILE.c) -o $@ $<
	$(CTFCONVERT_O)

$(OBJS_DIR)/%.o:		$(UTSBASE)/common/io/usb/usb_ia/%.c
	$(COMPILE.c) -o $@ $<
	$(CTFCONVERT_O)

$(OBJS_DIR)/%.o:		$(UTSBASE)/common/io/usb/usba/%.c
	$(COMPILE.c) -o $@ $<
	$(CTFCONVERT_O)

$(OBJS_DIR)/%.o:		$(UTSBASE)/common/io/usb/usba10/%.c
	$(COMPILE.c) -o $@ $<
	$(CTFCONVERT_O)

$(OBJS_DIR)/%.o:		$(UTSBASE)/common/io/usbgem/%.c
	$(COMPILE.c) -o $@ $<
	$(CTFCONVERT_O)

$(OBJS_DIR)/%.o:		$(UTSBASE)/common/io/axf/%.c
	$(COMPILE.c) -o $@ $<
	$(CTFCONVERT_O)

$(OBJS_DIR)/%.o:		$(UTSBASE)/common/io/udf/%.c
	$(COMPILE.c) -o $@ $<
	$(CTFCONVERT_O)

$(OBJS_DIR)/%.o:		$(UTSBASE)/common/io/udmf/%.c
	$(COMPILE.c) -o $@ $<
	$(CTFCONVERT_O)

$(OBJS_DIR)/%.o:		$(UTSBASE)/common/io/upf/%.c
	$(COMPILE.c) -o $@ $<
	$(CTFCONVERT_O)

$(OBJS_DIR)/%.o:		$(UTSBASE)/common/io/urf/%.c
	$(COMPILE.c) -o $@ $<
	$(CTFCONVERT_O)

$(OBJS_DIR)/%.o:		$(UTSBASE)/common/io/vuidmice/%.c
	$(COMPILE.c) -o $@ $<
	$(CTFCONVERT_O)

$(OBJS_DIR)/%.o:		$(UTSBASE)/common/io/vnic/%.c
	$(COMPILE.c) -o $@ $<
	$(CTFCONVERT_O)

$(OBJS_DIR)/%.o:                $(UTSBASE)/common/io/wpi/%.c
	$(COMPILE.c) -o $@ $<
	$(CTFCONVERT_O)

$(OBJS_DIR)/%.o:                $(UTSBASE)/common/io/zyd/%.c
	$(COMPILE.c) -o $@ $<
	$(CTFCONVERT_O)

$(OBJS_DIR)/%.o:		$(UTSBASE)/common/io/chxge/com/%.c
	$(COMPILE.c) -o $@ $<
	$(CTFCONVERT_O)

$(OBJS_DIR)/%.o:		$(UTSBASE)/common/io/chxge/%.c
	$(COMPILE.c) -o $@ $<
	$(CTFCONVERT_O)

$(OBJS_DIR)/%.o:		$(UTSBASE)/common/io/cxgbe/common/%.c
	$(COMPILE.c) -o $@ $<
	$(CTFCONVERT_O)

$(OBJS_DIR)/%.o:		$(UTSBASE)/common/io/cxgbe/shared/%.c
	$(COMPILE.c) -o $@ $<
	$(CTFCONVERT_O)

$(OBJS_DIR)/%.o:		$(UTSBASE)/common/io/cxgbe/firmware/%.c
	$(COMPILE.c) -o $@ $<
	$(CTFCONVERT_O)

$(OBJS_DIR)/%.o:		$(UTSBASE)/common/io/cxgbe/t4nex/%.c
	$(COMPILE.c) -o $@ $<
	$(CTFCONVERT_O)

$(OBJS_DIR)/%.o:		$(UTSBASE)/common/io/cxgbe/cxgbe/%.c
	$(COMPILE.c) -o $@ $<
	$(CTFCONVERT_O)

$(OBJS_DIR)/%.o:		$(UTSBASE)/common/io/ixgb/%.c
	$(COMPILE.c) -o $@ $<
	$(CTFCONVERT_O)

$(OBJS_DIR)/%.o:		$(UTSBASE)/common/io/xge/drv/%.c
	$(COMPILE.c) -o $@ $<
	$(CTFCONVERT_O)

$(OBJS_DIR)/%.o:		$(UTSBASE)/common/io/xge/hal/xgehal/%.c
	$(COMPILE.c) -o $@ $<
	$(CTFCONVERT_O)

$(OBJS_DIR)/%.o:		$(UTSBASE)/common/io/e1000api/%.c
	$(COMPILE.c) -o $@ $<
	$(CTFCONVERT_O)

$(OBJS_DIR)/%.o:		$(UTSBASE)/common/io/e1000g/%.c
	$(COMPILE.c) -o $@ $<
	$(CTFCONVERT_O)

$(OBJS_DIR)/%.o:		$(UTSBASE)/common/io/igb/%.c
	$(COMPILE.c) -o $@ $<
	$(CTFCONVERT_O)

$(OBJS_DIR)/%.o:		$(UTSBASE)/common/io/iprb/%.c
	$(COMPILE.c) -o $@ $<
	$(CTFCONVERT_O)

$(OBJS_DIR)/%.o:		$(UTSBASE)/common/io/ixgbe/%.c
	$(COMPILE.c) -o $@ $<
	$(CTFCONVERT_O)

$(OBJS_DIR)/%.o:		$(UTSBASE)/common/io/ixgbe/core/%.c
	$(COMPILE.c) -o $@ $<
	$(CTFCONVERT_O)

$(OBJS_DIR)/%.o:		$(UTSBASE)/common/io/i40e/%.c
	$(COMPILE.c) -o $@ $<
	$(CTFCONVERT_O)

$(OBJS_DIR)/%.o:		$(UTSBASE)/common/io/i40e/core/%.c
	$(COMPILE.c) -o $@ $<
	$(CTFCONVERT_O)

$(OBJS_DIR)/%.o:		$(UTSBASE)/common/io/ntxn/%.c
	$(COMPILE.c) -o $@ $<
	$(CTFCONVERT_O)

$(OBJS_DIR)/%.o:		$(UTSBASE)/common/io/myri10ge/drv/%.c
	$(COMPILE.c) -o $@ $<
	$(CTFCONVERT_O)

$(OBJS_DIR)/%.o:		$(UTSBASE)/common/ipp/%.c
	$(COMPILE.c) -o $@ $<
	$(CTFCONVERT_O)

$(OBJS_DIR)/%.o:		$(UTSBASE)/common/ipp/ipgpc/%.c
	$(COMPILE.c) -o $@ $<
	$(CTFCONVERT_O)

$(OBJS_DIR)/%.o:		$(UTSBASE)/common/ipp/dlcosmk/%.c
	$(COMPILE.c) -o $@ $<
	$(CTFCONVERT_O)

$(OBJS_DIR)/%.o:		$(UTSBASE)/common/ipp/flowacct/%.c
	$(COMPILE.c) -o $@ $<
	$(CTFCONVERT_O)

$(OBJS_DIR)/%.o:		$(UTSBASE)/common/ipp/dscpmk/%.c
	$(COMPILE.c) -o $@ $<
	$(CTFCONVERT_O)

$(OBJS_DIR)/%.o:		$(UTSBASE)/common/ipp/meters/%.c
	$(COMPILE.c) -o $@ $<
	$(CTFCONVERT_O)

$(OBJS_DIR)/%.o:		$(UTSBASE)/common/kiconv/kiconv_emea/%.c
	$(COMPILE.c) -o $@ $<
	$(CTFCONVERT_O)

$(OBJS_DIR)/%.o:		$(UTSBASE)/common/kiconv/kiconv_ja/%.c
	$(COMPILE.c) -o $@ $<
	$(CTFCONVERT_O)

$(OBJS_DIR)/%.o:		$(UTSBASE)/common/kiconv/kiconv_ko/%.c
	$(COMPILE.c) -o $@ $<
	$(CTFCONVERT_O)

$(OBJS_DIR)/%.o:		$(UTSBASE)/common/kiconv/kiconv_sc/%.c
	$(COMPILE.c) -o $@ $<
	$(CTFCONVERT_O)

$(OBJS_DIR)/%.o:		$(UTSBASE)/common/kiconv/kiconv_tc/%.c
	$(COMPILE.c) -o $@ $<
	$(CTFCONVERT_O)

$(OBJS_DIR)/%.o:		$(UTSBASE)/common/klm/%.c
	$(COMPILE.c) -o $@ $<
	$(CTFCONVERT_O)

$(OBJS_DIR)/%.o:		$(UTSBASE)/common/kmdb/%.c
	$(COMPILE.c) -o $@ $<
	$(CTFCONVERT_O)

$(OBJS_DIR)/%.o:		$(UTSBASE)/common/ktli/%.c
	$(COMPILE.c) -o $@ $<
	$(CTFCONVERT_O)

$(OBJS_DIR)/%.o:		$(UTSBASE)/common/io/scsi/adapters/iscsi/%.c
	$(COMPILE.c) -o $@ $<
	$(CTFCONVERT_O)

$(OBJS_DIR)/%.o:		$(COMMONBASE)/iscsi/%.c
	$(COMPILE.c) -o $@ $<
	$(CTFCONVERT_O)

$(OBJS_DIR)/%.o:                $(UTSBASE)/common/inet/kifconf/%.c
	$(COMPILE.c) -o $@ $<
	$(CTFCONVERT_O)

$(OBJS_DIR)/%.o:		$(UTSBASE)/common/io/vr/%.c
	$(COMPILE.c) -o $@ $<
	$(CTFCONVERT_O)

$(OBJS_DIR)/%.o:		$(UTSBASE)/common/io/yge/%.c
	$(COMPILE.c) -o $@ $<
	$(CTFCONVERT_O)

$(OBJS_DIR)/%.o:		$(UTSBASE)/common/io/sfxge/%.c
	$(COMPILE.c) -o $@ $<
	$(CTFCONVERT_O)

$(OBJS_DIR)/%.o:		$(UTSBASE)/common/io/sfxge/common/%.c
	$(COMPILE.c) -o $@ $<
	$(CTFCONVERT_O)

$(OBJS_DIR)/%.o:		$(UTSBASE)/common/io/skd/%.c
	$(COMPILE.c) -o $@ $<
	$(CTFCONVERT_O)

$(OBJS_DIR)/%.o:		$(UTSBASE)/common/io/virtio/%.c
	$(COMPILE.c) -o $@ $<
	$(CTFCONVERT_O)

$(OBJS_DIR)/%.o:		$(UTSBASE)/common/io/vioblk/%.c
	$(COMPILE.c) -o $@ $<
	$(CTFCONVERT_O)

$(OBJS_DIR)/%.o:		$(COMMONBASE)/idspace/%.c
	$(COMPILE.c) -o $@ $<
	$(CTFCONVERT_O)

$(OBJS_DIR)/%.o:		$(UTSBASE)/common/io/vioif/%.c
	$(COMPILE.c) -o $@ $<
	$(CTFCONVERT_O)

#
# krtld must refer to its own bzero/bcopy until the kernel is fully linked
#
$(OBJS_DIR)/bootrd.o		:= CPPFLAGS += -DKOBJ_OVERRIDES
$(OBJS_DIR)/doreloc.o		:= CPPFLAGS += -DKOBJ_OVERRIDES
$(OBJS_DIR)/kobj.o		:= CPPFLAGS += -DKOBJ_OVERRIDES
$(OBJS_DIR)/kobj_boot.o		:= CPPFLAGS += -DKOBJ_OVERRIDES
$(OBJS_DIR)/kobj_bootflags.o	:= CPPFLAGS += -DKOBJ_OVERRIDES
$(OBJS_DIR)/kobj_convrelstr.o	:= CPPFLAGS += -DKOBJ_OVERRIDES
$(OBJS_DIR)/kobj_isa.o		:= CPPFLAGS += -DKOBJ_OVERRIDES
$(OBJS_DIR)/kobj_kdi.o		:= CPPFLAGS += -DKOBJ_OVERRIDES
$(OBJS_DIR)/kobj_lm.o		:= CPPFLAGS += -DKOBJ_OVERRIDES
$(OBJS_DIR)/kobj_reloc.o	:= CPPFLAGS += -DKOBJ_OVERRIDES
$(OBJS_DIR)/kobj_stubs.o	:= CPPFLAGS += -DKOBJ_OVERRIDES
$(OBJS_DIR)/kobj_subr.o		:= CPPFLAGS += -DKOBJ_OVERRIDES

$(OBJS_DIR)/%.o:		$(UTSBASE)/common/krtld/%.c
	$(COMPILE.c) -o $@ $<
	$(CTFCONVERT_O)

$(OBJS_DIR)/%.o:		$(COMMONBASE)/list/%.c
	$(COMPILE.c) -o $@ $<
	$(CTFCONVERT_O)

$(OBJS_DIR)/%.o:		$(COMMONBASE)/lzma/%.c
	$(COMPILE.c) -o $@ $<
	$(CTFCONVERT_O)

$(OBJS_DIR)/%.o:		$(COMMONBASE)/crypto/md4/%.c
	$(COMPILE.c) -o $@ $<
	$(CTFCONVERT_O)

$(OBJS_DIR)/%.o:		$(COMMONBASE)/crypto/md5/%.c
	$(COMPILE.c) -o $@ $<
	$(CTFCONVERT_O)

$(OBJS_DIR)/%.o:		$(COMMONBASE)/net/dhcp/%.c
	$(COMPILE.c) -o $@ $<
	$(CTFCONVERT_O)

$(OBJS_DIR)/%.o:		$(COMMONBASE)/nvpair/%.c
	$(COMPILE.c) -o $@ $<
	$(CTFCONVERT_O)

$(OBJS_DIR)/%.o:		$(UTSBASE)/common/os/%.c
	$(COMPILE.c) -o $@ $<
	$(CTFCONVERT_O)

$(OBJS_DIR)/%.o:		$(UTSBASE)/common/pcmcia/cis/%.c
	$(COMPILE.c) -o $@ $<
	$(CTFCONVERT_O)

$(OBJS_DIR)/%.o:		$(UTSBASE)/common/pcmcia/cs/%.c
	$(COMPILE.c) -o $@ $<
	$(CTFCONVERT_O)

$(OBJS_DIR)/%.o:		$(UTSBASE)/common/pcmcia/nexus/%.c
	$(COMPILE.c) -o $@ $<
	$(CTFCONVERT_O)

$(OBJS_DIR)/%.o:		$(UTSBASE)/common/pcmcia/pcs/%.c
	$(COMPILE.c) -o $@ $<
	$(CTFCONVERT_O)

$(OBJS_DIR)/%.o:		$(UTSBASE)/common/refhash/%.c
	$(COMPILE.c) -o $@ $<
	$(CTFCONVERT_O)

$(OBJS_DIR)/%.o:		$(UTSBASE)/common/rpc/%.c
	$(COMPILE.c) -o $@ $<
	$(CTFCONVERT_O)

$(OBJS_DIR)/%.o:		$(UTSBASE)/common/rpc/sec/%.c
	$(COMPILE.c) -o $@ $<
	$(CTFCONVERT_O)

$(OBJS_DIR)/%.o:		$(UTSBASE)/common/rpc/sec_gss/%.c
	$(COMPILE.c) -o $@ $<
	$(CTFCONVERT_O)

$(OBJS_DIR)/%.o:		$(COMMONBASE)/crypto/edonr/%.c
	$(COMPILE.c) -o $@ $<
	$(CTFCONVERT_O)

$(OBJS_DIR)/%.o:		$(COMMONBASE)/crypto/sha1/%.c
	$(COMPILE.c) -o $@ $<
	$(CTFCONVERT_O)

$(OBJS_DIR)/%.o:		$(COMMONBASE)/crypto/sha2/%.c
	$(COMPILE.c) -o $@ $<
	$(CTFCONVERT_O)

$(OBJS_DIR)/%.o:		$(COMMONBASE)/crypto/skein/%.c
	$(COMPILE.c) -o $@ $<
	$(CTFCONVERT_O)

$(OBJS_DIR)/%.o:		$(UTSBASE)/common/syscall/%.c
	$(COMPILE.c) -o $@ $<
	$(CTFCONVERT_O)

$(OBJS_DIR)/%.o:		$(UTSBASE)/common/tnf/%.c
	$(COMPILE.c) -o $@ $<
	$(CTFCONVERT_O)

$(OBJS_DIR)/%.o:		$(COMMONBASE)/tsol/%.c
	$(COMPILE.c) -o $@ $<
	$(CTFCONVERT_O)

$(OBJS_DIR)/%.o:		$(COMMONBASE)/util/%.c
	$(COMPILE.c) -o $@ $<
	$(CTFCONVERT_O)

$(OBJS_DIR)/%.o:		$(COMMONBASE)/unicode/%.c
	$(COMPILE.c) -o $@ $<
	$(CTFCONVERT_O)

$(OBJS_DIR)/%.o:		$(UTSBASE)/common/vm/%.c
	$(COMPILE.c) -o $@ $<
	$(CTFCONVERT_O)

$(OBJS_DIR)/%.o:		$(SRC)/contrib/zlib/%.c
	$(COMPILE.c) -o $@ $<
	$(CTFCONVERT_O)

$(OBJS_DIR)/%.o:		$(UTSBASE)/common/zmod/%.c
	$(COMPILE.c) -o $@ $<
	$(CTFCONVERT_O)

$(OBJS_DIR)/zlib_obj.o:		$(ZLIB_OBJS:%=$(OBJS_DIR)/%)
	$(LD) -r -Breduce -M$(UTSBASE)/common/zmod/mapfile -o $@ \
	    $(ZLIB_OBJS:%=$(OBJS_DIR)/%)
	$(CTFMERGE) -t -f -L VERSION -o $@ $(ZLIB_OBJS:%=$(OBJS_DIR)/%)

$(OBJS_DIR)/%.o:		$(UTSBASE)/common/io/hxge/%.c
	$(COMPILE.c) -o $@ $<
	$(CTFCONVERT_O)

$(OBJS_DIR)/%.o:		$(UTSBASE)/common/io/tpm/%.c
	$(COMPILE.c) -o $@ $<
	$(CTFCONVERT_O)

$(OBJS_DIR)/%.o:		$(UTSBASE)/common/io/tpm/%.s
	$(COMPILE.s) -o $@ $<

$(OBJS_DIR)/bz2%.o:		$(COMMONBASE)/bzip2/%.c
	$(COMPILE.c) -o $@ -I$(COMMONBASE)/bzip2 $<
	$(CTFCONVERT_O)

BZ2LINT = -erroff=%all -I$(UTSBASE)/common/bzip2

$(LINTS_DIR)/bz2%.ln:		$(COMMONBASE)/bzip2/%.c
	 @($(LHEAD) $(LINT.c) -C $(LINTS_DIR)/`basename $@ .ln` $(BZ2LINT) $< $(LTAIL))

#
#	Section 1b:	Lint `objects'
#
$(LINTS_DIR)/%.ln:		$(COMMONBASE)/crypto/aes/%.c
	@($(LHEAD) $(LINT.c) $< $(LTAIL))

$(LINTS_DIR)/%.ln:		$(COMMONBASE)/crypto/arcfour/%.c
	@($(LHEAD) $(LINT.c) $< $(LTAIL))

$(LINTS_DIR)/%.ln:		$(COMMONBASE)/crypto/blowfish/%.c
	@($(LHEAD) $(LINT.c) $< $(LTAIL))

$(LINTS_DIR)/%.ln:		$(COMMONBASE)/crypto/ecc/%.c
	@($(LHEAD) $(LINT.c) $< $(LTAIL))

$(LINTS_DIR)/%.ln:		$(COMMONBASE)/crypto/modes/%.c
	@($(LHEAD) $(LINT.c) $< $(LTAIL))

$(LINTS_DIR)/%.ln:		$(COMMONBASE)/crypto/padding/%.c
	@($(LHEAD) $(LINT.c) $< $(LTAIL))

$(LINTS_DIR)/%.ln:		$(COMMONBASE)/crypto/rng/%.c
	@($(LHEAD) $(LINT.c) $< $(LTAIL))

$(LINTS_DIR)/%.ln:		$(COMMONBASE)/crypto/rsa/%.c
	@($(LHEAD) $(LINT.c) $< $(LTAIL))

$(LINTS_DIR)/%.ln:		$(COMMONBASE)/bignum/%.c
	@($(LHEAD) $(LINT.c) $< $(LTAIL))

$(LINTS_DIR)/%.ln:		$(UTSBASE)/common/bignum/%.c
	@($(LHEAD) $(LINT.c) $< $(LTAIL))

$(LINTS_DIR)/%.ln:		$(COMMONBASE)/mpi/%.c
	@($(LHEAD) $(LINT.c) $< $(LTAIL))

$(LINTS_DIR)/%.ln:		$(COMMONBASE)/acl/%.c
	@($(LHEAD) $(LINT.c) $< $(LTAIL))

$(LINTS_DIR)/%.ln:		$(COMMONBASE)/avl/%.c
	@($(LHEAD) $(LINT.c) $< $(LTAIL))

$(LINTS_DIR)/%.ln:		$(COMMONBASE)/inet/%.c
	@($(LHEAD) $(LINT.c) $< $(LTAIL))

$(LINTS_DIR)/%.ln:		$(COMMONBASE)/ucode/%.c
	@($(LHEAD) $(LINT.c) $< $(LTAIL))

$(LINTS_DIR)/%.ln:		$(UTSBASE)/common/brand/sn1/%.c
	@($(LHEAD) $(LINT.c) $< $(LTAIL))

$(LINTS_DIR)/%.ln:		$(UTSBASE)/common/brand/solaris10/%.c
	@($(LHEAD) $(LINT.c) $< $(LTAIL))

$(LINTS_DIR)/%.ln:		$(UTSBASE)/common/c2/%.c
	@($(LHEAD) $(LINT.c) $< $(LTAIL))

$(LINTS_DIR)/%.ln:		$(UTSBASE)/common/conf/%.c
	@($(LHEAD) $(LINT.c) $< $(LTAIL))

$(LINTS_DIR)/%.ln:		$(UTSBASE)/common/contract/%.c
	@($(LHEAD) $(LINT.c) $< $(LTAIL))

$(LINTS_DIR)/%.ln:		$(UTSBASE)/common/cpr/%.c
	@($(LHEAD) $(LINT.c) $< $(LTAIL))

$(LINTS_DIR)/%.ln:		$(UTSBASE)/common/ctf/%.c
	@($(LHEAD) $(LINT.c) $< $(LTAIL))

$(LINTS_DIR)/%.ln:		$(COMMONBASE)/ctf/%.c
	@($(LHEAD) $(LINT.c) $< $(LTAIL))

$(LINTS_DIR)/%.ln:		$(COMMONBASE)/pci/%.c
	@($(LHEAD) $(LINT.c) $< $(LTAIL))

$(LINTS_DIR)/%.ln:		$(COMMONBASE)/devid/%.c
	@($(LHEAD) $(LINT.c) $< $(LTAIL))

$(LINTS_DIR)/%.ln:		$(COMMONBASE)/crypto/des/%.c
	@($(LHEAD) $(LINT.c) $< $(LTAIL))

$(LINTS_DIR)/%.ln:		$(COMMONBASE)/secflags/%.c
	@($(LHEAD) $(LINT.c) $< $(LTAIL))

$(LINTS_DIR)/%.ln:		$(COMMONBASE)/smbios/%.c
	@($(LHEAD) $(LINT.c) $< $(LTAIL))

$(LINTS_DIR)/%.ln:		$(UTSBASE)/common/des/%.c
	@($(LHEAD) $(LINT.c) $< $(LTAIL))

$(LINTS_DIR)/%.ln:		$(UTSBASE)/common/crypto/api/%.c
	@($(LHEAD) $(LINT.c) $< $(LTAIL))

$(LINTS_DIR)/%.ln:		$(UTSBASE)/common/crypto/core/%.c
	@($(LHEAD) $(LINT.c) $< $(LTAIL))

$(LINTS_DIR)/%.ln:		$(UTSBASE)/common/crypto/io/%.c
	@($(LHEAD) $(LINT.c) $< $(LTAIL))

$(LINTS_DIR)/%.ln:		$(UTSBASE)/common/crypto/spi/%.c
	@($(LHEAD) $(LINT.c) $< $(LTAIL))

$(LINTS_DIR)/%.ln:		$(UTSBASE)/common/disp/%.c
	@($(LHEAD) $(LINT.c) $< $(LTAIL))

$(LINTS_DIR)/%.ln:		$(UTSBASE)/common/dtrace/%.c
	@($(LHEAD) $(LINT.c) $< $(LTAIL))

$(LINTS_DIR)/%.ln:		$(COMMONBASE)/exacct/%.c
	@($(LHEAD) $(LINT.c) $< $(LTAIL))

$(LINTS_DIR)/%.ln:		$(UTSBASE)/common/exec/aout/%.c
	@($(LHEAD) $(LINT.c) $< $(LTAIL))

$(LINTS_DIR)/%.ln:		$(UTSBASE)/common/exec/elf/%.c
	@($(LHEAD) $(LINT.c) $< $(LTAIL))

$(LINTS_DIR)/%.ln:		$(UTSBASE)/common/exec/intp/%.c
	@($(LHEAD) $(LINT.c) $< $(LTAIL))

$(LINTS_DIR)/%.ln:		$(UTSBASE)/common/exec/shbin/%.c
	@($(LHEAD) $(LINT.c) $< $(LTAIL))

$(LINTS_DIR)/%.ln:		$(UTSBASE)/common/exec/java/%.c
	@($(LHEAD) $(LINT.c) $< $(LTAIL))

$(LINTS_DIR)/%.ln:		$(UTSBASE)/common/fs/%.c
	@($(LHEAD) $(LINT.c) $< $(LTAIL))

$(LINTS_DIR)/%.ln:		$(UTSBASE)/common/fs/autofs/%.c
	@($(LHEAD) $(LINT.c) $< $(LTAIL))

$(LINTS_DIR)/%.ln:		$(UTSBASE)/common/fs/bootfs/%.c
	@($(LHEAD) $(LINT.c) $< $(LTAIL))

$(LINTS_DIR)/%.ln:		$(UTSBASE)/common/fs/ctfs/%.c
	@($(LHEAD) $(LINT.c) $< $(LTAIL))

$(LINTS_DIR)/%.ln:		$(UTSBASE)/common/fs/doorfs/%.c
	@($(LHEAD) $(LINT.c) $< $(LTAIL))

$(LINTS_DIR)/%.ln:		$(UTSBASE)/common/fs/dcfs/%.c
	@($(LHEAD) $(LINT.c) $< $(LTAIL))

$(LINTS_DIR)/%.ln:		$(UTSBASE)/common/fs/devfs/%.c
	@($(LHEAD) $(LINT.c) $< $(LTAIL))

$(LINTS_DIR)/%.ln:		$(UTSBASE)/common/fs/dev/%.c
	@($(LHEAD) $(LINT.c) $< $(LTAIL))

$(LINTS_DIR)/%.ln:		$(UTSBASE)/common/fs/fd/%.c
	@($(LHEAD) $(LINT.c) $< $(LTAIL))

$(LINTS_DIR)/%.ln:		$(UTSBASE)/common/fs/fifofs/%.c
	@($(LHEAD) $(LINT.c) $< $(LTAIL))

$(LINTS_DIR)/%.ln:		$(UTSBASE)/common/fs/hsfs/%.c
	@($(LHEAD) $(LINT.c) $< $(LTAIL))

$(LINTS_DIR)/%.ln:		$(UTSBASE)/common/fs/hyprlofs/%.c
	@($(LHEAD) $(LINT.c) $< $(LTAIL))

$(LINTS_DIR)/%.ln:		$(UTSBASE)/common/fs/lofs/%.c
	@($(LHEAD) $(LINT.c) $< $(LTAIL))

$(LINTS_DIR)/%.ln:		$(UTSBASE)/common/fs/lxproc/%.c
	@($(LHEAD) $(LINT.c) $< $(LTAIL))

$(LINTS_DIR)/%.ln:		$(UTSBASE)/common/fs/mntfs/%.c
	@($(LHEAD) $(LINT.c) $< $(LTAIL))

$(LINTS_DIR)/%.ln:		$(UTSBASE)/common/fs/namefs/%.c
	@($(LHEAD) $(LINT.c) $< $(LTAIL))

$(LINTS_DIR)/%.ln:		$(COMMONBASE)/smbsrv/%.c
	@($(LHEAD) $(LINT.c) $< $(LTAIL))

$(LINTS_DIR)/%.ln:		$(UTSBASE)/common/fs/smbsrv/%.c
	@($(LHEAD) $(LINT.c) $< $(LTAIL))

$(LINTS_DIR)/%.ln:		$(UTSBASE)/common/fs/nfs/%.c
	@($(LHEAD) $(LINT.c) $< $(LTAIL))

$(LINTS_DIR)/%.ln:		$(UTSBASE)/common/fs/objfs/%.c
	@($(LHEAD) $(LINT.c) $< $(LTAIL))

$(LINTS_DIR)/%.ln:		$(UTSBASE)/common/fs/pcfs/%.c
	@($(LHEAD) $(LINT.c) $< $(LTAIL))

$(LINTS_DIR)/%.ln:		$(UTSBASE)/common/fs/portfs/%.c
	@($(LHEAD) $(LINT.c) $< $(LTAIL))

$(LINTS_DIR)/%.ln:		$(UTSBASE)/common/fs/proc/%.c
	@($(LHEAD) $(LINT.c) $< $(LTAIL))

$(LINTS_DIR)/%.ln:		$(UTSBASE)/common/fs/sharefs/%.c
	@($(LHEAD) $(LINT.c) $< $(LTAIL))

$(LINTS_DIR)/%.ln:		$(COMMONBASE)/smbclnt/%.c
	@($(LHEAD) $(LINT.c) $< $(LTAIL))

$(LINTS_DIR)/%.ln:		$(UTSBASE)/common/fs/smbclnt/netsmb/%.c
	@($(LHEAD) $(LINT.c) $< $(LTAIL))

$(LINTS_DIR)/%.ln:		$(UTSBASE)/common/fs/smbclnt/smbfs/%.c
	@($(LHEAD) $(LINT.c) $< $(LTAIL))

$(LINTS_DIR)/%.ln:		$(UTSBASE)/common/fs/sockfs/%.c
	@($(LHEAD) $(LINT.c) $< $(LTAIL))

$(LINTS_DIR)/%.ln:		$(UTSBASE)/common/fs/specfs/%.c
	@($(LHEAD) $(LINT.c) $< $(LTAIL))

$(LINTS_DIR)/%.ln:		$(UTSBASE)/common/fs/swapfs/%.c
	@($(LHEAD) $(LINT.c) $< $(LTAIL))

$(LINTS_DIR)/%.ln:		$(UTSBASE)/common/fs/tmpfs/%.c
	@($(LHEAD) $(LINT.c) $< $(LTAIL))

$(LINTS_DIR)/%.ln:		$(UTSBASE)/common/fs/udfs/%.c
	@($(LHEAD) $(LINT.c) $< $(LTAIL))

$(LINTS_DIR)/%.ln:		$(UTSBASE)/common/fs/ufs/%.c
	@($(LHEAD) $(LINT.c) $< $(LTAIL))

$(LINTS_DIR)/%.ln:		$(UTSBASE)/common/fs/ufs_log/%.c
	@($(LHEAD) $(LINT.c) $< $(LTAIL))

$(LINTS_DIR)/%.ln:		$(UTSBASE)/common/io/vscan/%.c
	@($(LHEAD) $(LINT.c) $< $(LTAIL))

$(LINTS_DIR)/%.ln:		$(UTSBASE)/common/fs/zfs/%.c
	@($(LHEAD) $(LINT.c) $< $(LTAIL))

$(LINTS_DIR)/%.ln:		$(UTSBASE)/common/fs/zfs/lua/%.c
	@($(LHEAD) $(LINT.c) $< $(LTAIL))

$(LINTS_DIR)/%.ln:		$(UTSBASE)/common/fs/zut/%.c
	@($(LHEAD) $(LINT.c) $< $(LTAIL))

$(LINTS_DIR)/%.ln:		$(COMMONBASE)/xattr/%.c
	@($(LHEAD) $(LINT.c) $< $(LTAIL))

$(LINTS_DIR)/%.ln:		$(COMMONBASE)/zfs/%.c
	@($(LHEAD) $(LINT.c) $< $(LTAIL))

$(LINTS_DIR)/%.ln:		$(UTSBASE)/common/gssapi/%.c
	@($(LHEAD) $(LINT.c) $(KGSSDFLAGS) $< $(LTAIL))

$(LINTS_DIR)/%.ln:		$(UTSBASE)/common/gssapi/mechs/dummy/%.c
	@($(LHEAD) $(LINT.c) $(KGSSDFLAGS) $< $(LTAIL))

$(LINTS_DIR)/%.ln:		$(KMECHKRB5_BASE)/%.c
	@($(LHEAD) $(LINT.c) $(KGSSDFLAGS) $< $(LTAIL))

$(LINTS_DIR)/%.ln:		$(KMECHKRB5_BASE)/crypto/%.c
	@($(LHEAD) $(LINT.c) $(KGSSDFLAGS) $< $(LTAIL))

$(LINTS_DIR)/%.ln:		$(KMECHKRB5_BASE)/crypto/des/%.c
	@($(LHEAD) $(LINT.c) $(KGSSDFLAGS) $< $(LTAIL))

$(LINTS_DIR)/%.ln:		$(KMECHKRB5_BASE)/crypto/dk/%.c
	@($(LHEAD) $(LINT.c) $(KGSSDFLAGS) $< $(LTAIL))

$(LINTS_DIR)/%.ln:		$(KMECHKRB5_BASE)/crypto/os/%.c
	@($(LHEAD) $(LINT.c) $(KGSSDFLAGS) $< $(LTAIL))

$(LINTS_DIR)/%.ln:		$(KMECHKRB5_BASE)/crypto/arcfour/%.c
	@($(LHEAD) $(LINT.c) $(KGSSDFLAGS) $< $(LTAIL))

$(LINTS_DIR)/%.ln:		$(KMECHKRB5_BASE)/crypto/enc_provider/%.c
	@($(LHEAD) $(LINT.c) $(KGSSDFLAGS) $< $(LTAIL))

$(LINTS_DIR)/%.ln:		$(KMECHKRB5_BASE)/crypto/hash_provider/%.c
	@($(LHEAD) $(LINT.c) $(KGSSDFLAGS) $< $(LTAIL))

$(LINTS_DIR)/%.ln:		$(KMECHKRB5_BASE)/crypto/keyhash_provider/%.c
	@($(LHEAD) $(LINT.c) $(KGSSDFLAGS) $< $(LTAIL))

$(LINTS_DIR)/%.ln:		$(KMECHKRB5_BASE)/crypto/raw/%.c
	@($(LHEAD) $(LINT.c) $(KGSSDFLAGS) $< $(LTAIL))

$(LINTS_DIR)/%.ln:		$(KMECHKRB5_BASE)/crypto/old/%.c
	@($(LHEAD) $(LINT.c) $(KGSSDFLAGS) $< $(LTAIL))

$(LINTS_DIR)/%.ln:		$(KMECHKRB5_BASE)/krb5/krb/%.c
	@($(LHEAD) $(LINT.c) $(KGSSDFLAGS) $< $(LTAIL))

$(LINTS_DIR)/%.ln:		$(KMECHKRB5_BASE)/krb5/os/%.c
	@($(LHEAD) $(LINT.c) $(KGSSDFLAGS) $< $(LTAIL))

$(LINTS_DIR)/%.ln:		$(KMECHKRB5_BASE)/mech/%.c
	@($(LHEAD) $(LINT.c) $(KGSSDFLAGS) $< $(LTAIL))

$(LINTS_DIR)/%.ln:		$(UTSBASE)/common/idmap/%.c
	@($(LHEAD) $(LINT.c) $< $(LTAIL))

$(LINTS_DIR)/%.ln:		$(UTSBASE)/common/inet/%.c
	@($(LHEAD) $(LINT.c) $< $(LTAIL))

$(LINTS_DIR)/%.ln:		$(UTSBASE)/common/inet/sockmods/%.c
	@($(LHEAD) $(LINT.c) $< $(LTAIL))

$(LINTS_DIR)/%.ln:		$(UTSBASE)/common/inet/arp/%.c
	@($(LHEAD) $(LINT.c) $< $(LTAIL))

$(LINTS_DIR)/%.ln:		$(UTSBASE)/common/inet/ip/%.c
	@($(LHEAD) $(LINT.c) $< $(LTAIL))

$(LINTS_DIR)/%.ln:		$(UTSBASE)/common/inet/ipnet/%.c
	@($(LHEAD) $(LINT.c) $< $(LTAIL))

$(LINTS_DIR)/%.ln:		$(UTSBASE)/common/inet/iptun/%.c
	@($(LHEAD) $(LINT.c) $< $(LTAIL))

$(LINTS_DIR)/%.ln:		$(UTSBASE)/common/inet/ipd/%.c
	@($(LHEAD) $(LINT.c) $< $(LTAIL))

$(LINTS_DIR)/%.ln:		$(UTSBASE)/common/inet/ipf/%.c
	@($(LHEAD) $(LINT.c) $(IPFFLAGS) $< $(LTAIL))

$(LINTS_DIR)/%.ln:		$(UTSBASE)/common/inet/kssl/%.c
	@($(LHEAD) $(LINT.c) $< $(LTAIL))

$(LINTS_DIR)/%.ln:		$(COMMONBASE)/net/patricia/%.c
	@($(LHEAD) $(LINT.c) $(IPFFLAGS) $< $(LTAIL))

$(LINTS_DIR)/%.ln:		$(UTSBASE)/common/inet/udp/%.c
	@($(LHEAD) $(LINT.c) $< $(LTAIL))

$(LINTS_DIR)/%.ln:		$(UTSBASE)/common/inet/sctp/%.c
	@($(LHEAD) $(LINT.c) $< $(LTAIL))

$(LINTS_DIR)/%.ln:		$(UTSBASE)/common/inet/tcp/%.c
	@($(LHEAD) $(LINT.c) $< $(LTAIL))

$(LINTS_DIR)/%.ln:		$(UTSBASE)/common/inet/ilb/%.c
	@($(LHEAD) $(LINT.c) $< $(LTAIL))

$(LINTS_DIR)/%.ln:		$(UTSBASE)/common/inet/nca/%.c
	@($(LHEAD) $(LINT.c) $< $(LTAIL))

$(LINTS_DIR)/%.ln:		$(UTSBASE)/common/inet/dlpistub/%.c
	@($(LHEAD) $(LINT.c) $< $(LTAIL))

$(LINTS_DIR)/%.ln:		$(UTSBASE)/common/io/%.c
	@($(LHEAD) $(LINT.c) $< $(LTAIL))

$(LINTS_DIR)/%.ln:		$(SRC)/common/font/%.c
	@($(LHEAD) $(LINT.c) $< $(LTAIL))

$(LINTS_DIR)/%.ln:		$(UTSBASE)/common/io/1394/%.c
	@($(LHEAD) $(LINT.c) $< $(LTAIL))

$(LINTS_DIR)/%.ln:		$(UTSBASE)/common/io/1394/adapters/%.c
	@($(LHEAD) $(LINT.c) $< $(LTAIL))

$(LINTS_DIR)/%.ln:		$(UTSBASE)/common/io/1394/targets/av1394/%.c
	@($(LHEAD) $(LINT.c) $< $(LTAIL))

$(LINTS_DIR)/%.ln:		$(UTSBASE)/common/io/1394/targets/dcam1394/%.c
	@($(LHEAD) $(LINT.c) $< $(LTAIL))

$(LINTS_DIR)/%.ln:		$(UTSBASE)/common/io/1394/targets/scsa1394/%.c
	@($(LHEAD) $(LINT.c) $< $(LTAIL))

$(LINTS_DIR)/%.ln:		$(UTSBASE)/common/io/sbp2/%.c
	@($(LHEAD) $(LINT.c) $< $(LTAIL))

$(LINTS_DIR)/%.ln:              $(UTSBASE)/common/io/aac/%.c
	@($(LHEAD) $(LINT.c) $< $(LTAIL))

$(LINTS_DIR)/%.ln:              $(UTSBASE)/common/io/afe/%.c
	@($(LHEAD) $(LINT.c) $< $(LTAIL))

$(LINTS_DIR)/%.ln:              $(UTSBASE)/common/io/atge/%.c
	@($(LHEAD) $(LINT.c) $< $(LTAIL))

$(LINTS_DIR)/%.ln:              $(UTSBASE)/common/io/arn/%.c
	@($(LHEAD) $(LINT.c) $< $(LTAIL))

$(LINTS_DIR)/%.ln:              $(UTSBASE)/common/io/ath/%.c
	@($(LHEAD) $(LINT.c) $< $(LTAIL))

$(LINTS_DIR)/%.ln:              $(UTSBASE)/common/io/atu/%.c
	@($(LHEAD) $(LINT.c) $< $(LTAIL))

$(LINTS_DIR)/%.ln:		$(UTSBASE)/common/io/audio/impl/%.c
	@($(LHEAD) $(LINT.c) $< $(LTAIL))

$(LINTS_DIR)/%.ln:		$(UTSBASE)/common/io/audio/ac97/%.c
	@($(LHEAD) $(LINT.c) $< $(LTAIL))

$(LINTS_DIR)/%.ln:		$(UTSBASE)/common/io/audio/drv/audio1575/%.c
	@($(LHEAD) $(LINT.c) $< $(LTAIL))

$(LINTS_DIR)/%.ln:		$(UTSBASE)/common/io/audio/drv/audio810/%.c
	@($(LHEAD) $(LINT.c) $< $(LTAIL))

$(LINTS_DIR)/%.ln:		$(UTSBASE)/common/io/audio/drv/audiocmi/%.c
	@($(LHEAD) $(LINT.c) $< $(LTAIL))

$(LINTS_DIR)/%.ln:		$(UTSBASE)/common/io/audio/drv/audiocmihd/%.c
	@($(LHEAD) $(LINT.c) $< $(LTAIL))

$(LINTS_DIR)/%.ln:		$(UTSBASE)/common/io/audio/drv/audioens/%.c
	@($(LHEAD) $(LINT.c) $< $(LTAIL))

$(LINTS_DIR)/%.ln:		$(UTSBASE)/common/io/audio/drv/audioemu10k/%.c
	@($(LHEAD) $(LINT.c) $< $(LTAIL))

$(LINTS_DIR)/%.ln:		$(UTSBASE)/common/io/audio/drv/audiohd/%.c
	@($(LHEAD) $(LINT.c) $< $(LTAIL))

$(LINTS_DIR)/%.ln:		$(UTSBASE)/common/io/audio/drv/audioixp/%.c
	@($(LHEAD) $(LINT.c) $< $(LTAIL))

$(LINTS_DIR)/%.ln:		$(UTSBASE)/common/io/audio/drv/audiols/%.c
	@($(LHEAD) $(LINT.c) $< $(LTAIL))

$(LINTS_DIR)/%.ln:		$(UTSBASE)/common/io/audio/drv/audiopci/%.c
	@($(LHEAD) $(LINT.c) $< $(LTAIL))

$(LINTS_DIR)/%.ln:		$(UTSBASE)/common/io/audio/drv/audiop16x/%.c
	@($(LHEAD) $(LINT.c) $< $(LTAIL))

$(LINTS_DIR)/%.ln:		$(UTSBASE)/common/io/audio/drv/audiosolo/%.c
	@($(LHEAD) $(LINT.c) $< $(LTAIL))

$(LINTS_DIR)/%.ln:		$(UTSBASE)/common/io/audio/drv/audiots/%.c
	@($(LHEAD) $(LINT.c) $< $(LTAIL))

$(LINTS_DIR)/%.ln:		$(UTSBASE)/common/io/audio/drv/audiovia823x/%.c
	@($(LHEAD) $(LINT.c) $< $(LTAIL))

$(LINTS_DIR)/%.ln:		$(UTSBASE)/common/io/bfe/%.c
	@($(LHEAD) $(LINT.c) $< $(LTAIL))

$(LINTS_DIR)/%.ln:		$(UTSBASE)/common/io/bpf/%.c
	@($(LHEAD) $(LINT.c) $< $(LTAIL))

$(LINTS_DIR)/%.ln:		$(UTSBASE)/common/io/bge/%.c
	@($(LHEAD) $(LINT.c) $< $(LTAIL))

$(LINTS_DIR)/%.ln:		$(UTSBASE)/common/io/blkdev/%.c
	@($(LHEAD) $(LINT.c) $< $(LTAIL))

$(LINTS_DIR)/%.ln:		$(UTSBASE)/common/io/bnxe/%.c
	@($(LHEAD) $(LINT.c) $< $(LTAIL))

$(LINTS_DIR)/%.ln:		$(UTSBASE)/common/io/bnxe/577xx/common/%.c
	@($(LHEAD) $(LINT.c) $< $(LTAIL))

$(LINTS_DIR)/%.ln:		$(UTSBASE)/common/io/bnxe/577xx/drivers/common/ecore/%.c
	@($(LHEAD) $(LINT.c) $< $(LTAIL))

$(LINTS_DIR)/%.ln:		$(UTSBASE)/common/io/bnxe/577xx/drivers/common/lm/device/%.c
	@($(LHEAD) $(LINT.c) $< $(LTAIL))

$(LINTS_DIR)/%.ln:		$(UTSBASE)/common/io/bnxe/577xx/drivers/common/lm/fw/%.c
	@($(LHEAD) $(LINT.c) $< $(LTAIL))

$(LINTS_DIR)/%.ln:		$(UTSBASE)/common/io/bnxe/577xx/drivers/common/lm/l4/%.c
	@($(LHEAD) $(LINT.c) $< $(LTAIL))

$(LINTS_DIR)/%.ln:		$(UTSBASE)/common/io/bnxe/577xx/drivers/common/lm/l5/%.c
	@($(LHEAD) $(LINT.c) $< $(LTAIL))

$(LINTS_DIR)/%.ln:		$(UTSBASE)/common/io/bnxe/577xx/drivers/common/lm/device/%.c
	@($(LHEAD) $(LINT.c) $< $(LTAIL))

$(LINTS_DIR)/%.ln:		$(UTSBASE)/common/io/cardbus/%.c
	@($(LHEAD) $(LINT.c) $< $(LTAIL))

$(LINTS_DIR)/%.ln:		$(UTSBASE)/common/io/comstar/lu/stmf_sbd/%.c
	@($(LHEAD) $(LINT.c) $< $(LTAIL))

$(LINTS_DIR)/%.ln:		$(UTSBASE)/common/io/comstar/port/fct/%.c
	@($(LHEAD) $(LINT.c) $< $(LTAIL))

$(LINTS_DIR)/%.ln:		$(UTSBASE)/common/io/comstar/port/qlt/%.c
	@($(LHEAD) $(LINT.c) $< $(LTAIL))

$(LINTS_DIR)/%.ln:		$(UTSBASE)/common/io/comstar/port/srpt/%.c
	@($(LHEAD) $(LINT.c) $< $(LTAIL))

$(LINTS_DIR)/%.ln:		$(COMMONBASE)/iscsit/%.c
	@($(LHEAD) $(LINT.c) $< $(LTAIL))

$(LINTS_DIR)/%.ln:		$(UTSBASE)/common/io/comstar/port/fcoet/%.c
	@($(LHEAD) $(LINT.c) $< $(LTAIL))

$(LINTS_DIR)/%.ln:		$(UTSBASE)/common/io/comstar/port/iscsit/%.c
	@($(LHEAD) $(LINT.c) $< $(LTAIL))

$(LINTS_DIR)/%.ln:		$(UTSBASE)/common/io/comstar/port/pppt/%.c
	@($(LHEAD) $(LINT.c) $< $(LTAIL))

$(LINTS_DIR)/%.ln:		$(UTSBASE)/common/io/comstar/stmf/%.c
	@($(LHEAD) $(LINT.c) $< $(LTAIL))

$(LINTS_DIR)/%.ln:		$(UTSBASE)/common/io/cpqary3/%.c
	@($(LHEAD) $(LINT.c) $< $(LTAIL))

$(LINTS_DIR)/%.ln:		$(UTSBASE)/common/io/dld/%.c
	@($(LHEAD) $(LINT.c) $< $(LTAIL))

$(LINTS_DIR)/%.ln:		$(UTSBASE)/common/io/dls/%.c
	@($(LHEAD) $(LINT.c) $< $(LTAIL))

$(LINTS_DIR)/%.ln:		$(UTSBASE)/common/io/dmfe/%.c
	@($(LHEAD) $(LINT.c) $< $(LTAIL))

<<<<<<< HEAD
$(LINTS_DIR)/%.ln:		$(UTSBASE)/common/io/drm/%.c
	@($(LHEAD) $(LINT.c) $< $(LTAIL))

$(LINTS_DIR)/%.ln:		$(UTSBASE)/common/io/dr_sas/%.c
	@($(LHEAD) $(LINT.c) $< $(LTAIL))

=======
>>>>>>> 8abca89f
$(LINTS_DIR)/%.ln:		$(UTSBASE)/common/io/efe/%.c
	@($(LHEAD) $(LINT.c) $< $(LTAIL))

$(LINTS_DIR)/%.ln:		$(UTSBASE)/common/io/elxl/%.c
	@($(LHEAD) $(LINT.c) $< $(LTAIL))

$(LINTS_DIR)/%.ln:		$(UTSBASE)/common/io/fcoe/%.c
	@($(LHEAD) $(LINT.c) $< $(LTAIL))

$(LINTS_DIR)/%.ln:		$(UTSBASE)/common/io/hme/%.c
	@($(LHEAD) $(LINT.c) $< $(LTAIL))

$(LINTS_DIR)/%.ln:		$(UTSBASE)/common/io/pciex/%.c
	@($(LHEAD) $(LINT.c) $< $(LTAIL))

$(LINTS_DIR)/%.ln:		$(UTSBASE)/common/io/hotplug/hpcsvc/%.c
	@($(LHEAD) $(LINT.c) $< $(LTAIL))

$(LINTS_DIR)/%.ln:		$(UTSBASE)/common/io/pciex/hotplug/%.c
	@($(LHEAD) $(LINT.c) $< $(LTAIL))

$(LINTS_DIR)/%.ln:		$(UTSBASE)/common/io/hotplug/pcihp/%.c
	@($(LHEAD) $(LINT.c) $< $(LTAIL))

$(LINTS_DIR)/%.ln:		$(UTSBASE)/common/io/ib/clients/rds/%.c
	@($(LHEAD) $(LINT.c) $< $(LTAIL))

$(LINTS_DIR)/%.ln:		$(UTSBASE)/common/io/ib/clients/rdsv3/%.c
	@($(LHEAD) $(LINT.c) $< $(LTAIL))

$(LINTS_DIR)/%.ln:		$(UTSBASE)/common/io/ib/clients/iser/%.c
	@($(LHEAD) $(LINT.c) $< $(LTAIL))

$(LINTS_DIR)/%.ln:		$(UTSBASE)/common/io/ib/clients/ibd/%.c
	@($(LHEAD) $(LINT.c) $< $(LTAIL))

$(LINTS_DIR)/%.ln:		$(UTSBASE)/common/io/ib/clients/eoib/%.c
	@($(LHEAD) $(LINT.c) $< $(LTAIL))

$(LINTS_DIR)/%.ln:		$(UTSBASE)/common/io/ib/clients/of/sol_ofs/%.c
	@($(LHEAD) $(LINT.c) $< $(LTAIL))

$(LINTS_DIR)/%.ln:		$(UTSBASE)/common/io/ib/clients/of/sol_ucma/%.c
	@($(LHEAD) $(LINT.c) $< $(LTAIL))

$(LINTS_DIR)/%.ln:		$(UTSBASE)/common/io/ib/clients/of/sol_umad/%.c
	@($(LHEAD) $(LINT.c) $< $(LTAIL))

$(LINTS_DIR)/%.ln:		$(UTSBASE)/common/io/ib/clients/of/sol_uverbs/%.c
	@($(LHEAD) $(LINT.c) $< $(LTAIL))

$(LINTS_DIR)/%.ln:		$(UTSBASE)/common/io/ib/clients/sdp/%.c
	@($(LHEAD) $(LINT.c) $< $(LTAIL))

$(LINTS_DIR)/%.ln:		$(UTSBASE)/common/io/ib/mgt/ibcm/%.c
	@($(LHEAD) $(LINT.c) $< $(LTAIL))

$(LINTS_DIR)/%.ln:		$(UTSBASE)/common/io/ib/mgt/ibdm/%.c
	@($(LHEAD) $(LINT.c) $< $(LTAIL))

$(LINTS_DIR)/%.ln:		$(UTSBASE)/common/io/ib/mgt/ibdma/%.c
	@($(LHEAD) $(LINT.c) $< $(LTAIL))

$(LINTS_DIR)/%.ln:		$(UTSBASE)/common/io/ib/mgt/ibmf/%.c
	@($(LHEAD) $(LINT.c) $< $(LTAIL))

$(LINTS_DIR)/%.ln:		$(UTSBASE)/common/io/ib/ibnex/%.c
	@($(LHEAD) $(LINT.c) $< $(LTAIL))

$(LINTS_DIR)/%.ln:		$(UTSBASE)/common/io/ib/ibtl/%.c
	@($(LHEAD) $(LINT.c) $< $(LTAIL))

$(LINTS_DIR)/%.ln:		$(UTSBASE)/common/io/ib/adapters/tavor/%.c
	@($(LHEAD) $(LINT.c) $< $(LTAIL))

$(LINTS_DIR)/%.ln:		$(UTSBASE)/common/io/ib/adapters/hermon/%.c
	@($(LHEAD) $(LINT.c) $< $(LTAIL))

$(LINTS_DIR)/%.ln:		$(UTSBASE)/common/io/ib/clients/daplt/%.c
	@($(LHEAD) $(LINT.c) $< $(LTAIL))

$(LINTS_DIR)/%.ln:              $(COMMONBASE)/iscsi/%.c
	@($(LHEAD) $(LINT.c) $< $(LTAIL))

$(LINTS_DIR)/%.ln:              $(UTSBASE)/common/io/idm/%.c
	@($(LHEAD) $(LINT.c) $< $(LTAIL))

$(LINTS_DIR)/%.ln:              $(UTSBASE)/common/io/ipw/%.c
	@($(LHEAD) $(LINT.c) $< $(LTAIL))

$(LINTS_DIR)/%.ln:		$(UTSBASE)/common/io/iwh/%.c
	@($(LHEAD) $(LINT.c) $< $(LTAIL))

$(LINTS_DIR)/%.ln:              $(UTSBASE)/common/io/iwi/%.c
	@($(LHEAD) $(LINT.c) $< $(LTAIL))

$(LINTS_DIR)/%.ln:              $(UTSBASE)/common/io/iwk/%.c
	@($(LHEAD) $(LINT.c) $< $(LTAIL))

$(LINTS_DIR)/%.ln:              $(UTSBASE)/common/io/iwp/%.c
	@($(LHEAD) $(LINT.c) $< $(LTAIL))

$(LINTS_DIR)/%.ln:		$(UTSBASE)/common/io/kb8042/%.c
	@($(LHEAD) $(LINT.c) $< $(LTAIL))

$(LINTS_DIR)/%.ln:		$(UTSBASE)/common/io/kbtrans/%.c
	@($(LHEAD) $(LINT.c) $< $(LTAIL))

$(LINTS_DIR)/%.ln:		$(UTSBASE)/common/io/ksocket/%.c
	@($(LHEAD) $(LINT.c) $< $(LTAIL))

$(LINTS_DIR)/%.ln:		$(UTSBASE)/common/io/aggr/%.c
	@($(LHEAD) $(LINT.c) $< $(LTAIL))

$(LINTS_DIR)/%.ln:		$(UTSBASE)/common/io/lp/%.c
	@($(LHEAD) $(LINT.c) $< $(LTAIL))

$(LINTS_DIR)/%.ln:		$(UTSBASE)/common/io/mac/%.c
	@($(LHEAD) $(LINT.c) $< $(LTAIL))

$(LINTS_DIR)/%.ln:		$(UTSBASE)/common/io/mac/plugins/%.c
	@($(LHEAD) $(LINT.c) $< $(LTAIL))

$(LINTS_DIR)/%.ln:		$(UTSBASE)/common/io/mega_sas/%.c
	@($(LHEAD) $(LINT.c) $< $(LTAIL))

$(LINTS_DIR)/%.ln:		$(UTSBASE)/common/io/mii/%.c
	@($(LHEAD) $(LINT.c) $< $(LTAIL))

$(LINTS_DIR)/%.ln:		$(UTSBASE)/common/io/mr_sas/%.c
	@($(LHEAD) $(LINT.c) $< $(LTAIL))

$(LINTS_DIR)/%.ln:		$(UTSBASE)/common/io/scsi/adapters/mpt_sas/%.c
	@($(LHEAD) $(LINT.c) $< $(LTAIL))

$(LINTS_DIR)/%.ln:		$(UTSBASE)/common/io/mxfe/%.c
	@($(LHEAD) $(LINT.c) $< $(LTAIL))

$(LINTS_DIR)/%.ln:		$(UTSBASE)/common/io/mwl/%.c
	@($(LHEAD) $(LINT.c) $< $(LTAIL))

$(LINTS_DIR)/%.ln:		$(UTSBASE)/common/io/mwl/mwl_fw/%.c
	@($(LHEAD) $(LINT.c) $< $(LTAIL))

$(LINTS_DIR)/%.ln:		$(UTSBASE)/common/io/net80211/%.c
	@($(LHEAD) $(LINT.c) $< $(LTAIL))

$(LINTS_DIR)/%.ln:		$(UTSBASE)/common/io/nfp/%.c
	@($(LHEAD) $(LINT.c) $< $(LTAIL))

$(LINTS_DIR)/%.ln:              $(UTSBASE)/common/io/nge/%.c
	@($(LHEAD) $(LINT.c) $< $(LTAIL))

$(LINTS_DIR)/%.ln:		$(UTSBASE)/common/io/nvme/%.c
	@($(LHEAD) $(LINT.c) $< $(LTAIL))

$(LINTS_DIR)/%.ln:		$(UTSBASE)/common/io/nxge/%.c
	@($(LHEAD) $(LINT.c) $< $(LTAIL))

$(LINTS_DIR)/%.ln:		$(UTSBASE)/common/io/nxge/%.s
	@($(LHEAD) $(LINT.c) $< $(LTAIL))

$(LINTS_DIR)/%.ln:		$(UTSBASE)/common/io/nxge/npi/%.c
	@($(LHEAD) $(LINT.c) $< $(LTAIL))

$(LINTS_DIR)/%.ln:		$(UTSBASE)/common/io/overlay/%.c
	@($(LHEAD) $(LINT.c) $< $(LTAIL))

$(LINTS_DIR)/%.ln:		$(UTSBASE)/common/io/overlay/plugins/%.c
	@($(LHEAD) $(LINT.c) $< $(LTAIL))

$(LINTS_DIR)/%.ln:		$(UTSBASE)/common/io/pci-ide/%.c
	@($(LHEAD) $(LINT.c) $< $(LTAIL))

$(LINTS_DIR)/%.ln:		$(UTSBASE)/common/io/pcn/%.c
	@($(LHEAD) $(LINT.c) $< $(LTAIL))

$(LINTS_DIR)/%.ln:		$(UTSBASE)/common/io/ppp/sppp/%.c
	@($(LHEAD) $(LINT.c) $< $(LTAIL))

$(LINTS_DIR)/%.ln:		$(UTSBASE)/common/io/ppp/spppasyn/%.c
	@($(LHEAD) $(LINT.c) $< $(LTAIL))

$(LINTS_DIR)/%.ln:		$(UTSBASE)/common/io/ppp/sppptun/%.c
	@($(LHEAD) $(LINT.c) $< $(LTAIL))

$(LINTS_DIR)/%.ln:		$(UTSBASE)/common/io/qede/%.c
	@($(LHEAD) $(LINT.c) $< $(LTAIL))

$(LINTS_DIR)/%.ln:		$(UTSBASE)/common/io/ral/%.c
	@($(LHEAD) $(LINT.c) $< $(LTAIL))

$(LINTS_DIR)/%.ln:		$(UTSBASE)/common/io/rge/%.c
	@($(LHEAD) $(LINT.c) $< $(LTAIL))

$(LINTS_DIR)/%.ln:		$(UTSBASE)/common/io/rtls/%.c
	@($(LHEAD) $(LINT.c) $< $(LTAIL))

$(LINTS_DIR)/%.ln:		$(UTSBASE)/common/io/rsm/%.c
	@($(LHEAD) $(LINT.c) $< $(LTAIL))

$(LINTS_DIR)/%.ln:		$(UTSBASE)/common/io/rtw/%.c
	@($(LHEAD) $(LINT.c) $< $(LTAIL))

$(LINTS_DIR)/%.ln:		$(UTSBASE)/common/io/rum/%.c
	@($(LHEAD) $(LINT.c) $< $(LTAIL))

$(LINTS_DIR)/%.ln:		$(UTSBASE)/common/io/rwd/%.c
	@($(LHEAD) $(LINT.c) $< $(LTAIL))

$(LINTS_DIR)/%.ln:		$(UTSBASE)/common/io/rwn/%.c
	@($(LHEAD) $(LINT.c) $< $(LTAIL))

$(LINTS_DIR)/%.ln:		$(UTSBASE)/common/io/sata/adapters/ahci/%.c
	@($(LHEAD) $(LINT.c) $< $(LTAIL))

$(LINTS_DIR)/%.ln:		$(UTSBASE)/common/io/sata/adapters/nv_sata/%.c
	@($(LHEAD) $(LINT.c) $< $(LTAIL))

$(LINTS_DIR)/%.ln:		$(UTSBASE)/common/io/sata/adapters/si3124/%.c
	@($(LHEAD) $(LINT.c) $< $(LTAIL))

$(LINTS_DIR)/%.ln:		$(UTSBASE)/common/io/sata/impl/%.c
	@($(LHEAD) $(LINT.c) $< $(LTAIL))

$(LINTS_DIR)/%.ln:		$(UTSBASE)/common/io/scsi/adapters/%.c
	@($(LHEAD) $(LINT.c) $< $(LTAIL))

$(LINTS_DIR)/%.ln:		$(UTSBASE)/common/io/scsi/adapters/blk2scsa/%.c
	@($(LHEAD) $(LINT.c) $< $(LTAIL))

$(LINTS_DIR)/%.ln:		$(UTSBASE)/common/io/scsi/adapters/pmcs/%.c
	@($(LHEAD) $(LINT.c) $< $(LTAIL))

$(LINTS_DIR)/%.ln:		$(UTSBASE)/common/io/scsi/adapters/scsi_vhci/%.c
	@($(LHEAD) $(LINT.c) $< $(LTAIL))

$(LINTS_DIR)/%.ln:		$(UTSBASE)/common/io/scsi/adapters/scsi_vhci/fops/%.c
	@($(LHEAD) $(LINT.c) $< $(LTAIL))

$(LINTS_DIR)/%.ln:		$(UTSBASE)/common/io/scsi/adapters/smrt/%.c
	@($(LHEAD) $(LINT.c) $< $(LTAIL))

$(LINTS_DIR)/%.ln:		$(UTSBASE)/common/io/fibre-channel/ulp/%.c
	@($(LHEAD) $(LINT.c) $< $(LTAIL))

$(LINTS_DIR)/%.ln:		$(UTSBASE)/common/io/fibre-channel/impl/%.c
	@($(LHEAD) $(LINT.c) $< $(LTAIL))

$(LINTS_DIR)/%.ln:		$(UTSBASE)/common/io/fibre-channel/fca/qlc/%.c
	@($(LHEAD) $(LINT.c) $< $(LTAIL))

$(LINTS_DIR)/%.ln:		$(UTSBASE)/common/io/fibre-channel/fca/qlge/%.c
	@($(LHEAD) $(LINT.c) $< $(LTAIL))

$(LINTS_DIR)/%.ln:		$(UTSBASE)/common/io/fibre-channel/fca/emlxs/%.c
	@($(LHEAD) $(LINT.c) $< $(LTAIL))

$(LINTS_DIR)/%.ln:		$(UTSBASE)/common/io/fibre-channel/fca/oce/%.c
	@($(LHEAD) $(LINT.c) $< $(LTAIL))

$(LINTS_DIR)/%.ln:		$(UTSBASE)/common/io/fibre-channel/fca/fcoei/%.c
	@($(LHEAD) $(LINT.c) $< $(LTAIL))

$(LINTS_DIR)/%.ln:		$(UTSBASE)/common/io/scsi/conf/%.c
	@($(LHEAD) $(LINT.c) $< $(LTAIL))

$(LINTS_DIR)/%.ln:		$(UTSBASE)/common/io/scsi/impl/%.c
	@($(LHEAD) $(LINT.c) $< $(LTAIL))

$(LINTS_DIR)/%.ln:		$(UTSBASE)/common/io/scsi/targets/%.c
	@($(LHEAD) $(LINT.c) $< $(LTAIL))

$(LINTS_DIR)/%.ln:		$(UTSBASE)/common/io/sdcard/adapters/sdhost/%.c
	@($(LHEAD) $(LINT.c) $< $(LTAIL))

$(LINTS_DIR)/%.ln:		$(UTSBASE)/common/io/sdcard/impl/%.c
	@($(LHEAD) $(LINT.c) $< $(LTAIL))

$(LINTS_DIR)/%.ln:		$(UTSBASE)/common/io/sdcard/targets/sdcard/%.c
	@($(LHEAD) $(LINT.c) $< $(LTAIL))

$(LINTS_DIR)/%.ln:              $(UTSBASE)/common/io/gsqueue/%.c
	@($(LHEAD) $(LINT.c) $< $(LTAIL))

$(LINTS_DIR)/%.ln:              $(UTSBASE)/common/io/sfe/%.c
	@($(LHEAD) $(LINT.c) $< $(LTAIL))

$(LINTS_DIR)/%.ln:		$(UTSBASE)/common/io/simnet/%.c
	@($(LHEAD) $(LINT.c) $< $(LTAIL))

$(LINTS_DIR)/%.ln:		$(UTSBASE)/common/io/softmac/%.c
	@($(LHEAD) $(LINT.c) $< $(LTAIL))

$(LINTS_DIR)/%.ln:		$(UTSBASE)/common/io/vnd/%.c
	@($(LHEAD) $(LINT.c) $< $(LTAIL))

$(LINTS_DIR)/%.ln:		$(UTSBASE)/common/io/uath/%.c
	@($(LHEAD) $(LINT.c) $< $(LTAIL))

$(LINTS_DIR)/%.ln:		$(UTSBASE)/common/io/uath/uath_fw/%.c
	@($(LHEAD) $(LINT.c) $< $(LTAIL))

$(LINTS_DIR)/%.ln:              $(UTSBASE)/common/io/ural/%.c
	@($(LHEAD) $(LINT.c) $< $(LTAIL))

$(LINTS_DIR)/%.ln:              $(UTSBASE)/common/io/urtw/%.c
	@($(LHEAD) $(LINT.c) $< $(LTAIL))

$(LINTS_DIR)/%.ln:		$(UTSBASE)/common/io/usb/clients/audio/usb_ac/%.c
	@($(LHEAD) $(LINT.c) $< $(LTAIL))

$(LINTS_DIR)/%.ln:		$(UTSBASE)/common/io/usb/clients/audio/usb_as/%.c
	@($(LHEAD) $(LINT.c) $< $(LTAIL))

$(LINTS_DIR)/%.ln:		$(UTSBASE)/common/io/usb/clients/audio/usb_ah/%.c
	@($(LHEAD) $(LINT.c) $< $(LTAIL))

$(LINTS_DIR)/%.ln:		$(UTSBASE)/common/io/usb/clients/usbskel/%.c
	@($(LHEAD) $(LINT.c) $< $(LTAIL))

$(LINTS_DIR)/%.ln:		$(UTSBASE)/common/io/usb/clients/video/usbvc/%.c
	@($(LHEAD) $(LINT.c) $< $(LTAIL))

$(LINTS_DIR)/%.ln:		$(UTSBASE)/common/io/usb/clients/hid/%.c
	@($(LHEAD) $(LINT.c) $< $(LTAIL))

$(LINTS_DIR)/%.ln:		$(UTSBASE)/common/io/usb/clients/hidparser/%.c
	@($(LHEAD) $(LINT.c) $< $(LTAIL))

$(LINTS_DIR)/%.ln:		$(UTSBASE)/common/io/usb/clients/usbkbm/%.c
	@($(LHEAD) $(LINT.c) $< $(LTAIL))

$(LINTS_DIR)/%.ln:		$(UTSBASE)/common/io/usb/clients/usbms/%.c
	@($(LHEAD) $(LINT.c) $< $(LTAIL))

$(LINTS_DIR)/%.ln:		$(UTSBASE)/common/io/usb/clients/usbinput/usbwcm/%.c
	@($(LHEAD) $(LINT.c) $< $(LTAIL))

$(LINTS_DIR)/%.ln:		$(UTSBASE)/common/io/usb/clients/ugen/%.c
	@($(LHEAD) $(LINT.c) $< $(LTAIL))

$(LINTS_DIR)/%.ln:		$(UTSBASE)/common/io/usb/clients/printer/%.c
	@($(LHEAD) $(LINT.c) $< $(LTAIL))

$(LINTS_DIR)/%.ln:		$(UTSBASE)/common/io/usb/clients/usbser/%.c
	@($(LHEAD) $(LINT.c) $< $(LTAIL))

$(LINTS_DIR)/%.ln:		$(UTSBASE)/common/io/usb/clients/usbser/usbsacm/%.c
	@($(LHEAD) $(LINT.c) $< $(LTAIL))

$(LINTS_DIR)/%.ln:		$(UTSBASE)/common/io/usb/clients/usbser/usbftdi/%.c
	@($(LHEAD) $(LINT.c) $< $(LTAIL))

$(LINTS_DIR)/%.ln:		$(UTSBASE)/common/io/usb/clients/usbser/usbser_keyspan/%.c
	@($(LHEAD) $(LINT.c) $< $(LTAIL))

$(LINTS_DIR)/%.ln:		$(UTSBASE)/common/io/usb/clients/usbser/usbsprl/%.c
	@($(LHEAD) $(LINT.c) $< $(LTAIL))

$(LINTS_DIR)/%.ln:		$(UTSBASE)/common/io/usb/clients/usbecm/%.c
	@($(LHEAD) $(LINT.c) $< $(LTAIL))

$(LINTS_DIR)/%.ln:		$(UTSBASE)/common/io/usb/hcd/openhci/%.c
	@($(LHEAD) $(LINT.c) $< $(LTAIL))

$(LINTS_DIR)/%.ln:		$(UTSBASE)/common/io/usb/hcd/ehci/%.c
	@($(LHEAD) $(LINT.c) $< $(LTAIL))

$(LINTS_DIR)/%.ln:		$(UTSBASE)/common/io/usb/hcd/xhci/%.c
	@($(LHEAD) $(LINT.c) $< $(LTAIL))

$(LINTS_DIR)/%.ln:		$(UTSBASE)/common/io/usb/hcd/uhci/%.c
	@($(LHEAD) $(LINT.c) $< $(LTAIL))

$(LINTS_DIR)/%.ln:		$(UTSBASE)/common/io/usb/hubd/%.c
	@($(LHEAD) $(LINT.c) $< $(LTAIL))

$(LINTS_DIR)/%.ln:		$(UTSBASE)/common/io/usb/scsa2usb/%.c
	@($(LHEAD) $(LINT.c) $< $(LTAIL))

$(LINTS_DIR)/%.ln:		$(UTSBASE)/common/io/usb/usb_mid/%.c
	@($(LHEAD) $(LINT.c) $< $(LTAIL))

$(LINTS_DIR)/%.ln:		$(UTSBASE)/common/io/usb/usb_ia/%.c
	@($(LHEAD) $(LINT.c) $< $(LTAIL))

$(LINTS_DIR)/%.ln:		$(UTSBASE)/common/io/usb/usba/%.c
	@($(LHEAD) $(LINT.c) $< $(LTAIL))

$(LINTS_DIR)/%.ln:		$(UTSBASE)/common/io/usb/usba10/%.c
	@($(LHEAD) $(LINT.c) $< $(LTAIL))

$(LINTS_DIR)/%.ln:		$(UTSBASE)/common/io/usbgem/%.c
	@($(LHEAD) $(LINT.c) $< $(LTAIL))

$(LINTS_DIR)/%.ln:		$(UTSBASE)/common/io/axf/%.c
	@($(LHEAD) $(LINT.c) $< $(LTAIL))

$(LINTS_DIR)/%.ln:		$(UTSBASE)/common/io/udmf/%.c
	@($(LHEAD) $(LINT.c) $< $(LTAIL))

$(LINTS_DIR)/%.ln:		$(UTSBASE)/common/io/upf/%.c
	@($(LHEAD) $(LINT.c) $< $(LTAIL))

$(LINTS_DIR)/%.ln:		$(UTSBASE)/common/io/urf/%.c
	@($(LHEAD) $(LINT.c) $< $(LTAIL))

$(LINTS_DIR)/%.ln:		$(UTSBASE)/common/io/vuidmice/%.c
	@($(LHEAD) $(LINT.c) $< $(LTAIL))

$(LINTS_DIR)/%.ln:		$(UTSBASE)/common/io/vnic/%.c
	@($(LHEAD) $(LINT.c) $< $(LTAIL))

$(LINTS_DIR)/%.ln:              $(UTSBASE)/common/io/wpi/%.c
	@($(LHEAD) $(LINT.c) $< $(LTAIL))

$(LINTS_DIR)/%.ln:              $(UTSBASE)/common/io/zyd/%.c
	@($(LHEAD) $(LINT.c) $< $(LTAIL))

$(LINTS_DIR)/%.ln:		$(UTSBASE)/common/io/chxge/com/%.c
	@($(LHEAD) $(LINT.c) $< $(LTAIL))

$(LINTS_DIR)/%.ln:		$(UTSBASE)/common/io/chxge/%.c
	@($(LHEAD) $(LINT.c) $< $(LTAIL))

$(LINTS_DIR)/%.ln:		$(UTSBASE)/common/io/cxgbe/common/%.c
	@($(LHEAD) $(LINT.c) $< $(LTAIL))

$(LINTS_DIR)/%.ln:		$(UTSBASE)/common/io/cxgbe/shared/%.c
	@($(LHEAD) $(LINT.c) $< $(LTAIL))

$(LINTS_DIR)/%.ln:		$(UTSBASE)/common/io/cxgbe/firmware/%.c
	@($(LHEAD) $(LINT.c) $< $(LTAIL))

$(LINTS_DIR)/%.ln:		$(UTSBASE)/common/io/cxgbe/t4nex/%.c
	@($(LHEAD) $(LINT.c) $< $(LTAIL))

$(LINTS_DIR)/%.ln:		$(UTSBASE)/common/io/cxgbe/cxgbe/%.c
	@($(LHEAD) $(LINT.c) $< $(LTAIL))

$(LINTS_DIR)/%.ln:		$(UTSBASE)/common/io/ixgb/%.c
	@($(LHEAD) $(LINT.c) $< $(LTAIL))

$(LINTS_DIR)/%.ln:		$(UTSBASE)/common/io/xge/drv/%.c
	@($(LHEAD) $(LINT.c) $< $(LTAIL))

$(LINTS_DIR)/%.ln:		$(UTSBASE)/common/io/xge/hal/xgehal/%.c
	@($(LHEAD) $(LINT.c) $< $(LTAIL))

$(LINTS_DIR)/%.ln:		$(UTSBASE)/common/io/e1000g/%.c
	@($(LHEAD) $(LINT.c) $< $(LTAIL))

$(LINTS_DIR)/%.ln:		$(UTSBASE)/common/io/e1000api/%.c
	@($(LHEAD) $(LINT.c) $< $(LTAIL))

$(LINTS_DIR)/%.ln:		$(UTSBASE)/common/io/igb/%.c
	@($(LHEAD) $(LINT.c) $< $(LTAIL))

$(LINTS_DIR)/%.ln:		$(UTSBASE)/common/io/iprb/%.c
	@($(LHEAD) $(LINT.c) $< $(LTAIL))

$(LINTS_DIR)/%.ln:		$(UTSBASE)/common/io/ixgbe/%.c
	@($(LHEAD) $(LINT.c) $< $(LTAIL))

$(LINTS_DIR)/%.ln:		$(UTSBASE)/common/io/ixgbe/core/%.c
	@($(LHEAD) $(LINT.c) $< $(LTAIL))

$(LINTS_DIR)/%.ln:		$(UTSBASE)/common/io/i40e/%.c
	@($(LHEAD) $(LINT.c) $< $(LTAIL))

$(LINTS_DIR)/%.ln:		$(UTSBASE)/common/io/ntxn/%.c
	@($(LHEAD) $(LINT.c) $< $(LTAIL))

$(LINTS_DIR)/%.ln:		$(UTSBASE)/common/io/myri10ge/drv/%.c
	@($(LHEAD) $(LINT.c) $< $(LTAIL))

$(LINTS_DIR)/%.ln:		$(UTSBASE)/common/ipp/%.c
	@($(LHEAD) $(LINT.c) $< $(LTAIL))

$(LINTS_DIR)/%.ln:		$(UTSBASE)/common/ipp/ipgpc/%.c
	@($(LHEAD) $(LINT.c) $< $(LTAIL))

$(LINTS_DIR)/%.ln:		$(UTSBASE)/common/ipp/dlcosmk/%.c
	@($(LHEAD) $(LINT.c) $< $(LTAIL))

$(LINTS_DIR)/%.ln:		$(UTSBASE)/common/ipp/flowacct/%.c
	@($(LHEAD) $(LINT.c) $< $(LTAIL))

$(LINTS_DIR)/%.ln:		$(UTSBASE)/common/ipp/dscpmk/%.c
	@($(LHEAD) $(LINT.c) $< $(LTAIL))

$(LINTS_DIR)/%.ln:		$(UTSBASE)/common/ipp/meters/%.c
	@($(LHEAD) $(LINT.c) $< $(LTAIL))

$(LINTS_DIR)/%.ln:		$(UTSBASE)/common/kiconv/kiconv_emea/%.c
	@($(LHEAD) $(LINT.c) $< $(LTAIL))

$(LINTS_DIR)/%.ln:		$(UTSBASE)/common/kiconv/kiconv_ja/%.c
	@($(LHEAD) $(LINT.c) $< $(LTAIL))

$(LINTS_DIR)/%.ln:		$(UTSBASE)/common/kiconv/kiconv_ko/%.c
	@($(LHEAD) $(LINT.c) $< $(LTAIL))

$(LINTS_DIR)/%.ln:		$(UTSBASE)/common/kiconv/kiconv_sc/%.c
	@($(LHEAD) $(LINT.c) $< $(LTAIL))

$(LINTS_DIR)/%.ln:		$(UTSBASE)/common/kiconv/kiconv_tc/%.c
	@($(LHEAD) $(LINT.c) $< $(LTAIL))

$(LINTS_DIR)/%.ln:		$(UTSBASE)/common/klm/%.c
	@($(LHEAD) $(LINT.c) $< $(LTAIL))

$(LINTS_DIR)/%.ln:		$(UTSBASE)/common/kmdb/%.c
	@($(LHEAD) $(LINT.c) $< $(LTAIL))

$(LINTS_DIR)/%.ln:		$(UTSBASE)/common/krtld/%.c
	@($(LHEAD) $(LINT.c) $< $(LTAIL))

$(LINTS_DIR)/%.ln:		$(UTSBASE)/common/ktli/%.c
	@($(LHEAD) $(LINT.c) $< $(LTAIL))

$(LINTS_DIR)/%.ln:		$(COMMONBASE)/list/%.c
	@($(LHEAD) $(LINT.c) $< $(LTAIL))

$(LINTS_DIR)/%.ln:		$(COMMONBASE)/lzma/%.c
	@($(LHEAD) $(LINT.c) $< $(LTAIL))

$(LINTS_DIR)/%.ln:		$(COMMONBASE)/crypto/md4/%.c
	@($(LHEAD) $(LINT.c) $< $(LTAIL))

$(LINTS_DIR)/%.ln:		$(COMMONBASE)/crypto/md5/%.c
	@($(LHEAD) $(LINT.c) $< $(LTAIL))

$(LINTS_DIR)/%.ln:		$(COMMONBASE)/net/dhcp/%.c
	@($(LHEAD) $(LINT.c) $< $(LTAIL))

$(LINTS_DIR)/%.ln:		$(COMMONBASE)/nvpair/%.c
	@($(LHEAD) $(LINT.c) $< $(LTAIL))

$(LINTS_DIR)/%.ln:		$(UTSBASE)/common/os/%.c
	@($(LHEAD) $(LINT.c) $< $(LTAIL))

$(LINTS_DIR)/%.ln:		$(UTSBASE)/common/rpc/%.c
	@($(LHEAD) $(LINT.c) $< $(LTAIL))

$(LINTS_DIR)/%.ln:		$(UTSBASE)/common/pcmcia/cs/%.c
	@($(LHEAD) $(LINT.c) $< $(LTAIL))

$(LINTS_DIR)/%.ln:		$(UTSBASE)/common/pcmcia/cis/%.c
	@($(LHEAD) $(LINT.c) $< $(LTAIL))

$(LINTS_DIR)/%.ln:		$(UTSBASE)/common/pcmcia/nexus/%.c
	@($(LHEAD) $(LINT.c) $< $(LTAIL))

$(LINTS_DIR)/%.ln:		$(UTSBASE)/common/pcmcia/pcs/%.c
	@($(LHEAD) $(LINT.c) $< $(LTAIL))

$(LINTS_DIR)/%.ln:		$(UTSBASE)/common/refhash/%.c
	@($(LHEAD) $(LINT.c) $< $(LTAIL))

$(LINTS_DIR)/%.ln:		$(UTSBASE)/common/rpc/%.c
	@($(LHEAD) $(LINT.c) $< $(LTAIL))

$(LINTS_DIR)/%.ln:		$(UTSBASE)/common/rpc/sec/%.c
	@($(LHEAD) $(LINT.c) $< $(LTAIL))

$(LINTS_DIR)/%.ln:		$(UTSBASE)/common/rpc/sec_gss/%.c
	@($(LHEAD) $(LINT.c) $< $(LTAIL))

$(LINTS_DIR)/%.ln:		$(COMMONBASE)/crypto/edonr/%.c
	@($(LHEAD) $(LINT.c) $< $(LTAIL))

$(LINTS_DIR)/%.ln:		$(COMMONBASE)/crypto/sha1/%.c
	@($(LHEAD) $(LINT.c) $< $(LTAIL))

$(LINTS_DIR)/%.ln:		$(COMMONBASE)/crypto/sha2/%.c
	@($(LHEAD) $(LINT.c) $< $(LTAIL))

$(LINTS_DIR)/%.ln:		$(COMMONBASE)/crypto/skein/%.c
	@($(LHEAD) $(LINT.c) $< $(LTAIL))

$(LINTS_DIR)/%.ln:		$(UTSBASE)/common/syscall/%.c
	@($(LHEAD) $(LINT.c) $< $(LTAIL))

$(LINTS_DIR)/%.ln:		$(UTSBASE)/common/tnf/%.c
	@($(LHEAD) $(LINT.c) $< $(LTAIL))

$(LINTS_DIR)/%.ln:		$(COMMONBASE)/tsol/%.c
	@($(LHEAD) $(LINT.c) $< $(LTAIL))

$(LINTS_DIR)/%.ln:		$(COMMONBASE)/util/%.c
	@($(LHEAD) $(LINT.c) $< $(LTAIL))

$(LINTS_DIR)/%.ln:		$(COMMONBASE)/unicode/%.c
	@($(LHEAD) $(LINT.c) $< $(LTAIL))

$(LINTS_DIR)/%.ln:		$(UTSBASE)/common/vm/%.c
	@($(LHEAD) $(LINT.c) $< $(LTAIL))

$(LINTS_DIR)/%.ln:		$(UTSBASE)/common/io/scsi/adapters/iscsi/%.c
	@($(LHEAD) $(LINT.c) $< $(LTAIL))

$(LINTS_DIR)/%.ln:		$(COMMONBASE)/iscsi/%.c
	@($(LHEAD) $(LINT.c) $< $(LTAIL))

$(LINTS_DIR)/%.ln:		$(UTSBASE)/common/inet/kifconf/%.c
	@($(LHEAD) $(LINT.c) $< $(LTAIL))

$(LINTS_DIR)/%.ln:		$(UTSBASE)/common/io/virtio/%.c
	@($(LHEAD) $(LINT.c) $< $(LTAIL))

$(LINTS_DIR)/%.ln:		$(UTSBASE)/common/io/vioblk/%.c
	@($(LHEAD) $(LINT.c) $< $(LTAIL))

$(LINTS_DIR)/%.ln:		$(UTSBASE)/common/io/vioif/%.c
	@($(LHEAD) $(LINT.c) $< $(LTAIL))

ZMODLINTFLAGS = -erroff=E_CONSTANT_CONDITION

$(LINTS_DIR)/%.ln:		$(UTSBASE)/common/zmod/%.c
	@($(LHEAD) $(LINT.c) $(ZMODLINTFLAGS) $< $(LTAIL))

$(LINTS_DIR)/zlib_obj.ln:	$(ZLIB_OBJS:%.o=$(LINTS_DIR)/%.ln) \
				$(UTSBASE)/common/zmod/zlib_lint.c
	@($(LHEAD) $(LINT.c) -C $(LINTS_DIR)/zlib_obj \
	    $(UTSBASE)/common/zmod/zlib_lint.c $(LTAIL))

$(LINTS_DIR)/%.ln:		$(UTSBASE)/common/io/hxge/%.c
	@($(LHEAD) $(LINT.c) $< $(LTAIL))

$(LINTS_DIR)/%.ln:		$(UTSBASE)/common/io/tpm/%.c
	@($(LHEAD) $(LINT.c) $< $(LTAIL))

$(LINTS_DIR)/%.ln:		$(UTSBASE)/common/io/tpm/%.s
	@($(LHEAD) $(LINT.c) $< $(LTAIL))

$(LINTS_DIR)/%.ln:		$(UTSBASE)/common/io/vr/%.c
	@($(LHEAD) $(LINT.c) $< $(LTAIL))

$(LINTS_DIR)/%.ln:		$(UTSBASE)/common/io/yge/%.c
	@($(LHEAD) $(LINT.c) $< $(LTAIL))

$(LINTS_DIR)/%.ln:		$(UTSBASE)/common/io/sfxge/%.c
	@($(LHEAD) $(LINT.c) $< $(LTAIL))

$(LINTS_DIR)/%.ln:		$(UTSBASE)/common/io/sfxge/common/%.c
	@($(LHEAD) $(LINT.c) $< $(LTAIL))

$(LINTS_DIR)/%.ln:		$(UTSBASE)/common/io/skd/%.c
	@($(LHEAD) $(LINT.c) $< $(LTAIL))

$(LINTS_DIR)/%.ln:		$(COMMONBASE)/fsreparse/%.c
	@($(LHEAD) $(LINT.c) $< $(LTAIL))

$(LINTS_DIR)/%.ln:		$(COMMONBASE)/idspace/%.c
	@($(LHEAD) $(LINT.c) $< $(LTAIL))<|MERGE_RESOLUTION|>--- conflicted
+++ resolved
@@ -767,17 +767,10 @@
 	$(COMPILE.c) -o $@ $<
 	$(CTFCONVERT_O)
 
-<<<<<<< HEAD
-$(OBJS_DIR)/%.o:		$(UTSBASE)/common/io/drm/%.c
-	$(COMPILE.c) -o $@ $<
-	$(CTFCONVERT_O)
-
 $(OBJS_DIR)/%.o:		$(UTSBASE)/common/io/dr_sas/%.c
 	$(COMPILE.c) -o $@ $<
 	$(CTFCONVERT_O)
 
-=======
->>>>>>> 8abca89f
 $(OBJS_DIR)/%.o:		$(UTSBASE)/common/io/efe/%.c
 	$(COMPILE.c) -o $@ $<
 	$(CTFCONVERT_O)
@@ -2195,15 +2188,9 @@
 $(LINTS_DIR)/%.ln:		$(UTSBASE)/common/io/dmfe/%.c
 	@($(LHEAD) $(LINT.c) $< $(LTAIL))
 
-<<<<<<< HEAD
-$(LINTS_DIR)/%.ln:		$(UTSBASE)/common/io/drm/%.c
-	@($(LHEAD) $(LINT.c) $< $(LTAIL))
-
 $(LINTS_DIR)/%.ln:		$(UTSBASE)/common/io/dr_sas/%.c
 	@($(LHEAD) $(LINT.c) $< $(LTAIL))
 
-=======
->>>>>>> 8abca89f
 $(LINTS_DIR)/%.ln:		$(UTSBASE)/common/io/efe/%.c
 	@($(LHEAD) $(LINT.c) $< $(LTAIL))
 
