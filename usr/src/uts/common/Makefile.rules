--- conflicted
+++ resolved
@@ -22,11 +22,6 @@
 #
 # Copyright (c) 1991, 2010, Oracle and/or its affiliates. All rights reserved.
 # Copyright 2016 Garrett D'Amore <garrett@damore.org>
-<<<<<<< HEAD
-# Copyright 2015 Nexenta Systems, Inc.  All rights reserved.
-# Copyright 2016 Joyent, Inc.
-=======
->>>>>>> ad309d3e
 # Copyright 2013 Saso Kiselkov. All rights reserved.
 # Copyright 2016 Joyent, Inc.
 # Copyright 2016 Nexenta Systems, Inc.
