/*
 * CDDL HEADER START
 *
 * The contents of this file are subject to the terms of the
 * Common Development and Distribution License (the "License").
 * You may not use this file except in compliance with the License.
 *
 * You can obtain a copy of the license at usr/src/OPENSOLARIS.LICENSE
 * or http://www.opensolaris.org/os/licensing.
 * See the License for the specific language governing permissions
 * and limitations under the License.
 *
 * When distributing Covered Code, include this CDDL HEADER in each
 * file and include the License file at usr/src/OPENSOLARIS.LICENSE.
 * If applicable, add the following below this CDDL HEADER, with the
 * fields enclosed by brackets "[]" replaced with your own identifying
 * information: Portions Copyright [yyyy] [name of copyright owner]
 *
 * CDDL HEADER END
 */
/*
 * Copyright (c) 2005, 2010, Oracle and/or its affiliates. All rights reserved.
 *
 * Portions Copyright 2010 Robert Milkowski
 *
 * Copyright 2011 Nexenta Systems, Inc.  All rights reserved.
 * Copyright (c) 2012, 2014 by Delphix. All rights reserved.
<<<<<<< HEAD
 * Copyright (c) 2014, Joyent, Inc. All rights reserved.
=======
 * Copyright (c) 2013, Joyent, Inc. All rights reserved.
 * Copyright (c) 2014 Integros [integros.com]
>>>>>>> d7e7cb9c
 */

/*
 * ZFS volume emulation driver.
 *
 * Makes a DMU object look like a volume of arbitrary size, up to 2^64 bytes.
 * Volumes are accessed through the symbolic links named:
 *
 * /dev/zvol/dsk/<pool_name>/<dataset_name>
 * /dev/zvol/rdsk/<pool_name>/<dataset_name>
 *
 * These links are created by the /dev filesystem (sdev_zvolops.c).
 * Volumes are persistent through reboot.  No user command needs to be
 * run before opening and using a device.
 */

#include <sys/types.h>
#include <sys/param.h>
#include <sys/errno.h>
#include <sys/uio.h>
#include <sys/buf.h>
#include <sys/modctl.h>
#include <sys/open.h>
#include <sys/kmem.h>
#include <sys/conf.h>
#include <sys/cmn_err.h>
#include <sys/stat.h>
#include <sys/zap.h>
#include <sys/spa.h>
#include <sys/spa_impl.h>
#include <sys/zio.h>
#include <sys/dmu_traverse.h>
#include <sys/dnode.h>
#include <sys/dsl_dataset.h>
#include <sys/dsl_prop.h>
#include <sys/dkio.h>
#include <sys/efi_partition.h>
#include <sys/byteorder.h>
#include <sys/pathname.h>
#include <sys/ddi.h>
#include <sys/sunddi.h>
#include <sys/crc32.h>
#include <sys/dirent.h>
#include <sys/policy.h>
#include <sys/fs/zfs.h>
#include <sys/zfs_ioctl.h>
#include <sys/mkdev.h>
#include <sys/zil.h>
#include <sys/refcount.h>
#include <sys/zfs_znode.h>
#include <sys/zfs_rlock.h>
#include <sys/vdev_disk.h>
#include <sys/vdev_impl.h>
#include <sys/vdev_raidz.h>
#include <sys/zvol.h>
#include <sys/dumphdr.h>
#include <sys/zil_impl.h>
#include <sys/sdt.h>
#include <sys/dbuf.h>
#include <sys/dmu_tx.h>
#include <sys/zfeature.h>
#include <sys/zio_checksum.h>

#include "zfs_namecheck.h"

void *zfsdev_state;
static char *zvol_tag = "zvol_tag";

#define	ZVOL_DUMPSIZE		"dumpsize"

/*
 * This lock protects the zfsdev_state structure from being modified
 * while it's being used, e.g. an open that comes in before a create
 * finishes.  It also protects temporary opens of the dataset so that,
 * e.g., an open doesn't get a spurious EBUSY.
 */
kmutex_t zfsdev_state_lock;
static uint32_t zvol_minors;

typedef struct zvol_extent {
	list_node_t	ze_node;
	dva_t		ze_dva;		/* dva associated with this extent */
	uint64_t	ze_nblks;	/* number of blocks in extent */
} zvol_extent_t;

/*
 * The in-core state of each volume.
 */
typedef struct zvol_state {
	char		zv_name[MAXPATHLEN]; /* pool/dd name */
	uint64_t	zv_volsize;	/* amount of space we advertise */
	uint64_t	zv_volblocksize; /* volume block size */
	minor_t		zv_minor;	/* minor number */
	uint8_t		zv_min_bs;	/* minimum addressable block shift */
	uint8_t		zv_flags;	/* readonly, dumpified, etc. */
	objset_t	*zv_objset;	/* objset handle */
	uint32_t	zv_open_count[OTYPCNT];	/* open counts */
	uint32_t	zv_total_opens;	/* total open count */
	zilog_t		*zv_zilog;	/* ZIL handle */
	list_t		zv_extents;	/* List of extents for dump */
	znode_t		zv_znode;	/* for range locking */
	dmu_buf_t	*zv_dbuf;	/* bonus handle */
} zvol_state_t;

/*
 * zvol specific flags
 */
#define	ZVOL_RDONLY	0x1
#define	ZVOL_DUMPIFIED	0x2
#define	ZVOL_EXCL	0x4
#define	ZVOL_WCE	0x8

#define	VOP_LATENCY_10MS	10000000
#define	VOP_LATENCY_100MS	100000000
#define	VOP_LATENCY_1S		1000000000
#define	VOP_LATENCY_10S		10000000000

/*
 * zvol maximum transfer in one DMU tx.
 */
int zvol_maxphys = DMU_MAX_ACCESS/2;

/*
 * Toggle unmap functionality.
 */
boolean_t zvol_unmap_enabled = B_TRUE;

extern int zfs_set_prop_nvlist(const char *, zprop_source_t,
    nvlist_t *, nvlist_t *);
static int zvol_remove_zv(zvol_state_t *);
static int zvol_get_data(void *arg, lr_write_t *lr, char *buf, zio_t *zio);
static int zvol_dumpify(zvol_state_t *zv);
static int zvol_dump_fini(zvol_state_t *zv);
static int zvol_dump_init(zvol_state_t *zv, boolean_t resize);

static void
zvol_size_changed(zvol_state_t *zv, uint64_t volsize)
{
	dev_t dev = makedevice(ddi_driver_major(zfs_dip), zv->zv_minor);

	zv->zv_volsize = volsize;
	VERIFY(ddi_prop_update_int64(dev, zfs_dip,
	    "Size", volsize) == DDI_SUCCESS);
	VERIFY(ddi_prop_update_int64(dev, zfs_dip,
	    "Nblocks", lbtodb(volsize)) == DDI_SUCCESS);

	/* Notify specfs to invalidate the cached size */
	spec_size_invalidate(dev, VBLK);
	spec_size_invalidate(dev, VCHR);
}

int
zvol_check_volsize(uint64_t volsize, uint64_t blocksize)
{
	if (volsize == 0)
		return (SET_ERROR(EINVAL));

	if (volsize % blocksize != 0)
		return (SET_ERROR(EINVAL));

#ifdef _ILP32
	if (volsize - 1 > SPEC_MAXOFFSET_T)
		return (SET_ERROR(EOVERFLOW));
#endif
	return (0);
}

int
zvol_check_volblocksize(uint64_t volblocksize)
{
	if (volblocksize < SPA_MINBLOCKSIZE ||
	    volblocksize > SPA_OLD_MAXBLOCKSIZE ||
	    !ISP2(volblocksize))
		return (SET_ERROR(EDOM));

	return (0);
}

int
zvol_get_stats(objset_t *os, nvlist_t *nv)
{
	int error;
	dmu_object_info_t doi;
	uint64_t val;

	error = zap_lookup(os, ZVOL_ZAP_OBJ, "size", 8, 1, &val);
	if (error)
		return (error);

	dsl_prop_nvlist_add_uint64(nv, ZFS_PROP_VOLSIZE, val);

	error = dmu_object_info(os, ZVOL_OBJ, &doi);

	if (error == 0) {
		dsl_prop_nvlist_add_uint64(nv, ZFS_PROP_VOLBLOCKSIZE,
		    doi.doi_data_block_size);
	}

	return (error);
}

static zvol_state_t *
zvol_minor_lookup(const char *name)
{
	minor_t minor;
	zvol_state_t *zv;

	ASSERT(MUTEX_HELD(&zfsdev_state_lock));

	for (minor = 1; minor <= ZFSDEV_MAX_MINOR; minor++) {
		zv = zfsdev_get_soft_state(minor, ZSST_ZVOL);
		if (zv == NULL)
			continue;
		if (strcmp(zv->zv_name, name) == 0)
			return (zv);
	}

	return (NULL);
}

/* extent mapping arg */
struct maparg {
	zvol_state_t	*ma_zv;
	uint64_t	ma_blks;
};

/*ARGSUSED*/
static int
zvol_map_block(spa_t *spa, zilog_t *zilog, const blkptr_t *bp,
    const zbookmark_phys_t *zb, const dnode_phys_t *dnp, void *arg)
{
	struct maparg *ma = arg;
	zvol_extent_t *ze;
	int bs = ma->ma_zv->zv_volblocksize;

	if (bp == NULL || BP_IS_HOLE(bp) ||
	    zb->zb_object != ZVOL_OBJ || zb->zb_level != 0)
		return (0);

	VERIFY(!BP_IS_EMBEDDED(bp));

	VERIFY3U(ma->ma_blks, ==, zb->zb_blkid);
	ma->ma_blks++;

	/* Abort immediately if we have encountered gang blocks */
	if (BP_IS_GANG(bp))
		return (SET_ERROR(EFRAGS));

	/*
	 * See if the block is at the end of the previous extent.
	 */
	ze = list_tail(&ma->ma_zv->zv_extents);
	if (ze &&
	    DVA_GET_VDEV(BP_IDENTITY(bp)) == DVA_GET_VDEV(&ze->ze_dva) &&
	    DVA_GET_OFFSET(BP_IDENTITY(bp)) ==
	    DVA_GET_OFFSET(&ze->ze_dva) + ze->ze_nblks * bs) {
		ze->ze_nblks++;
		return (0);
	}

	dprintf_bp(bp, "%s", "next blkptr:");

	/* start a new extent */
	ze = kmem_zalloc(sizeof (zvol_extent_t), KM_SLEEP);
	ze->ze_dva = bp->blk_dva[0];	/* structure assignment */
	ze->ze_nblks = 1;
	list_insert_tail(&ma->ma_zv->zv_extents, ze);
	return (0);
}

static void
zvol_free_extents(zvol_state_t *zv)
{
	zvol_extent_t *ze;

	while (ze = list_head(&zv->zv_extents)) {
		list_remove(&zv->zv_extents, ze);
		kmem_free(ze, sizeof (zvol_extent_t));
	}
}

static int
zvol_get_lbas(zvol_state_t *zv)
{
	objset_t *os = zv->zv_objset;
	struct maparg	ma;
	int		err;

	ma.ma_zv = zv;
	ma.ma_blks = 0;
	zvol_free_extents(zv);

	/* commit any in-flight changes before traversing the dataset */
	txg_wait_synced(dmu_objset_pool(os), 0);
	err = traverse_dataset(dmu_objset_ds(os), 0,
	    TRAVERSE_PRE | TRAVERSE_PREFETCH_METADATA, zvol_map_block, &ma);
	if (err || ma.ma_blks != (zv->zv_volsize / zv->zv_volblocksize)) {
		zvol_free_extents(zv);
		return (err ? err : EIO);
	}

	return (0);
}

/* ARGSUSED */
void
zvol_create_cb(objset_t *os, void *arg, cred_t *cr, dmu_tx_t *tx)
{
	zfs_creat_t *zct = arg;
	nvlist_t *nvprops = zct->zct_props;
	int error;
	uint64_t volblocksize, volsize;

	VERIFY(nvlist_lookup_uint64(nvprops,
	    zfs_prop_to_name(ZFS_PROP_VOLSIZE), &volsize) == 0);
	if (nvlist_lookup_uint64(nvprops,
	    zfs_prop_to_name(ZFS_PROP_VOLBLOCKSIZE), &volblocksize) != 0)
		volblocksize = zfs_prop_default_numeric(ZFS_PROP_VOLBLOCKSIZE);

	/*
	 * These properties must be removed from the list so the generic
	 * property setting step won't apply to them.
	 */
	VERIFY(nvlist_remove_all(nvprops,
	    zfs_prop_to_name(ZFS_PROP_VOLSIZE)) == 0);
	(void) nvlist_remove_all(nvprops,
	    zfs_prop_to_name(ZFS_PROP_VOLBLOCKSIZE));

	error = dmu_object_claim(os, ZVOL_OBJ, DMU_OT_ZVOL, volblocksize,
	    DMU_OT_NONE, 0, tx);
	ASSERT(error == 0);

	error = zap_create_claim(os, ZVOL_ZAP_OBJ, DMU_OT_ZVOL_PROP,
	    DMU_OT_NONE, 0, tx);
	ASSERT(error == 0);

	error = zap_update(os, ZVOL_ZAP_OBJ, "size", 8, 1, &volsize, tx);
	ASSERT(error == 0);
}

/*
 * Replay a TX_TRUNCATE ZIL transaction if asked.  TX_TRUNCATE is how we
 * implement DKIOCFREE/free-long-range.
 */
static int
zvol_replay_truncate(zvol_state_t *zv, lr_truncate_t *lr, boolean_t byteswap)
{
	uint64_t offset, length;

	if (byteswap)
		byteswap_uint64_array(lr, sizeof (*lr));

	offset = lr->lr_offset;
	length = lr->lr_length;

	return (dmu_free_long_range(zv->zv_objset, ZVOL_OBJ, offset, length));
}

/*
 * Replay a TX_WRITE ZIL transaction that didn't get committed
 * after a system failure
 */
static int
zvol_replay_write(zvol_state_t *zv, lr_write_t *lr, boolean_t byteswap)
{
	objset_t *os = zv->zv_objset;
	char *data = (char *)(lr + 1);	/* data follows lr_write_t */
	uint64_t offset, length;
	dmu_tx_t *tx;
	int error;

	if (byteswap)
		byteswap_uint64_array(lr, sizeof (*lr));

	offset = lr->lr_offset;
	length = lr->lr_length;

	/* If it's a dmu_sync() block, write the whole block */
	if (lr->lr_common.lrc_reclen == sizeof (lr_write_t)) {
		uint64_t blocksize = BP_GET_LSIZE(&lr->lr_blkptr);
		if (length < blocksize) {
			offset -= offset % blocksize;
			length = blocksize;
		}
	}

	tx = dmu_tx_create(os);
	dmu_tx_hold_write(tx, ZVOL_OBJ, offset, length);
	error = dmu_tx_assign(tx, TXG_WAIT);
	if (error) {
		dmu_tx_abort(tx);
	} else {
		dmu_write(os, ZVOL_OBJ, offset, length, data, tx);
		dmu_tx_commit(tx);
	}

	return (error);
}

/* ARGSUSED */
static int
zvol_replay_err(zvol_state_t *zv, lr_t *lr, boolean_t byteswap)
{
	return (SET_ERROR(ENOTSUP));
}

/*
 * Callback vectors for replaying records.
 * Only TX_WRITE and TX_TRUNCATE are needed for zvol.
 */
zil_replay_func_t *zvol_replay_vector[TX_MAX_TYPE] = {
	zvol_replay_err,	/* 0 no such transaction type */
	zvol_replay_err,	/* TX_CREATE */
	zvol_replay_err,	/* TX_MKDIR */
	zvol_replay_err,	/* TX_MKXATTR */
	zvol_replay_err,	/* TX_SYMLINK */
	zvol_replay_err,	/* TX_REMOVE */
	zvol_replay_err,	/* TX_RMDIR */
	zvol_replay_err,	/* TX_LINK */
	zvol_replay_err,	/* TX_RENAME */
	zvol_replay_write,	/* TX_WRITE */
	zvol_replay_truncate,	/* TX_TRUNCATE */
	zvol_replay_err,	/* TX_SETATTR */
	zvol_replay_err,	/* TX_ACL */
	zvol_replay_err,	/* TX_CREATE_ACL */
	zvol_replay_err,	/* TX_CREATE_ATTR */
	zvol_replay_err,	/* TX_CREATE_ACL_ATTR */
	zvol_replay_err,	/* TX_MKDIR_ACL */
	zvol_replay_err,	/* TX_MKDIR_ATTR */
	zvol_replay_err,	/* TX_MKDIR_ACL_ATTR */
	zvol_replay_err,	/* TX_WRITE2 */
};

int
zvol_name2minor(const char *name, minor_t *minor)
{
	zvol_state_t *zv;

	mutex_enter(&zfsdev_state_lock);
	zv = zvol_minor_lookup(name);
	if (minor && zv)
		*minor = zv->zv_minor;
	mutex_exit(&zfsdev_state_lock);
	return (zv ? 0 : -1);
}

/*
 * Create a minor node (plus a whole lot more) for the specified volume.
 */
int
zvol_create_minor(const char *name)
{
	zfs_soft_state_t *zs;
	zvol_state_t *zv;
	objset_t *os;
	dmu_object_info_t doi;
	minor_t minor = 0;
	char chrbuf[30], blkbuf[30];
	int error;

	mutex_enter(&zfsdev_state_lock);

	if (zvol_minor_lookup(name) != NULL) {
		mutex_exit(&zfsdev_state_lock);
		return (SET_ERROR(EEXIST));
	}

	/* lie and say we're read-only */
	error = dmu_objset_own(name, DMU_OST_ZVOL, B_TRUE, FTAG, &os);

	if (error) {
		mutex_exit(&zfsdev_state_lock);
		return (error);
	}

	if ((minor = zfsdev_minor_alloc()) == 0) {
		dmu_objset_disown(os, FTAG);
		mutex_exit(&zfsdev_state_lock);
		return (SET_ERROR(ENXIO));
	}

	if (ddi_soft_state_zalloc(zfsdev_state, minor) != DDI_SUCCESS) {
		dmu_objset_disown(os, FTAG);
		mutex_exit(&zfsdev_state_lock);
		return (SET_ERROR(EAGAIN));
	}
	(void) ddi_prop_update_string(minor, zfs_dip, ZVOL_PROP_NAME,
	    (char *)name);

	(void) snprintf(chrbuf, sizeof (chrbuf), "%u,raw", minor);

	if (ddi_create_minor_node(zfs_dip, chrbuf, S_IFCHR,
	    minor, DDI_PSEUDO, 0) == DDI_FAILURE) {
		ddi_soft_state_free(zfsdev_state, minor);
		dmu_objset_disown(os, FTAG);
		mutex_exit(&zfsdev_state_lock);
		return (SET_ERROR(EAGAIN));
	}

	(void) snprintf(blkbuf, sizeof (blkbuf), "%u", minor);

	if (ddi_create_minor_node(zfs_dip, blkbuf, S_IFBLK,
	    minor, DDI_PSEUDO, 0) == DDI_FAILURE) {
		ddi_remove_minor_node(zfs_dip, chrbuf);
		ddi_soft_state_free(zfsdev_state, minor);
		dmu_objset_disown(os, FTAG);
		mutex_exit(&zfsdev_state_lock);
		return (SET_ERROR(EAGAIN));
	}

	zs = ddi_get_soft_state(zfsdev_state, minor);
	zs->zss_type = ZSST_ZVOL;
	zv = zs->zss_data = kmem_zalloc(sizeof (zvol_state_t), KM_SLEEP);
	(void) strlcpy(zv->zv_name, name, MAXPATHLEN);
	zv->zv_min_bs = DEV_BSHIFT;
	zv->zv_minor = minor;
	zv->zv_objset = os;
	if (dmu_objset_is_snapshot(os) || !spa_writeable(dmu_objset_spa(os)))
		zv->zv_flags |= ZVOL_RDONLY;
	mutex_init(&zv->zv_znode.z_range_lock, NULL, MUTEX_DEFAULT, NULL);
	avl_create(&zv->zv_znode.z_range_avl, zfs_range_compare,
	    sizeof (rl_t), offsetof(rl_t, r_node));
	list_create(&zv->zv_extents, sizeof (zvol_extent_t),
	    offsetof(zvol_extent_t, ze_node));
	/* get and cache the blocksize */
	error = dmu_object_info(os, ZVOL_OBJ, &doi);
	ASSERT(error == 0);
	zv->zv_volblocksize = doi.doi_data_block_size;

	if (spa_writeable(dmu_objset_spa(os))) {
		if (zil_replay_disable)
			zil_destroy(dmu_objset_zil(os), B_FALSE);
		else
			zil_replay(os, zv, zvol_replay_vector);
	}
	dmu_objset_disown(os, FTAG);
	zv->zv_objset = NULL;

	zvol_minors++;

	mutex_exit(&zfsdev_state_lock);

	return (0);
}

/*
 * Remove minor node for the specified volume.
 */
static int
zvol_remove_zv(zvol_state_t *zv)
{
	char nmbuf[20];
	minor_t minor = zv->zv_minor;

	ASSERT(MUTEX_HELD(&zfsdev_state_lock));
	if (zv->zv_total_opens != 0)
		return (SET_ERROR(EBUSY));

	(void) snprintf(nmbuf, sizeof (nmbuf), "%u,raw", minor);
	ddi_remove_minor_node(zfs_dip, nmbuf);

	(void) snprintf(nmbuf, sizeof (nmbuf), "%u", minor);
	ddi_remove_minor_node(zfs_dip, nmbuf);

	avl_destroy(&zv->zv_znode.z_range_avl);
	mutex_destroy(&zv->zv_znode.z_range_lock);

	kmem_free(zv, sizeof (zvol_state_t));

	ddi_soft_state_free(zfsdev_state, minor);

	zvol_minors--;
	return (0);
}

int
zvol_remove_minor(const char *name)
{
	zvol_state_t *zv;
	int rc;

	mutex_enter(&zfsdev_state_lock);
	if ((zv = zvol_minor_lookup(name)) == NULL) {
		mutex_exit(&zfsdev_state_lock);
		return (SET_ERROR(ENXIO));
	}
	rc = zvol_remove_zv(zv);
	mutex_exit(&zfsdev_state_lock);
	return (rc);
}

int
zvol_first_open(zvol_state_t *zv)
{
	objset_t *os;
	uint64_t volsize;
	int error;
	uint64_t readonly;

	/* lie and say we're read-only */
	error = dmu_objset_own(zv->zv_name, DMU_OST_ZVOL, B_TRUE,
	    zvol_tag, &os);
	if (error)
		return (error);

	zv->zv_objset = os;
	error = zap_lookup(os, ZVOL_ZAP_OBJ, "size", 8, 1, &volsize);
	if (error) {
		ASSERT(error == 0);
		dmu_objset_disown(os, zvol_tag);
		return (error);
	}

	error = dmu_bonus_hold(os, ZVOL_OBJ, zvol_tag, &zv->zv_dbuf);
	if (error) {
		dmu_objset_disown(os, zvol_tag);
		return (error);
	}

	zvol_size_changed(zv, volsize);
	zv->zv_zilog = zil_open(os, zvol_get_data);

	VERIFY(dsl_prop_get_integer(zv->zv_name, "readonly", &readonly,
	    NULL) == 0);
	if (readonly || dmu_objset_is_snapshot(os) ||
	    !spa_writeable(dmu_objset_spa(os)))
		zv->zv_flags |= ZVOL_RDONLY;
	else
		zv->zv_flags &= ~ZVOL_RDONLY;
	return (error);
}

void
zvol_last_close(zvol_state_t *zv)
{
	zil_close(zv->zv_zilog);
	zv->zv_zilog = NULL;

	dmu_buf_rele(zv->zv_dbuf, zvol_tag);
	zv->zv_dbuf = NULL;

	/*
	 * Evict cached data
	 */
	if (dsl_dataset_is_dirty(dmu_objset_ds(zv->zv_objset)) &&
	    !(zv->zv_flags & ZVOL_RDONLY))
		txg_wait_synced(dmu_objset_pool(zv->zv_objset), 0);
	dmu_objset_evict_dbufs(zv->zv_objset);

	dmu_objset_disown(zv->zv_objset, zvol_tag);
	zv->zv_objset = NULL;
}

int
zvol_prealloc(zvol_state_t *zv)
{
	objset_t *os = zv->zv_objset;
	dmu_tx_t *tx;
	uint64_t refd, avail, usedobjs, availobjs;
	uint64_t resid = zv->zv_volsize;
	uint64_t off = 0;

	/* Check the space usage before attempting to allocate the space */
	dmu_objset_space(os, &refd, &avail, &usedobjs, &availobjs);
	if (avail < zv->zv_volsize)
		return (SET_ERROR(ENOSPC));

	/* Free old extents if they exist */
	zvol_free_extents(zv);

	while (resid != 0) {
		int error;
		uint64_t bytes = MIN(resid, SPA_OLD_MAXBLOCKSIZE);

		tx = dmu_tx_create(os);
		dmu_tx_hold_write(tx, ZVOL_OBJ, off, bytes);
		error = dmu_tx_assign(tx, TXG_WAIT);
		if (error) {
			dmu_tx_abort(tx);
			(void) dmu_free_long_range(os, ZVOL_OBJ, 0, off);
			return (error);
		}
		dmu_prealloc(os, ZVOL_OBJ, off, bytes, tx);
		dmu_tx_commit(tx);
		off += bytes;
		resid -= bytes;
	}
	txg_wait_synced(dmu_objset_pool(os), 0);

	return (0);
}

static int
zvol_update_volsize(objset_t *os, uint64_t volsize)
{
	dmu_tx_t *tx;
	int error;

	ASSERT(MUTEX_HELD(&zfsdev_state_lock));

	tx = dmu_tx_create(os);
	dmu_tx_hold_zap(tx, ZVOL_ZAP_OBJ, TRUE, NULL);
	dmu_tx_mark_netfree(tx);
	error = dmu_tx_assign(tx, TXG_WAIT);
	if (error) {
		dmu_tx_abort(tx);
		return (error);
	}

	error = zap_update(os, ZVOL_ZAP_OBJ, "size", 8, 1,
	    &volsize, tx);
	dmu_tx_commit(tx);

	if (error == 0)
		error = dmu_free_long_range(os,
		    ZVOL_OBJ, volsize, DMU_OBJECT_END);
	return (error);
}

void
zvol_remove_minors(const char *name)
{
	zvol_state_t *zv;
	char *namebuf;
	minor_t minor;

	namebuf = kmem_zalloc(strlen(name) + 2, KM_SLEEP);
	(void) strncpy(namebuf, name, strlen(name));
	(void) strcat(namebuf, "/");
	mutex_enter(&zfsdev_state_lock);
	for (minor = 1; minor <= ZFSDEV_MAX_MINOR; minor++) {

		zv = zfsdev_get_soft_state(minor, ZSST_ZVOL);
		if (zv == NULL)
			continue;
		if (strncmp(namebuf, zv->zv_name, strlen(namebuf)) == 0)
			(void) zvol_remove_zv(zv);
	}
	kmem_free(namebuf, strlen(name) + 2);

	mutex_exit(&zfsdev_state_lock);
}

static int
zvol_update_live_volsize(zvol_state_t *zv, uint64_t volsize)
{
	uint64_t old_volsize = 0ULL;
	int error = 0;

	ASSERT(MUTEX_HELD(&zfsdev_state_lock));

	/*
	 * Reinitialize the dump area to the new size. If we
	 * failed to resize the dump area then restore it back to
	 * its original size.  We must set the new volsize prior
	 * to calling dumpvp_resize() to ensure that the devices'
	 * size(9P) is not visible by the dump subsystem.
	 */
	old_volsize = zv->zv_volsize;
	zvol_size_changed(zv, volsize);

	if (zv->zv_flags & ZVOL_DUMPIFIED) {
		if ((error = zvol_dumpify(zv)) != 0 ||
		    (error = dumpvp_resize()) != 0) {
			int dumpify_error;

			(void) zvol_update_volsize(zv->zv_objset, old_volsize);
			zvol_size_changed(zv, old_volsize);
			dumpify_error = zvol_dumpify(zv);
			error = dumpify_error ? dumpify_error : error;
		}
	}

	/*
	 * Generate a LUN expansion event.
	 */
	if (error == 0) {
		sysevent_id_t eid;
		nvlist_t *attr;
		char *physpath = kmem_zalloc(MAXPATHLEN, KM_SLEEP);

		(void) snprintf(physpath, MAXPATHLEN, "%s%u", ZVOL_PSEUDO_DEV,
		    zv->zv_minor);

		VERIFY(nvlist_alloc(&attr, NV_UNIQUE_NAME, KM_SLEEP) == 0);
		VERIFY(nvlist_add_string(attr, DEV_PHYS_PATH, physpath) == 0);

		(void) ddi_log_sysevent(zfs_dip, SUNW_VENDOR, EC_DEV_STATUS,
		    ESC_DEV_DLE, attr, &eid, DDI_SLEEP);

		nvlist_free(attr);
		kmem_free(physpath, MAXPATHLEN);
	}
	return (error);
}

int
zvol_set_volsize(const char *name, uint64_t volsize)
{
	zvol_state_t *zv = NULL;
	objset_t *os;
	int error;
	dmu_object_info_t doi;
	uint64_t readonly;
	boolean_t owned = B_FALSE;

	error = dsl_prop_get_integer(name,
	    zfs_prop_to_name(ZFS_PROP_READONLY), &readonly, NULL);
	if (error != 0)
		return (error);
	if (readonly)
		return (SET_ERROR(EROFS));

	mutex_enter(&zfsdev_state_lock);
	zv = zvol_minor_lookup(name);

	if (zv == NULL || zv->zv_objset == NULL) {
		if ((error = dmu_objset_own(name, DMU_OST_ZVOL, B_FALSE,
		    FTAG, &os)) != 0) {
			mutex_exit(&zfsdev_state_lock);
			return (error);
		}
		owned = B_TRUE;
		if (zv != NULL)
			zv->zv_objset = os;
	} else {
		os = zv->zv_objset;
	}

	if ((error = dmu_object_info(os, ZVOL_OBJ, &doi)) != 0 ||
	    (error = zvol_check_volsize(volsize, doi.doi_data_block_size)) != 0)
		goto out;

	error = zvol_update_volsize(os, volsize);

	if (error == 0 && zv != NULL)
		error = zvol_update_live_volsize(zv, volsize);
out:
	if (owned) {
		dmu_objset_disown(os, FTAG);
		if (zv != NULL)
			zv->zv_objset = NULL;
	}
	mutex_exit(&zfsdev_state_lock);
	return (error);
}

/*ARGSUSED*/
int
zvol_open(dev_t *devp, int flag, int otyp, cred_t *cr)
{
	zvol_state_t *zv;
	int err = 0;

	mutex_enter(&zfsdev_state_lock);

	zv = zfsdev_get_soft_state(getminor(*devp), ZSST_ZVOL);
	if (zv == NULL) {
		mutex_exit(&zfsdev_state_lock);
		return (SET_ERROR(ENXIO));
	}

	if (zv->zv_total_opens == 0)
		err = zvol_first_open(zv);
	if (err) {
		mutex_exit(&zfsdev_state_lock);
		return (err);
	}
	if ((flag & FWRITE) && (zv->zv_flags & ZVOL_RDONLY)) {
		err = SET_ERROR(EROFS);
		goto out;
	}
	if (zv->zv_flags & ZVOL_EXCL) {
		err = SET_ERROR(EBUSY);
		goto out;
	}
	if (flag & FEXCL) {
		if (zv->zv_total_opens != 0) {
			err = SET_ERROR(EBUSY);
			goto out;
		}
		zv->zv_flags |= ZVOL_EXCL;
	}

	if (zv->zv_open_count[otyp] == 0 || otyp == OTYP_LYR) {
		zv->zv_open_count[otyp]++;
		zv->zv_total_opens++;
	}
	mutex_exit(&zfsdev_state_lock);

	return (err);
out:
	if (zv->zv_total_opens == 0)
		zvol_last_close(zv);
	mutex_exit(&zfsdev_state_lock);
	return (err);
}

/*ARGSUSED*/
int
zvol_close(dev_t dev, int flag, int otyp, cred_t *cr)
{
	minor_t minor = getminor(dev);
	zvol_state_t *zv;
	int error = 0;

	mutex_enter(&zfsdev_state_lock);

	zv = zfsdev_get_soft_state(minor, ZSST_ZVOL);
	if (zv == NULL) {
		mutex_exit(&zfsdev_state_lock);
		return (SET_ERROR(ENXIO));
	}

	if (zv->zv_flags & ZVOL_EXCL) {
		ASSERT(zv->zv_total_opens == 1);
		zv->zv_flags &= ~ZVOL_EXCL;
	}

	/*
	 * If the open count is zero, this is a spurious close.
	 * That indicates a bug in the kernel / DDI framework.
	 */
	ASSERT(zv->zv_open_count[otyp] != 0);
	ASSERT(zv->zv_total_opens != 0);

	/*
	 * You may get multiple opens, but only one close.
	 */
	zv->zv_open_count[otyp]--;
	zv->zv_total_opens--;

	if (zv->zv_total_opens == 0)
		zvol_last_close(zv);

	mutex_exit(&zfsdev_state_lock);
	return (error);
}

static void
zvol_get_done(zgd_t *zgd, int error)
{
	if (zgd->zgd_db)
		dmu_buf_rele(zgd->zgd_db, zgd);

	zfs_range_unlock(zgd->zgd_rl);

	if (error == 0 && zgd->zgd_bp)
		zil_add_block(zgd->zgd_zilog, zgd->zgd_bp);

	kmem_free(zgd, sizeof (zgd_t));
}

/*
 * Get data to generate a TX_WRITE intent log record.
 */
static int
zvol_get_data(void *arg, lr_write_t *lr, char *buf, zio_t *zio)
{
	zvol_state_t *zv = arg;
	objset_t *os = zv->zv_objset;
	uint64_t object = ZVOL_OBJ;
	uint64_t offset = lr->lr_offset;
	uint64_t size = lr->lr_length;	/* length of user data */
	blkptr_t *bp = &lr->lr_blkptr;
	dmu_buf_t *db;
	zgd_t *zgd;
	int error;

	ASSERT(zio != NULL);
	ASSERT(size != 0);

	zgd = kmem_zalloc(sizeof (zgd_t), KM_SLEEP);
	zgd->zgd_zilog = zv->zv_zilog;
	zgd->zgd_rl = zfs_range_lock(&zv->zv_znode, offset, size, RL_READER);

	/*
	 * Write records come in two flavors: immediate and indirect.
	 * For small writes it's cheaper to store the data with the
	 * log record (immediate); for large writes it's cheaper to
	 * sync the data and get a pointer to it (indirect) so that
	 * we don't have to write the data twice.
	 */
	if (buf != NULL) {	/* immediate write */
		error = dmu_read(os, object, offset, size, buf,
		    DMU_READ_NO_PREFETCH);
	} else {
		size = zv->zv_volblocksize;
		offset = P2ALIGN(offset, size);
		error = dmu_buf_hold(os, object, offset, zgd, &db,
		    DMU_READ_NO_PREFETCH);
		if (error == 0) {
			blkptr_t *obp = dmu_buf_get_blkptr(db);
			if (obp) {
				ASSERT(BP_IS_HOLE(bp));
				*bp = *obp;
			}

			zgd->zgd_db = db;
			zgd->zgd_bp = bp;

			ASSERT(db->db_offset == offset);
			ASSERT(db->db_size == size);

			error = dmu_sync(zio, lr->lr_common.lrc_txg,
			    zvol_get_done, zgd);

			if (error == 0)
				return (0);
		}
	}

	zvol_get_done(zgd, error);

	return (error);
}

/*
 * zvol_log_write() handles synchronous writes using TX_WRITE ZIL transactions.
 *
 * We store data in the log buffers if it's small enough.
 * Otherwise we will later flush the data out via dmu_sync().
 */
ssize_t zvol_immediate_write_sz = 32768;

static void
zvol_log_write(zvol_state_t *zv, dmu_tx_t *tx, offset_t off, ssize_t resid,
    boolean_t sync)
{
	uint32_t blocksize = zv->zv_volblocksize;
	zilog_t *zilog = zv->zv_zilog;
	boolean_t slogging;
	ssize_t immediate_write_sz;

	if (zil_replaying(zilog, tx))
		return;

	immediate_write_sz = (zilog->zl_logbias == ZFS_LOGBIAS_THROUGHPUT)
	    ? 0 : zvol_immediate_write_sz;

	slogging = spa_has_slogs(zilog->zl_spa) &&
	    (zilog->zl_logbias == ZFS_LOGBIAS_LATENCY);

	while (resid) {
		itx_t *itx;
		lr_write_t *lr;
		ssize_t len;
		itx_wr_state_t write_state;

		/*
		 * Unlike zfs_log_write() we can be called with
		 * upto DMU_MAX_ACCESS/2 (5MB) writes.
		 */
		if (blocksize > immediate_write_sz && !slogging &&
		    resid >= blocksize && off % blocksize == 0) {
			write_state = WR_INDIRECT; /* uses dmu_sync */
			len = blocksize;
		} else if (sync) {
			write_state = WR_COPIED;
			len = MIN(ZIL_MAX_LOG_DATA, resid);
		} else {
			write_state = WR_NEED_COPY;
			len = MIN(ZIL_MAX_LOG_DATA, resid);
		}

		itx = zil_itx_create(TX_WRITE, sizeof (*lr) +
		    (write_state == WR_COPIED ? len : 0));
		lr = (lr_write_t *)&itx->itx_lr;
		if (write_state == WR_COPIED && dmu_read(zv->zv_objset,
		    ZVOL_OBJ, off, len, lr + 1, DMU_READ_NO_PREFETCH) != 0) {
			zil_itx_destroy(itx);
			itx = zil_itx_create(TX_WRITE, sizeof (*lr));
			lr = (lr_write_t *)&itx->itx_lr;
			write_state = WR_NEED_COPY;
		}

		itx->itx_wr_state = write_state;
		if (write_state == WR_NEED_COPY)
			itx->itx_sod += len;
		lr->lr_foid = ZVOL_OBJ;
		lr->lr_offset = off;
		lr->lr_length = len;
		lr->lr_blkoff = 0;
		BP_ZERO(&lr->lr_blkptr);

		itx->itx_private = zv;
		itx->itx_sync = sync;

		zil_itx_assign(zilog, itx, tx);

		off += len;
		resid -= len;
	}
}

static int
zvol_dumpio_vdev(vdev_t *vd, void *addr, uint64_t offset, uint64_t origoffset,
    uint64_t size, boolean_t doread, boolean_t isdump)
{
	vdev_disk_t *dvd;
	int c;
	int numerrors = 0;

	if (vd->vdev_ops == &vdev_mirror_ops ||
	    vd->vdev_ops == &vdev_replacing_ops ||
	    vd->vdev_ops == &vdev_spare_ops) {
		for (c = 0; c < vd->vdev_children; c++) {
			int err = zvol_dumpio_vdev(vd->vdev_child[c],
			    addr, offset, origoffset, size, doread, isdump);
			if (err != 0) {
				numerrors++;
			} else if (doread) {
				break;
			}
		}
	}

	if (!vd->vdev_ops->vdev_op_leaf && vd->vdev_ops != &vdev_raidz_ops)
		return (numerrors < vd->vdev_children ? 0 : EIO);

	if (doread && !vdev_readable(vd))
		return (SET_ERROR(EIO));
	else if (!doread && !vdev_writeable(vd))
		return (SET_ERROR(EIO));

	if (vd->vdev_ops == &vdev_raidz_ops) {
		return (vdev_raidz_physio(vd,
		    addr, size, offset, origoffset, doread, isdump));
	}

	offset += VDEV_LABEL_START_SIZE;

	if (ddi_in_panic() || isdump) {
		ASSERT(!doread);
		if (doread)
			return (SET_ERROR(EIO));
		dvd = vd->vdev_tsd;
		ASSERT3P(dvd, !=, NULL);
		return (ldi_dump(dvd->vd_lh, addr, lbtodb(offset),
		    lbtodb(size)));
	} else {
		dvd = vd->vdev_tsd;
		ASSERT3P(dvd, !=, NULL);
		return (vdev_disk_ldi_physio(dvd->vd_lh, addr, size,
		    offset, doread ? B_READ : B_WRITE));
	}
}

static int
zvol_dumpio(zvol_state_t *zv, void *addr, uint64_t offset, uint64_t size,
    boolean_t doread, boolean_t isdump)
{
	vdev_t *vd;
	int error;
	zvol_extent_t *ze;
	spa_t *spa = dmu_objset_spa(zv->zv_objset);

	/* Must be sector aligned, and not stradle a block boundary. */
	if (P2PHASE(offset, DEV_BSIZE) || P2PHASE(size, DEV_BSIZE) ||
	    P2BOUNDARY(offset, size, zv->zv_volblocksize)) {
		return (SET_ERROR(EINVAL));
	}
	ASSERT(size <= zv->zv_volblocksize);

	/* Locate the extent this belongs to */
	ze = list_head(&zv->zv_extents);
	while (offset >= ze->ze_nblks * zv->zv_volblocksize) {
		offset -= ze->ze_nblks * zv->zv_volblocksize;
		ze = list_next(&zv->zv_extents, ze);
	}

	if (ze == NULL)
		return (SET_ERROR(EINVAL));

	if (!ddi_in_panic())
		spa_config_enter(spa, SCL_STATE, FTAG, RW_READER);

	vd = vdev_lookup_top(spa, DVA_GET_VDEV(&ze->ze_dva));
	offset += DVA_GET_OFFSET(&ze->ze_dva);
	error = zvol_dumpio_vdev(vd, addr, offset, DVA_GET_OFFSET(&ze->ze_dva),
	    size, doread, isdump);

	if (!ddi_in_panic())
		spa_config_exit(spa, SCL_STATE, FTAG);

	return (error);
}

int
zvol_strategy(buf_t *bp)
{
	zfs_soft_state_t *zs = NULL;
	zvol_state_t *zv;
	uint64_t off, volsize;
	size_t resid;
	char *addr;
	objset_t *os;
	rl_t *rl;
	int error = 0;
	boolean_t doread = bp->b_flags & B_READ;
	boolean_t is_dumpified;
	boolean_t sync;

	if (getminor(bp->b_edev) == 0) {
		error = SET_ERROR(EINVAL);
	} else {
		zs = ddi_get_soft_state(zfsdev_state, getminor(bp->b_edev));
		if (zs == NULL)
			error = SET_ERROR(ENXIO);
		else if (zs->zss_type != ZSST_ZVOL)
			error = SET_ERROR(EINVAL);
	}

	if (error) {
		bioerror(bp, error);
		biodone(bp);
		return (0);
	}

	zv = zs->zss_data;

	if (!(bp->b_flags & B_READ) && (zv->zv_flags & ZVOL_RDONLY)) {
		bioerror(bp, EROFS);
		biodone(bp);
		return (0);
	}

	off = ldbtob(bp->b_blkno);
	volsize = zv->zv_volsize;

	os = zv->zv_objset;
	ASSERT(os != NULL);

	bp_mapin(bp);
	addr = bp->b_un.b_addr;
	resid = bp->b_bcount;

	if (resid > 0 && (off < 0 || off >= volsize)) {
		bioerror(bp, EIO);
		biodone(bp);
		return (0);
	}

	is_dumpified = zv->zv_flags & ZVOL_DUMPIFIED;
	sync = ((!(bp->b_flags & B_ASYNC) &&
	    !(zv->zv_flags & ZVOL_WCE)) ||
	    (zv->zv_objset->os_sync == ZFS_SYNC_ALWAYS)) &&
	    !doread && !is_dumpified;

	/*
	 * There must be no buffer changes when doing a dmu_sync() because
	 * we can't change the data whilst calculating the checksum.
	 */
	rl = zfs_range_lock(&zv->zv_znode, off, resid,
	    doread ? RL_READER : RL_WRITER);

	while (resid != 0 && off < volsize) {
		size_t size = MIN(resid, zvol_maxphys);
		if (is_dumpified) {
			size = MIN(size, P2END(off, zv->zv_volblocksize) - off);
			error = zvol_dumpio(zv, addr, off, size,
			    doread, B_FALSE);
		} else if (doread) {
			error = dmu_read(os, ZVOL_OBJ, off, size, addr,
			    DMU_READ_PREFETCH);
		} else {
			dmu_tx_t *tx = dmu_tx_create(os);
			dmu_tx_hold_write(tx, ZVOL_OBJ, off, size);
			error = dmu_tx_assign(tx, TXG_WAIT);
			if (error) {
				dmu_tx_abort(tx);
			} else {
				dmu_write(os, ZVOL_OBJ, off, size, addr, tx);
				zvol_log_write(zv, tx, off, size, sync);
				dmu_tx_commit(tx);
			}
		}
		if (error) {
			/* convert checksum errors into IO errors */
			if (error == ECKSUM)
				error = SET_ERROR(EIO);
			break;
		}
		off += size;
		addr += size;
		resid -= size;
	}
	zfs_range_unlock(rl);

	if ((bp->b_resid = resid) == bp->b_bcount)
		bioerror(bp, off > volsize ? EINVAL : error);

	if (sync)
		zil_commit(zv->zv_zilog, ZVOL_OBJ);
	biodone(bp);

	return (0);
}

/*
 * Set the buffer count to the zvol maximum transfer.
 * Using our own routine instead of the default minphys()
 * means that for larger writes we write bigger buffers on X86
 * (128K instead of 56K) and flush the disk write cache less often
 * (every zvol_maxphys - currently 1MB) instead of minphys (currently
 * 56K on X86 and 128K on sparc).
 */
void
zvol_minphys(struct buf *bp)
{
	if (bp->b_bcount > zvol_maxphys)
		bp->b_bcount = zvol_maxphys;
}

int
zvol_dump(dev_t dev, caddr_t addr, daddr_t blkno, int nblocks)
{
	minor_t minor = getminor(dev);
	zvol_state_t *zv;
	int error = 0;
	uint64_t size;
	uint64_t boff;
	uint64_t resid;

	zv = zfsdev_get_soft_state(minor, ZSST_ZVOL);
	if (zv == NULL)
		return (SET_ERROR(ENXIO));

	if ((zv->zv_flags & ZVOL_DUMPIFIED) == 0)
		return (SET_ERROR(EINVAL));

	boff = ldbtob(blkno);
	resid = ldbtob(nblocks);

	VERIFY3U(boff + resid, <=, zv->zv_volsize);

	while (resid) {
		size = MIN(resid, P2END(boff, zv->zv_volblocksize) - boff);
		error = zvol_dumpio(zv, addr, boff, size, B_FALSE, B_TRUE);
		if (error)
			break;
		boff += size;
		addr += size;
		resid -= size;
	}

	return (error);
}

/*ARGSUSED*/
int
zvol_read(dev_t dev, uio_t *uio, cred_t *cr)
{
	minor_t minor = getminor(dev);
	zvol_state_t *zv;
	uint64_t volsize;
	rl_t *rl;
	int error = 0;
	zone_t *zonep = curzone;
	uint64_t tot_bytes;
	hrtime_t start, lat;

	zv = zfsdev_get_soft_state(minor, ZSST_ZVOL);
	if (zv == NULL)
		return (SET_ERROR(ENXIO));

	volsize = zv->zv_volsize;
	if (uio->uio_resid > 0 &&
	    (uio->uio_loffset < 0 || uio->uio_loffset >= volsize))
		return (SET_ERROR(EIO));

	if (zv->zv_flags & ZVOL_DUMPIFIED) {
		error = physio(zvol_strategy, NULL, dev, B_READ,
		    zvol_minphys, uio);
		return (error);
	}

	DTRACE_PROBE3(zvol__uio__start, dev_t, dev, uio_t *, uio, int, 0);

	mutex_enter(&zonep->zone_vfs_lock);
	kstat_runq_enter(&zonep->zone_vfs_rwstats);
	mutex_exit(&zonep->zone_vfs_lock);
	start = gethrtime();
	tot_bytes = 0;

	rl = zfs_range_lock(&zv->zv_znode, uio->uio_loffset, uio->uio_resid,
	    RL_READER);
	while (uio->uio_resid > 0 && uio->uio_loffset < volsize) {
		uint64_t bytes = MIN(uio->uio_resid, DMU_MAX_ACCESS >> 1);

		/* don't read past the end */
		if (bytes > volsize - uio->uio_loffset)
			bytes = volsize - uio->uio_loffset;

		tot_bytes += bytes;
		error =  dmu_read_uio(zv->zv_objset, ZVOL_OBJ, uio, bytes);
		if (error) {
			/* convert checksum errors into IO errors */
			if (error == ECKSUM)
				error = SET_ERROR(EIO);
			break;
		}
	}
	zfs_range_unlock(rl);

	mutex_enter(&zonep->zone_vfs_lock);
	zonep->zone_vfs_rwstats.reads++;
	zonep->zone_vfs_rwstats.nread += tot_bytes;
	kstat_runq_exit(&zonep->zone_vfs_rwstats);
	mutex_exit(&zonep->zone_vfs_lock);

	lat = gethrtime() - start;

	if (lat >= VOP_LATENCY_10MS) {
		zone_vfs_kstat_t *zvp;

		zvp = zonep->zone_vfs_stats;
		if (lat < VOP_LATENCY_100MS) {
			atomic_inc_64(&zvp->zv_10ms_ops.value.ui64);
		} else if (lat < VOP_LATENCY_1S) {
			atomic_inc_64(&zvp->zv_10ms_ops.value.ui64);
			atomic_inc_64(&zvp->zv_100ms_ops.value.ui64);
		} else if (lat < VOP_LATENCY_10S) {
			atomic_inc_64(&zvp->zv_10ms_ops.value.ui64);
			atomic_inc_64(&zvp->zv_100ms_ops.value.ui64);
			atomic_inc_64(&zvp->zv_1s_ops.value.ui64);
		} else {
			atomic_inc_64(&zvp->zv_10ms_ops.value.ui64);
			atomic_inc_64(&zvp->zv_100ms_ops.value.ui64);
			atomic_inc_64(&zvp->zv_1s_ops.value.ui64);
			atomic_inc_64(&zvp->zv_10s_ops.value.ui64);
		}
	}

	DTRACE_PROBE4(zvol__uio__done, dev_t, dev, uio_t *, uio, int, 0, int,
	    error);

	return (error);
}

/*ARGSUSED*/
int
zvol_write(dev_t dev, uio_t *uio, cred_t *cr)
{
	minor_t minor = getminor(dev);
	zvol_state_t *zv;
	uint64_t volsize;
	rl_t *rl;
	int error = 0;
	boolean_t sync;
	zone_t *zonep = curzone;
	uint64_t tot_bytes;
	hrtime_t start, lat;

	zv = zfsdev_get_soft_state(minor, ZSST_ZVOL);
	if (zv == NULL)
		return (SET_ERROR(ENXIO));

	volsize = zv->zv_volsize;
	if (uio->uio_resid > 0 &&
	    (uio->uio_loffset < 0 || uio->uio_loffset >= volsize))
		return (SET_ERROR(EIO));

	if (zv->zv_flags & ZVOL_DUMPIFIED) {
		error = physio(zvol_strategy, NULL, dev, B_WRITE,
		    zvol_minphys, uio);
		return (error);
	}

	DTRACE_PROBE3(zvol__uio__start, dev_t, dev, uio_t *, uio, int, 1);

	/*
	 * For the purposes of VFS kstat consumers, the "waitq" calculation is
	 * repurposed as the active queue for zvol write operations. There's no
	 * actual wait queue for zvol operations.
	 */
	mutex_enter(&zonep->zone_vfs_lock);
	kstat_waitq_enter(&zonep->zone_vfs_rwstats);
	mutex_exit(&zonep->zone_vfs_lock);
	start = gethrtime();
	tot_bytes = 0;

	sync = !(zv->zv_flags & ZVOL_WCE) ||
	    (zv->zv_objset->os_sync == ZFS_SYNC_ALWAYS);

	rl = zfs_range_lock(&zv->zv_znode, uio->uio_loffset, uio->uio_resid,
	    RL_WRITER);
	while (uio->uio_resid > 0 && uio->uio_loffset < volsize) {
		uint64_t bytes = MIN(uio->uio_resid, DMU_MAX_ACCESS >> 1);
		uint64_t off = uio->uio_loffset;
		dmu_tx_t *tx = dmu_tx_create(zv->zv_objset);

		if (bytes > volsize - off)	/* don't write past the end */
			bytes = volsize - off;

		tot_bytes += bytes;
		dmu_tx_hold_write(tx, ZVOL_OBJ, off, bytes);
		error = dmu_tx_assign(tx, TXG_WAIT);
		if (error) {
			dmu_tx_abort(tx);
			break;
		}
		error = dmu_write_uio_dbuf(zv->zv_dbuf, uio, bytes, tx);
		if (error == 0)
			zvol_log_write(zv, tx, off, bytes, sync);
		dmu_tx_commit(tx);

		if (error)
			break;
	}
	zfs_range_unlock(rl);
	if (sync)
		zil_commit(zv->zv_zilog, ZVOL_OBJ);

	DTRACE_PROBE4(zvol__uio__done, dev_t, dev, uio_t *, uio, int, 1, int,
	    error);

	mutex_enter(&zonep->zone_vfs_lock);
	zonep->zone_vfs_rwstats.writes++;
	zonep->zone_vfs_rwstats.nwritten += tot_bytes;
	kstat_waitq_exit(&zonep->zone_vfs_rwstats);
	mutex_exit(&zonep->zone_vfs_lock);

	lat = gethrtime() - start;

	if (lat >= VOP_LATENCY_10MS) {
		zone_vfs_kstat_t *zvp;

		zvp = zonep->zone_vfs_stats;
		if (lat < VOP_LATENCY_100MS) {
			atomic_inc_64(&zvp->zv_10ms_ops.value.ui64);
		} else if (lat < VOP_LATENCY_1S) {
			atomic_inc_64(&zvp->zv_10ms_ops.value.ui64);
			atomic_inc_64(&zvp->zv_100ms_ops.value.ui64);
		} else if (lat < VOP_LATENCY_10S) {
			atomic_inc_64(&zvp->zv_10ms_ops.value.ui64);
			atomic_inc_64(&zvp->zv_100ms_ops.value.ui64);
			atomic_inc_64(&zvp->zv_1s_ops.value.ui64);
		} else {
			atomic_inc_64(&zvp->zv_10ms_ops.value.ui64);
			atomic_inc_64(&zvp->zv_100ms_ops.value.ui64);
			atomic_inc_64(&zvp->zv_1s_ops.value.ui64);
			atomic_inc_64(&zvp->zv_10s_ops.value.ui64);
		}
	}

	return (error);
}

int
zvol_getefi(void *arg, int flag, uint64_t vs, uint8_t bs)
{
	struct uuid uuid = EFI_RESERVED;
	efi_gpe_t gpe = { 0 };
	uint32_t crc;
	dk_efi_t efi;
	int length;
	char *ptr;

	if (ddi_copyin(arg, &efi, sizeof (dk_efi_t), flag))
		return (SET_ERROR(EFAULT));
	ptr = (char *)(uintptr_t)efi.dki_data_64;
	length = efi.dki_length;
	/*
	 * Some clients may attempt to request a PMBR for the
	 * zvol.  Currently this interface will return EINVAL to
	 * such requests.  These requests could be supported by
	 * adding a check for lba == 0 and consing up an appropriate
	 * PMBR.
	 */
	if (efi.dki_lba < 1 || efi.dki_lba > 2 || length <= 0)
		return (SET_ERROR(EINVAL));

	gpe.efi_gpe_StartingLBA = LE_64(34ULL);
	gpe.efi_gpe_EndingLBA = LE_64((vs >> bs) - 1);
	UUID_LE_CONVERT(gpe.efi_gpe_PartitionTypeGUID, uuid);

	if (efi.dki_lba == 1) {
		efi_gpt_t gpt = { 0 };

		gpt.efi_gpt_Signature = LE_64(EFI_SIGNATURE);
		gpt.efi_gpt_Revision = LE_32(EFI_VERSION_CURRENT);
		gpt.efi_gpt_HeaderSize = LE_32(sizeof (gpt));
		gpt.efi_gpt_MyLBA = LE_64(1ULL);
		gpt.efi_gpt_FirstUsableLBA = LE_64(34ULL);
		gpt.efi_gpt_LastUsableLBA = LE_64((vs >> bs) - 1);
		gpt.efi_gpt_PartitionEntryLBA = LE_64(2ULL);
		gpt.efi_gpt_NumberOfPartitionEntries = LE_32(1);
		gpt.efi_gpt_SizeOfPartitionEntry =
		    LE_32(sizeof (efi_gpe_t));
		CRC32(crc, &gpe, sizeof (gpe), -1U, crc32_table);
		gpt.efi_gpt_PartitionEntryArrayCRC32 = LE_32(~crc);
		CRC32(crc, &gpt, sizeof (gpt), -1U, crc32_table);
		gpt.efi_gpt_HeaderCRC32 = LE_32(~crc);
		if (ddi_copyout(&gpt, ptr, MIN(sizeof (gpt), length),
		    flag))
			return (SET_ERROR(EFAULT));
		ptr += sizeof (gpt);
		length -= sizeof (gpt);
	}
	if (length > 0 && ddi_copyout(&gpe, ptr, MIN(sizeof (gpe),
	    length), flag))
		return (SET_ERROR(EFAULT));
	return (0);
}

/*
 * BEGIN entry points to allow external callers access to the volume.
 */
/*
 * Return the volume parameters needed for access from an external caller.
 * These values are invariant as long as the volume is held open.
 */
int
zvol_get_volume_params(minor_t minor, uint64_t *blksize,
    uint64_t *max_xfer_len, void **minor_hdl, void **objset_hdl, void **zil_hdl,
    void **rl_hdl, void **bonus_hdl)
{
	zvol_state_t *zv;

	zv = zfsdev_get_soft_state(minor, ZSST_ZVOL);
	if (zv == NULL)
		return (SET_ERROR(ENXIO));
	if (zv->zv_flags & ZVOL_DUMPIFIED)
		return (SET_ERROR(ENXIO));

	ASSERT(blksize && max_xfer_len && minor_hdl &&
	    objset_hdl && zil_hdl && rl_hdl && bonus_hdl);

	*blksize = zv->zv_volblocksize;
	*max_xfer_len = (uint64_t)zvol_maxphys;
	*minor_hdl = zv;
	*objset_hdl = zv->zv_objset;
	*zil_hdl = zv->zv_zilog;
	*rl_hdl = &zv->zv_znode;
	*bonus_hdl = zv->zv_dbuf;
	return (0);
}

/*
 * Return the current volume size to an external caller.
 * The size can change while the volume is open.
 */
uint64_t
zvol_get_volume_size(void *minor_hdl)
{
	zvol_state_t *zv = minor_hdl;

	return (zv->zv_volsize);
}

/*
 * Return the current WCE setting to an external caller.
 * The WCE setting can change while the volume is open.
 */
int
zvol_get_volume_wce(void *minor_hdl)
{
	zvol_state_t *zv = minor_hdl;

	return ((zv->zv_flags & ZVOL_WCE) ? 1 : 0);
}

/*
 * Entry point for external callers to zvol_log_write
 */
void
zvol_log_write_minor(void *minor_hdl, dmu_tx_t *tx, offset_t off, ssize_t resid,
    boolean_t sync)
{
	zvol_state_t *zv = minor_hdl;

	zvol_log_write(zv, tx, off, resid, sync);
}
/*
 * END entry points to allow external callers access to the volume.
 */

/*
 * Log a DKIOCFREE/free-long-range to the ZIL with TX_TRUNCATE.
 */
static void
zvol_log_truncate(zvol_state_t *zv, dmu_tx_t *tx, uint64_t off, uint64_t len,
    boolean_t sync)
{
	itx_t *itx;
	lr_truncate_t *lr;
	zilog_t *zilog = zv->zv_zilog;

	if (zil_replaying(zilog, tx))
		return;

	itx = zil_itx_create(TX_TRUNCATE, sizeof (*lr));
	lr = (lr_truncate_t *)&itx->itx_lr;
	lr->lr_foid = ZVOL_OBJ;
	lr->lr_offset = off;
	lr->lr_length = len;

	itx->itx_sync = sync;
	zil_itx_assign(zilog, itx, tx);
}

/*
 * Dirtbag ioctls to support mkfs(1M) for UFS filesystems.  See dkio(7I).
 * Also a dirtbag dkio ioctl for unmap/free-block functionality.
 */
/*ARGSUSED*/
int
zvol_ioctl(dev_t dev, int cmd, intptr_t arg, int flag, cred_t *cr, int *rvalp)
{
	zvol_state_t *zv;
	struct dk_callback *dkc;
	int error = 0;
	rl_t *rl;

	mutex_enter(&zfsdev_state_lock);

	zv = zfsdev_get_soft_state(getminor(dev), ZSST_ZVOL);

	if (zv == NULL) {
		mutex_exit(&zfsdev_state_lock);
		return (SET_ERROR(ENXIO));
	}
	ASSERT(zv->zv_total_opens > 0);

	switch (cmd) {

	case DKIOCINFO:
	{
		struct dk_cinfo dki;

		bzero(&dki, sizeof (dki));
		(void) strcpy(dki.dki_cname, "zvol");
		(void) strcpy(dki.dki_dname, "zvol");
		dki.dki_ctype = DKC_UNKNOWN;
		dki.dki_unit = getminor(dev);
		dki.dki_maxtransfer =
		    1 << (SPA_OLD_MAXBLOCKSHIFT - zv->zv_min_bs);
		mutex_exit(&zfsdev_state_lock);
		if (ddi_copyout(&dki, (void *)arg, sizeof (dki), flag))
			error = SET_ERROR(EFAULT);
		return (error);
	}

	case DKIOCGMEDIAINFO:
	{
		struct dk_minfo dkm;

		bzero(&dkm, sizeof (dkm));
		dkm.dki_lbsize = 1U << zv->zv_min_bs;
		dkm.dki_capacity = zv->zv_volsize >> zv->zv_min_bs;
		dkm.dki_media_type = DK_UNKNOWN;
		mutex_exit(&zfsdev_state_lock);
		if (ddi_copyout(&dkm, (void *)arg, sizeof (dkm), flag))
			error = SET_ERROR(EFAULT);
		return (error);
	}

	case DKIOCGMEDIAINFOEXT:
	{
		struct dk_minfo_ext dkmext;

		bzero(&dkmext, sizeof (dkmext));
		dkmext.dki_lbsize = 1U << zv->zv_min_bs;
		dkmext.dki_pbsize = zv->zv_volblocksize;
		dkmext.dki_capacity = zv->zv_volsize >> zv->zv_min_bs;
		dkmext.dki_media_type = DK_UNKNOWN;
		mutex_exit(&zfsdev_state_lock);
		if (ddi_copyout(&dkmext, (void *)arg, sizeof (dkmext), flag))
			error = SET_ERROR(EFAULT);
		return (error);
	}

	case DKIOCGETEFI:
	{
		uint64_t vs = zv->zv_volsize;
		uint8_t bs = zv->zv_min_bs;

		mutex_exit(&zfsdev_state_lock);
		error = zvol_getefi((void *)arg, flag, vs, bs);
		return (error);
	}

	case DKIOCFLUSHWRITECACHE:
		dkc = (struct dk_callback *)arg;
		mutex_exit(&zfsdev_state_lock);
		zil_commit(zv->zv_zilog, ZVOL_OBJ);
		if ((flag & FKIOCTL) && dkc != NULL && dkc->dkc_callback) {
			(*dkc->dkc_callback)(dkc->dkc_cookie, error);
			error = 0;
		}
		return (error);

	case DKIOCGETWCE:
	{
		int wce = (zv->zv_flags & ZVOL_WCE) ? 1 : 0;
		if (ddi_copyout(&wce, (void *)arg, sizeof (int),
		    flag))
			error = SET_ERROR(EFAULT);
		break;
	}
	case DKIOCSETWCE:
	{
		int wce;
		if (ddi_copyin((void *)arg, &wce, sizeof (int),
		    flag)) {
			error = SET_ERROR(EFAULT);
			break;
		}
		if (wce) {
			zv->zv_flags |= ZVOL_WCE;
			mutex_exit(&zfsdev_state_lock);
		} else {
			zv->zv_flags &= ~ZVOL_WCE;
			mutex_exit(&zfsdev_state_lock);
			zil_commit(zv->zv_zilog, ZVOL_OBJ);
		}
		return (0);
	}

	case DKIOCGGEOM:
	case DKIOCGVTOC:
		/*
		 * commands using these (like prtvtoc) expect ENOTSUP
		 * since we're emulating an EFI label
		 */
		error = SET_ERROR(ENOTSUP);
		break;

	case DKIOCDUMPINIT:
		rl = zfs_range_lock(&zv->zv_znode, 0, zv->zv_volsize,
		    RL_WRITER);
		error = zvol_dumpify(zv);
		zfs_range_unlock(rl);
		break;

	case DKIOCDUMPFINI:
		if (!(zv->zv_flags & ZVOL_DUMPIFIED))
			break;
		rl = zfs_range_lock(&zv->zv_znode, 0, zv->zv_volsize,
		    RL_WRITER);
		error = zvol_dump_fini(zv);
		zfs_range_unlock(rl);
		break;

	case DKIOCFREE:
	{
		dkioc_free_t df;
		dmu_tx_t *tx;

		if (!zvol_unmap_enabled)
			break;

		if (ddi_copyin((void *)arg, &df, sizeof (df), flag)) {
			error = SET_ERROR(EFAULT);
			break;
		}

		/*
		 * Apply Postel's Law to length-checking.  If they overshoot,
		 * just blank out until the end, if there's a need to blank
		 * out anything.
		 */
		if (df.df_start >= zv->zv_volsize)
			break;	/* No need to do anything... */

		mutex_exit(&zfsdev_state_lock);

		rl = zfs_range_lock(&zv->zv_znode, df.df_start, df.df_length,
		    RL_WRITER);
		tx = dmu_tx_create(zv->zv_objset);
		dmu_tx_mark_netfree(tx);
		error = dmu_tx_assign(tx, TXG_WAIT);
		if (error != 0) {
			dmu_tx_abort(tx);
		} else {
			zvol_log_truncate(zv, tx, df.df_start,
			    df.df_length, B_TRUE);
			dmu_tx_commit(tx);
			error = dmu_free_long_range(zv->zv_objset, ZVOL_OBJ,
			    df.df_start, df.df_length);
		}

		zfs_range_unlock(rl);

		if (error == 0) {
			/*
			 * If the write-cache is disabled or 'sync' property
			 * is set to 'always' then treat this as a synchronous
			 * operation (i.e. commit to zil).
			 */
			if (!(zv->zv_flags & ZVOL_WCE) ||
			    (zv->zv_objset->os_sync == ZFS_SYNC_ALWAYS))
				zil_commit(zv->zv_zilog, ZVOL_OBJ);

			/*
			 * If the caller really wants synchronous writes, and
			 * can't wait for them, don't return until the write
			 * is done.
			 */
			if (df.df_flags & DF_WAIT_SYNC) {
				txg_wait_synced(
				    dmu_objset_pool(zv->zv_objset), 0);
			}
		}
		return (error);
	}

	default:
		error = SET_ERROR(ENOTTY);
		break;

	}
	mutex_exit(&zfsdev_state_lock);
	return (error);
}

int
zvol_busy(void)
{
	return (zvol_minors != 0);
}

void
zvol_init(void)
{
	VERIFY(ddi_soft_state_init(&zfsdev_state, sizeof (zfs_soft_state_t),
	    1) == 0);
	mutex_init(&zfsdev_state_lock, NULL, MUTEX_DEFAULT, NULL);
}

void
zvol_fini(void)
{
	mutex_destroy(&zfsdev_state_lock);
	ddi_soft_state_fini(&zfsdev_state);
}

/*ARGSUSED*/
static int
zfs_mvdev_dump_feature_check(void *arg, dmu_tx_t *tx)
{
	spa_t *spa = dmu_tx_pool(tx)->dp_spa;

	if (spa_feature_is_active(spa, SPA_FEATURE_MULTI_VDEV_CRASH_DUMP))
		return (1);
	return (0);
}

/*ARGSUSED*/
static void
zfs_mvdev_dump_activate_feature_sync(void *arg, dmu_tx_t *tx)
{
	spa_t *spa = dmu_tx_pool(tx)->dp_spa;

	spa_feature_incr(spa, SPA_FEATURE_MULTI_VDEV_CRASH_DUMP, tx);
}

static int
zvol_dump_init(zvol_state_t *zv, boolean_t resize)
{
	dmu_tx_t *tx;
	int error;
	objset_t *os = zv->zv_objset;
	spa_t *spa = dmu_objset_spa(os);
	vdev_t *vd = spa->spa_root_vdev;
	nvlist_t *nv = NULL;
	uint64_t version = spa_version(spa);
	uint64_t checksum, compress, refresrv, vbs, dedup;

	ASSERT(MUTEX_HELD(&zfsdev_state_lock));
	ASSERT(vd->vdev_ops == &vdev_root_ops);

	error = dmu_free_long_range(zv->zv_objset, ZVOL_OBJ, 0,
	    DMU_OBJECT_END);
	if (error != 0)
		return (error);
	/* wait for dmu_free_long_range to actually free the blocks */
	txg_wait_synced(dmu_objset_pool(zv->zv_objset), 0);

	/*
	 * If the pool on which the dump device is being initialized has more
	 * than one child vdev, check that the MULTI_VDEV_CRASH_DUMP feature is
	 * enabled.  If so, bump that feature's counter to indicate that the
	 * feature is active. We also check the vdev type to handle the
	 * following case:
	 *   # zpool create test raidz disk1 disk2 disk3
	 *   Now have spa_root_vdev->vdev_children == 1 (the raidz vdev),
	 *   the raidz vdev itself has 3 children.
	 */
	if (vd->vdev_children > 1 || vd->vdev_ops == &vdev_raidz_ops) {
		if (!spa_feature_is_enabled(spa,
		    SPA_FEATURE_MULTI_VDEV_CRASH_DUMP))
			return (SET_ERROR(ENOTSUP));
		(void) dsl_sync_task(spa_name(spa),
		    zfs_mvdev_dump_feature_check,
		    zfs_mvdev_dump_activate_feature_sync, NULL,
		    2, ZFS_SPACE_CHECK_RESERVED);
	}

	if (!resize) {
		error = dsl_prop_get_integer(zv->zv_name,
		    zfs_prop_to_name(ZFS_PROP_COMPRESSION), &compress, NULL);
		if (error == 0) {
			error = dsl_prop_get_integer(zv->zv_name,
			    zfs_prop_to_name(ZFS_PROP_CHECKSUM), &checksum,
			    NULL);
		}
		if (error == 0) {
			error = dsl_prop_get_integer(zv->zv_name,
			    zfs_prop_to_name(ZFS_PROP_REFRESERVATION),
			    &refresrv, NULL);
		}
		if (error == 0) {
			error = dsl_prop_get_integer(zv->zv_name,
			    zfs_prop_to_name(ZFS_PROP_VOLBLOCKSIZE), &vbs,
			    NULL);
		}
		if (version >= SPA_VERSION_DEDUP && error == 0) {
			error = dsl_prop_get_integer(zv->zv_name,
			    zfs_prop_to_name(ZFS_PROP_DEDUP), &dedup, NULL);
		}
	}
	if (error != 0)
		return (error);

	tx = dmu_tx_create(os);
	dmu_tx_hold_zap(tx, ZVOL_ZAP_OBJ, TRUE, NULL);
	dmu_tx_hold_bonus(tx, ZVOL_OBJ);
	error = dmu_tx_assign(tx, TXG_WAIT);
	if (error != 0) {
		dmu_tx_abort(tx);
		return (error);
	}

	/*
	 * If we are resizing the dump device then we only need to
	 * update the refreservation to match the newly updated
	 * zvolsize. Otherwise, we save off the original state of the
	 * zvol so that we can restore them if the zvol is ever undumpified.
	 */
	if (resize) {
		error = zap_update(os, ZVOL_ZAP_OBJ,
		    zfs_prop_to_name(ZFS_PROP_REFRESERVATION), 8, 1,
		    &zv->zv_volsize, tx);
	} else {
		error = zap_update(os, ZVOL_ZAP_OBJ,
		    zfs_prop_to_name(ZFS_PROP_COMPRESSION), 8, 1,
		    &compress, tx);
		if (error == 0) {
			error = zap_update(os, ZVOL_ZAP_OBJ,
			    zfs_prop_to_name(ZFS_PROP_CHECKSUM), 8, 1,
			    &checksum, tx);
		}
		if (error == 0) {
			error = zap_update(os, ZVOL_ZAP_OBJ,
			    zfs_prop_to_name(ZFS_PROP_REFRESERVATION), 8, 1,
			    &refresrv, tx);
		}
		if (error == 0) {
			error = zap_update(os, ZVOL_ZAP_OBJ,
			    zfs_prop_to_name(ZFS_PROP_VOLBLOCKSIZE), 8, 1,
			    &vbs, tx);
		}
		if (error == 0) {
			error = dmu_object_set_blocksize(
			    os, ZVOL_OBJ, SPA_OLD_MAXBLOCKSIZE, 0, tx);
		}
		if (version >= SPA_VERSION_DEDUP && error == 0) {
			error = zap_update(os, ZVOL_ZAP_OBJ,
			    zfs_prop_to_name(ZFS_PROP_DEDUP), 8, 1,
			    &dedup, tx);
		}
		if (error == 0)
			zv->zv_volblocksize = SPA_OLD_MAXBLOCKSIZE;
	}
	dmu_tx_commit(tx);

	/*
	 * We only need update the zvol's property if we are initializing
	 * the dump area for the first time.
	 */
	if (error == 0 && !resize) {
		/*
		 * If MULTI_VDEV_CRASH_DUMP is active, use the NOPARITY checksum
		 * function.  Otherwise, use the old default -- OFF.
		 */
		checksum = spa_feature_is_active(spa,
		    SPA_FEATURE_MULTI_VDEV_CRASH_DUMP) ? ZIO_CHECKSUM_NOPARITY :
		    ZIO_CHECKSUM_OFF;

		VERIFY(nvlist_alloc(&nv, NV_UNIQUE_NAME, KM_SLEEP) == 0);
		VERIFY(nvlist_add_uint64(nv,
		    zfs_prop_to_name(ZFS_PROP_REFRESERVATION), 0) == 0);
		VERIFY(nvlist_add_uint64(nv,
		    zfs_prop_to_name(ZFS_PROP_COMPRESSION),
		    ZIO_COMPRESS_OFF) == 0);
		VERIFY(nvlist_add_uint64(nv,
		    zfs_prop_to_name(ZFS_PROP_CHECKSUM),
		    checksum) == 0);
		if (version >= SPA_VERSION_DEDUP) {
			VERIFY(nvlist_add_uint64(nv,
			    zfs_prop_to_name(ZFS_PROP_DEDUP),
			    ZIO_CHECKSUM_OFF) == 0);
		}

		error = zfs_set_prop_nvlist(zv->zv_name, ZPROP_SRC_LOCAL,
		    nv, NULL);
		nvlist_free(nv);
	}

	/* Allocate the space for the dump */
	if (error == 0)
		error = zvol_prealloc(zv);
	return (error);
}

static int
zvol_dumpify(zvol_state_t *zv)
{
	int error = 0;
	uint64_t dumpsize = 0;
	dmu_tx_t *tx;
	objset_t *os = zv->zv_objset;

	if (zv->zv_flags & ZVOL_RDONLY)
		return (SET_ERROR(EROFS));

	if (zap_lookup(zv->zv_objset, ZVOL_ZAP_OBJ, ZVOL_DUMPSIZE,
	    8, 1, &dumpsize) != 0 || dumpsize != zv->zv_volsize) {
		boolean_t resize = (dumpsize > 0);

		if ((error = zvol_dump_init(zv, resize)) != 0) {
			(void) zvol_dump_fini(zv);
			return (error);
		}
	}

	/*
	 * Build up our lba mapping.
	 */
	error = zvol_get_lbas(zv);
	if (error) {
		(void) zvol_dump_fini(zv);
		return (error);
	}

	tx = dmu_tx_create(os);
	dmu_tx_hold_zap(tx, ZVOL_ZAP_OBJ, TRUE, NULL);
	error = dmu_tx_assign(tx, TXG_WAIT);
	if (error) {
		dmu_tx_abort(tx);
		(void) zvol_dump_fini(zv);
		return (error);
	}

	zv->zv_flags |= ZVOL_DUMPIFIED;
	error = zap_update(os, ZVOL_ZAP_OBJ, ZVOL_DUMPSIZE, 8, 1,
	    &zv->zv_volsize, tx);
	dmu_tx_commit(tx);

	if (error) {
		(void) zvol_dump_fini(zv);
		return (error);
	}

	txg_wait_synced(dmu_objset_pool(os), 0);
	return (0);
}

static int
zvol_dump_fini(zvol_state_t *zv)
{
	dmu_tx_t *tx;
	objset_t *os = zv->zv_objset;
	nvlist_t *nv;
	int error = 0;
	uint64_t checksum, compress, refresrv, vbs, dedup;
	uint64_t version = spa_version(dmu_objset_spa(zv->zv_objset));

	/*
	 * Attempt to restore the zvol back to its pre-dumpified state.
	 * This is a best-effort attempt as it's possible that not all
	 * of these properties were initialized during the dumpify process
	 * (i.e. error during zvol_dump_init).
	 */

	tx = dmu_tx_create(os);
	dmu_tx_hold_zap(tx, ZVOL_ZAP_OBJ, TRUE, NULL);
	error = dmu_tx_assign(tx, TXG_WAIT);
	if (error) {
		dmu_tx_abort(tx);
		return (error);
	}
	(void) zap_remove(os, ZVOL_ZAP_OBJ, ZVOL_DUMPSIZE, tx);
	dmu_tx_commit(tx);

	(void) zap_lookup(zv->zv_objset, ZVOL_ZAP_OBJ,
	    zfs_prop_to_name(ZFS_PROP_CHECKSUM), 8, 1, &checksum);
	(void) zap_lookup(zv->zv_objset, ZVOL_ZAP_OBJ,
	    zfs_prop_to_name(ZFS_PROP_COMPRESSION), 8, 1, &compress);
	(void) zap_lookup(zv->zv_objset, ZVOL_ZAP_OBJ,
	    zfs_prop_to_name(ZFS_PROP_REFRESERVATION), 8, 1, &refresrv);
	(void) zap_lookup(zv->zv_objset, ZVOL_ZAP_OBJ,
	    zfs_prop_to_name(ZFS_PROP_VOLBLOCKSIZE), 8, 1, &vbs);

	VERIFY(nvlist_alloc(&nv, NV_UNIQUE_NAME, KM_SLEEP) == 0);
	(void) nvlist_add_uint64(nv,
	    zfs_prop_to_name(ZFS_PROP_CHECKSUM), checksum);
	(void) nvlist_add_uint64(nv,
	    zfs_prop_to_name(ZFS_PROP_COMPRESSION), compress);
	(void) nvlist_add_uint64(nv,
	    zfs_prop_to_name(ZFS_PROP_REFRESERVATION), refresrv);
	if (version >= SPA_VERSION_DEDUP &&
	    zap_lookup(zv->zv_objset, ZVOL_ZAP_OBJ,
	    zfs_prop_to_name(ZFS_PROP_DEDUP), 8, 1, &dedup) == 0) {
		(void) nvlist_add_uint64(nv,
		    zfs_prop_to_name(ZFS_PROP_DEDUP), dedup);
	}
	(void) zfs_set_prop_nvlist(zv->zv_name, ZPROP_SRC_LOCAL,
	    nv, NULL);
	nvlist_free(nv);

	zvol_free_extents(zv);
	zv->zv_flags &= ~ZVOL_DUMPIFIED;
	(void) dmu_free_long_range(os, ZVOL_OBJ, 0, DMU_OBJECT_END);
	/* wait for dmu_free_long_range to actually free the blocks */
	txg_wait_synced(dmu_objset_pool(zv->zv_objset), 0);
	tx = dmu_tx_create(os);
	dmu_tx_hold_bonus(tx, ZVOL_OBJ);
	error = dmu_tx_assign(tx, TXG_WAIT);
	if (error) {
		dmu_tx_abort(tx);
		return (error);
	}
	if (dmu_object_set_blocksize(os, ZVOL_OBJ, vbs, 0, tx) == 0)
		zv->zv_volblocksize = vbs;
	dmu_tx_commit(tx);

	return (0);
}<|MERGE_RESOLUTION|>--- conflicted
+++ resolved
@@ -25,12 +25,8 @@
  *
  * Copyright 2011 Nexenta Systems, Inc.  All rights reserved.
  * Copyright (c) 2012, 2014 by Delphix. All rights reserved.
-<<<<<<< HEAD
  * Copyright (c) 2014, Joyent, Inc. All rights reserved.
-=======
- * Copyright (c) 2013, Joyent, Inc. All rights reserved.
  * Copyright (c) 2014 Integros [integros.com]
->>>>>>> d7e7cb9c
  */
 
 /*
