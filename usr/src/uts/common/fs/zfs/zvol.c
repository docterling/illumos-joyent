/*
 * CDDL HEADER START
 *
 * The contents of this file are subject to the terms of the
 * Common Development and Distribution License (the "License").
 * You may not use this file except in compliance with the License.
 *
 * You can obtain a copy of the license at usr/src/OPENSOLARIS.LICENSE
 * or http://www.opensolaris.org/os/licensing.
 * See the License for the specific language governing permissions
 * and limitations under the License.
 *
 * When distributing Covered Code, include this CDDL HEADER in each
 * file and include the License file at usr/src/OPENSOLARIS.LICENSE.
 * If applicable, add the following below this CDDL HEADER, with the
 * fields enclosed by brackets "[]" replaced with your own identifying
 * information: Portions Copyright [yyyy] [name of copyright owner]
 *
 * CDDL HEADER END
 */
/*
 * Copyright (c) 2005, 2010, Oracle and/or its affiliates. All rights reserved.
 *
 * Portions Copyright 2010 Robert Milkowski
 *
 * Copyright 2017 Nexenta Systems, Inc.  All rights reserved.
 * Copyright (c) 2012, 2017 by Delphix. All rights reserved.
 * Copyright (c) 2014 Integros [integros.com]
 * Copyright 2018 Joyent, Inc.
 */

/*
 * ZFS volume emulation driver.
 *
 * Makes a DMU object look like a volume of arbitrary size, up to 2^64 bytes.
 * Volumes are accessed through the symbolic links named:
 *
 * /dev/zvol/dsk/<pool_name>/<dataset_name>
 * /dev/zvol/rdsk/<pool_name>/<dataset_name>
 *
 * These links are created by the /dev filesystem (sdev_zvolops.c).
 * Volumes are persistent through reboot.  No user command needs to be
 * run before opening and using a device.
 */

#include <sys/types.h>
#include <sys/param.h>
#include <sys/errno.h>
#include <sys/uio.h>
#include <sys/buf.h>
#include <sys/modctl.h>
#include <sys/open.h>
#include <sys/kmem.h>
#include <sys/conf.h>
#include <sys/cmn_err.h>
#include <sys/stat.h>
#include <sys/zap.h>
#include <sys/spa.h>
#include <sys/spa_impl.h>
#include <sys/zio.h>
#include <sys/dmu_traverse.h>
#include <sys/dnode.h>
#include <sys/dsl_dataset.h>
#include <sys/dsl_prop.h>
#include <sys/dkio.h>
#include <sys/efi_partition.h>
#include <sys/byteorder.h>
#include <sys/pathname.h>
#include <sys/ddi.h>
#include <sys/sunddi.h>
#include <sys/crc32.h>
#include <sys/dirent.h>
#include <sys/policy.h>
#include <sys/fs/zfs.h>
#include <sys/zfs_ioctl.h>
#include <sys/mkdev.h>
#include <sys/zil.h>
#include <sys/refcount.h>
#include <sys/zfs_znode.h>
#include <sys/zfs_rlock.h>
#include <sys/vdev_disk.h>
#include <sys/vdev_impl.h>
#include <sys/vdev_raidz.h>
#include <sys/zvol.h>
#include <sys/dumphdr.h>
#include <sys/zil_impl.h>
#include <sys/sdt.h>
#include <sys/dbuf.h>
#include <sys/dmu_tx.h>
#include <sys/zfeature.h>
#include <sys/zio_checksum.h>
#include <sys/zil_impl.h>
#include <sys/ht.h>
#include <sys/dkioc_free_util.h>
#include <sys/zfs_rlock.h>

#include "zfs_namecheck.h"

void *zfsdev_state;
static char *zvol_tag = "zvol_tag";

#define	ZVOL_DUMPSIZE		"dumpsize"

/*
 * This lock protects the zfsdev_state structure from being modified
 * while it's being used, e.g. an open that comes in before a create
 * finishes.  It also protects temporary opens of the dataset so that,
 * e.g., an open doesn't get a spurious EBUSY.
 */
kmutex_t zfsdev_state_lock;
static uint32_t zvol_minors;

typedef struct zvol_extent {
	list_node_t	ze_node;
	dva_t		ze_dva;		/* dva associated with this extent */
	uint64_t	ze_nblks;	/* number of blocks in extent */
} zvol_extent_t;

/*
 * The in-core state of each volume.
 */
typedef struct zvol_state {
	char		zv_name[MAXPATHLEN]; /* pool/dd name */
	uint64_t	zv_volsize;	/* amount of space we advertise */
	uint64_t	zv_volblocksize; /* volume block size */
	minor_t		zv_minor;	/* minor number */
	uint8_t		zv_min_bs;	/* minimum addressable block shift */
	uint8_t		zv_flags;	/* readonly, dumpified, etc. */
	objset_t	*zv_objset;	/* objset handle */
	uint32_t	zv_open_count[OTYPCNT];	/* open counts */
	uint32_t	zv_total_opens;	/* total open count */
	zilog_t		*zv_zilog;	/* ZIL handle */
	list_t		zv_extents;	/* List of extents for dump */
	rangelock_t	zv_rangelock;
	dnode_t		*zv_dn;		/* dnode hold */
} zvol_state_t;

/*
 * zvol specific flags
 */
#define	ZVOL_RDONLY	0x1
#define	ZVOL_DUMPIFIED	0x2
#define	ZVOL_EXCL	0x4
#define	ZVOL_WCE	0x8

#define	VOP_LATENCY_10MS	10000000
#define	VOP_LATENCY_100MS	100000000
#define	VOP_LATENCY_1S		1000000000
#define	VOP_LATENCY_10S		10000000000

/*
 * zvol maximum transfer in one DMU tx.
 */
int zvol_maxphys = DMU_MAX_ACCESS/2;

/*
 * Toggle unmap functionality.
 */
boolean_t zvol_unmap_enabled = B_TRUE;

/*
 * If true, unmaps requested as synchronous are executed synchronously,
 * otherwise all unmaps are asynchronous.
 */
boolean_t zvol_unmap_sync_enabled = B_FALSE;

extern int zfs_set_prop_nvlist(const char *, zprop_source_t,
    nvlist_t *, nvlist_t *);
static int zvol_remove_zv(zvol_state_t *);
static int zvol_get_data(void *arg, lr_write_t *lr, char *buf,
    struct lwb *lwb, zio_t *zio);
static int zvol_dumpify(zvol_state_t *zv);
static int zvol_dump_fini(zvol_state_t *zv);
static int zvol_dump_init(zvol_state_t *zv, boolean_t resize);

static void
zvol_size_changed(zvol_state_t *zv, uint64_t volsize)
{
	dev_t dev = makedevice(ddi_driver_major(zfs_dip), zv->zv_minor);

	zv->zv_volsize = volsize;
	VERIFY(ddi_prop_update_int64(dev, zfs_dip,
	    "Size", volsize) == DDI_SUCCESS);
	VERIFY(ddi_prop_update_int64(dev, zfs_dip,
	    "Nblocks", lbtodb(volsize)) == DDI_SUCCESS);

	/* Notify specfs to invalidate the cached size */
	spec_size_invalidate(dev, VBLK);
	spec_size_invalidate(dev, VCHR);
}

int
zvol_check_volsize(uint64_t volsize, uint64_t blocksize)
{
	if (volsize == 0)
		return (SET_ERROR(EINVAL));

	if (volsize % blocksize != 0)
		return (SET_ERROR(EINVAL));

#ifdef _ILP32
	if (volsize - 1 > SPEC_MAXOFFSET_T)
		return (SET_ERROR(EOVERFLOW));
#endif
	return (0);
}

int
zvol_check_volblocksize(uint64_t volblocksize)
{
	if (volblocksize < SPA_MINBLOCKSIZE ||
	    volblocksize > SPA_OLD_MAXBLOCKSIZE ||
	    !ISP2(volblocksize))
		return (SET_ERROR(EDOM));

	return (0);
}

int
zvol_get_stats(objset_t *os, nvlist_t *nv)
{
	int error;
	dmu_object_info_t doi;
	uint64_t val;

	error = zap_lookup(os, ZVOL_ZAP_OBJ, "size", 8, 1, &val);
	if (error)
		return (error);

	dsl_prop_nvlist_add_uint64(nv, ZFS_PROP_VOLSIZE, val);

	error = dmu_object_info(os, ZVOL_OBJ, &doi);

	if (error == 0) {
		dsl_prop_nvlist_add_uint64(nv, ZFS_PROP_VOLBLOCKSIZE,
		    doi.doi_data_block_size);
	}

	return (error);
}

static zvol_state_t *
zvol_minor_lookup(const char *name)
{
	minor_t minor;
	zvol_state_t *zv;

	ASSERT(MUTEX_HELD(&zfsdev_state_lock));

	for (minor = 1; minor <= ZFSDEV_MAX_MINOR; minor++) {
		zv = zfsdev_get_soft_state(minor, ZSST_ZVOL);
		if (zv == NULL)
			continue;
		if (strcmp(zv->zv_name, name) == 0)
			return (zv);
	}

	return (NULL);
}

/* extent mapping arg */
struct maparg {
	zvol_state_t	*ma_zv;
	uint64_t	ma_blks;
};

/*ARGSUSED*/
static int
zvol_map_block(spa_t *spa, zilog_t *zilog, const blkptr_t *bp,
    const zbookmark_phys_t *zb, const dnode_phys_t *dnp, void *arg)
{
	struct maparg *ma = arg;
	zvol_extent_t *ze;
	int bs = ma->ma_zv->zv_volblocksize;

	if (bp == NULL || BP_IS_HOLE(bp) ||
	    zb->zb_object != ZVOL_OBJ || zb->zb_level != 0)
		return (0);

	VERIFY(!BP_IS_EMBEDDED(bp));

	VERIFY3U(ma->ma_blks, ==, zb->zb_blkid);
	ma->ma_blks++;

	/* Abort immediately if we have encountered gang blocks */
	if (BP_IS_GANG(bp))
		return (SET_ERROR(EFRAGS));

	/*
	 * See if the block is at the end of the previous extent.
	 */
	ze = list_tail(&ma->ma_zv->zv_extents);
	if (ze &&
	    DVA_GET_VDEV(BP_IDENTITY(bp)) == DVA_GET_VDEV(&ze->ze_dva) &&
	    DVA_GET_OFFSET(BP_IDENTITY(bp)) ==
	    DVA_GET_OFFSET(&ze->ze_dva) + ze->ze_nblks * bs) {
		ze->ze_nblks++;
		return (0);
	}

	dprintf_bp(bp, "%s", "next blkptr:");

	/* start a new extent */
	ze = kmem_zalloc(sizeof (zvol_extent_t), KM_SLEEP);
	ze->ze_dva = bp->blk_dva[0];	/* structure assignment */
	ze->ze_nblks = 1;
	list_insert_tail(&ma->ma_zv->zv_extents, ze);
	return (0);
}

static void
zvol_free_extents(zvol_state_t *zv)
{
	zvol_extent_t *ze;

	while (ze = list_head(&zv->zv_extents)) {
		list_remove(&zv->zv_extents, ze);
		kmem_free(ze, sizeof (zvol_extent_t));
	}
}

static int
zvol_get_lbas(zvol_state_t *zv)
{
	objset_t *os = zv->zv_objset;
	struct maparg	ma;
	int		err;

	ma.ma_zv = zv;
	ma.ma_blks = 0;
	zvol_free_extents(zv);

	/* commit any in-flight changes before traversing the dataset */
	txg_wait_synced(dmu_objset_pool(os), 0);
	err = traverse_dataset(dmu_objset_ds(os), 0,
	    TRAVERSE_PRE | TRAVERSE_PREFETCH_METADATA, zvol_map_block, &ma);
	if (err || ma.ma_blks != (zv->zv_volsize / zv->zv_volblocksize)) {
		zvol_free_extents(zv);
		return (err ? err : EIO);
	}

	return (0);
}

/* ARGSUSED */
void
zvol_create_cb(objset_t *os, void *arg, cred_t *cr, dmu_tx_t *tx)
{
	zfs_creat_t *zct = arg;
	nvlist_t *nvprops = zct->zct_props;
	int error;
	uint64_t volblocksize, volsize;

	VERIFY(nvlist_lookup_uint64(nvprops,
	    zfs_prop_to_name(ZFS_PROP_VOLSIZE), &volsize) == 0);
	if (nvlist_lookup_uint64(nvprops,
	    zfs_prop_to_name(ZFS_PROP_VOLBLOCKSIZE), &volblocksize) != 0)
		volblocksize = zfs_prop_default_numeric(ZFS_PROP_VOLBLOCKSIZE);

	/*
	 * These properties must be removed from the list so the generic
	 * property setting step won't apply to them.
	 */
	VERIFY(nvlist_remove_all(nvprops,
	    zfs_prop_to_name(ZFS_PROP_VOLSIZE)) == 0);
	(void) nvlist_remove_all(nvprops,
	    zfs_prop_to_name(ZFS_PROP_VOLBLOCKSIZE));

	error = dmu_object_claim(os, ZVOL_OBJ, DMU_OT_ZVOL, volblocksize,
	    DMU_OT_NONE, 0, tx);
	ASSERT(error == 0);

	error = zap_create_claim(os, ZVOL_ZAP_OBJ, DMU_OT_ZVOL_PROP,
	    DMU_OT_NONE, 0, tx);
	ASSERT(error == 0);

	error = zap_update(os, ZVOL_ZAP_OBJ, "size", 8, 1, &volsize, tx);
	ASSERT(error == 0);
}

/*
 * Replay a TX_TRUNCATE ZIL transaction if asked.  TX_TRUNCATE is how we
 * implement DKIOCFREE/free-long-range.
 */
static int
zvol_replay_truncate(void *arg1, void *arg2, boolean_t byteswap)
{
	zvol_state_t *zv = arg1;
	lr_truncate_t *lr = arg2;
	uint64_t offset, length;

	if (byteswap)
		byteswap_uint64_array(lr, sizeof (*lr));

	offset = lr->lr_offset;
	length = lr->lr_length;

	return (dmu_free_long_range(zv->zv_objset, ZVOL_OBJ, offset, length));
}

/*
 * Replay a TX_WRITE ZIL transaction that didn't get committed
 * after a system failure
 */
static int
zvol_replay_write(void *arg1, void *arg2, boolean_t byteswap)
{
	zvol_state_t *zv = arg1;
	lr_write_t *lr = arg2;
	objset_t *os = zv->zv_objset;
	char *data = (char *)(lr + 1);	/* data follows lr_write_t */
	uint64_t offset, length;
	dmu_tx_t *tx;
	int error;

	if (byteswap)
		byteswap_uint64_array(lr, sizeof (*lr));

	offset = lr->lr_offset;
	length = lr->lr_length;

	/* If it's a dmu_sync() block, write the whole block */
	if (lr->lr_common.lrc_reclen == sizeof (lr_write_t)) {
		uint64_t blocksize = BP_GET_LSIZE(&lr->lr_blkptr);
		if (length < blocksize) {
			offset -= offset % blocksize;
			length = blocksize;
		}
	}

	tx = dmu_tx_create(os);
	dmu_tx_hold_write(tx, ZVOL_OBJ, offset, length);
	error = dmu_tx_assign(tx, TXG_WAIT);
	if (error) {
		dmu_tx_abort(tx);
	} else {
		dmu_write(os, ZVOL_OBJ, offset, length, data, tx);
		dmu_tx_commit(tx);
	}

	return (error);
}

/* ARGSUSED */
static int
zvol_replay_err(void *arg1, void *arg2, boolean_t byteswap)
{
	return (SET_ERROR(ENOTSUP));
}

/*
 * Callback vectors for replaying records.
 * Only TX_WRITE and TX_TRUNCATE are needed for zvol.
 */
zil_replay_func_t *zvol_replay_vector[TX_MAX_TYPE] = {
	zvol_replay_err,	/* 0 no such transaction type */
	zvol_replay_err,	/* TX_CREATE */
	zvol_replay_err,	/* TX_MKDIR */
	zvol_replay_err,	/* TX_MKXATTR */
	zvol_replay_err,	/* TX_SYMLINK */
	zvol_replay_err,	/* TX_REMOVE */
	zvol_replay_err,	/* TX_RMDIR */
	zvol_replay_err,	/* TX_LINK */
	zvol_replay_err,	/* TX_RENAME */
	zvol_replay_write,	/* TX_WRITE */
	zvol_replay_truncate,	/* TX_TRUNCATE */
	zvol_replay_err,	/* TX_SETATTR */
	zvol_replay_err,	/* TX_ACL */
	zvol_replay_err,	/* TX_CREATE_ACL */
	zvol_replay_err,	/* TX_CREATE_ATTR */
	zvol_replay_err,	/* TX_CREATE_ACL_ATTR */
	zvol_replay_err,	/* TX_MKDIR_ACL */
	zvol_replay_err,	/* TX_MKDIR_ATTR */
	zvol_replay_err,	/* TX_MKDIR_ACL_ATTR */
	zvol_replay_err,	/* TX_WRITE2 */
};

int
zvol_name2minor(const char *name, minor_t *minor)
{
	zvol_state_t *zv;

	mutex_enter(&zfsdev_state_lock);
	zv = zvol_minor_lookup(name);
	if (minor && zv)
		*minor = zv->zv_minor;
	mutex_exit(&zfsdev_state_lock);
	return (zv ? 0 : -1);
}

/*
 * Create a minor node (plus a whole lot more) for the specified volume.
 */
int
zvol_create_minor(const char *name)
{
	zfs_soft_state_t *zs;
	zvol_state_t *zv;
	objset_t *os;
	dmu_object_info_t doi;
	minor_t minor = 0;
	char chrbuf[30], blkbuf[30];
	int error;

	mutex_enter(&zfsdev_state_lock);

	if (zvol_minor_lookup(name) != NULL) {
		mutex_exit(&zfsdev_state_lock);
		return (SET_ERROR(EEXIST));
	}

	/* lie and say we're read-only */
	error = dmu_objset_own(name, DMU_OST_ZVOL, B_TRUE, FTAG, &os);

	if (error) {
		mutex_exit(&zfsdev_state_lock);
		return (error);
	}

	if ((minor = zfsdev_minor_alloc()) == 0) {
		dmu_objset_disown(os, FTAG);
		mutex_exit(&zfsdev_state_lock);
		return (SET_ERROR(ENXIO));
	}

	if (ddi_soft_state_zalloc(zfsdev_state, minor) != DDI_SUCCESS) {
		dmu_objset_disown(os, FTAG);
		mutex_exit(&zfsdev_state_lock);
		return (SET_ERROR(EAGAIN));
	}
	(void) ddi_prop_update_string(minor, zfs_dip, ZVOL_PROP_NAME,
	    (char *)name);

	(void) snprintf(chrbuf, sizeof (chrbuf), "%u,raw", minor);

	if (ddi_create_minor_node(zfs_dip, chrbuf, S_IFCHR,
	    minor, DDI_PSEUDO, 0) == DDI_FAILURE) {
		ddi_soft_state_free(zfsdev_state, minor);
		dmu_objset_disown(os, FTAG);
		mutex_exit(&zfsdev_state_lock);
		return (SET_ERROR(EAGAIN));
	}

	(void) snprintf(blkbuf, sizeof (blkbuf), "%u", minor);

	if (ddi_create_minor_node(zfs_dip, blkbuf, S_IFBLK,
	    minor, DDI_PSEUDO, 0) == DDI_FAILURE) {
		ddi_remove_minor_node(zfs_dip, chrbuf);
		ddi_soft_state_free(zfsdev_state, minor);
		dmu_objset_disown(os, FTAG);
		mutex_exit(&zfsdev_state_lock);
		return (SET_ERROR(EAGAIN));
	}

	zs = ddi_get_soft_state(zfsdev_state, minor);
	zs->zss_type = ZSST_ZVOL;
	zv = zs->zss_data = kmem_zalloc(sizeof (zvol_state_t), KM_SLEEP);
	(void) strlcpy(zv->zv_name, name, MAXPATHLEN);
	zv->zv_min_bs = DEV_BSHIFT;
	zv->zv_minor = minor;
	zv->zv_objset = os;
	if (dmu_objset_is_snapshot(os) || !spa_writeable(dmu_objset_spa(os)))
		zv->zv_flags |= ZVOL_RDONLY;
	rangelock_init(&zv->zv_rangelock, NULL, NULL);
	list_create(&zv->zv_extents, sizeof (zvol_extent_t),
	    offsetof(zvol_extent_t, ze_node));
	/* get and cache the blocksize */
	error = dmu_object_info(os, ZVOL_OBJ, &doi);
	ASSERT(error == 0);
	zv->zv_volblocksize = doi.doi_data_block_size;

	if (spa_writeable(dmu_objset_spa(os))) {
		if (zil_replay_disable)
			zil_destroy(dmu_objset_zil(os), B_FALSE);
		else
			zil_replay(os, zv, zvol_replay_vector);
	}
	dmu_objset_disown(os, FTAG);
	zv->zv_objset = NULL;

	zvol_minors++;

	mutex_exit(&zfsdev_state_lock);

	return (0);
}

/*
 * Remove minor node for the specified volume.
 */
static int
zvol_remove_zv(zvol_state_t *zv)
{
	char nmbuf[20];
	minor_t minor = zv->zv_minor;

	ASSERT(MUTEX_HELD(&zfsdev_state_lock));
	if (zv->zv_total_opens != 0)
		return (SET_ERROR(EBUSY));

	(void) snprintf(nmbuf, sizeof (nmbuf), "%u,raw", minor);
	ddi_remove_minor_node(zfs_dip, nmbuf);

	(void) snprintf(nmbuf, sizeof (nmbuf), "%u", minor);
	ddi_remove_minor_node(zfs_dip, nmbuf);

	rangelock_fini(&zv->zv_rangelock);

	kmem_free(zv, sizeof (zvol_state_t));

	ddi_soft_state_free(zfsdev_state, minor);

	zvol_minors--;
	return (0);
}

int
zvol_remove_minor(const char *name)
{
	zvol_state_t *zv;
	int rc;

	mutex_enter(&zfsdev_state_lock);
	if ((zv = zvol_minor_lookup(name)) == NULL) {
		mutex_exit(&zfsdev_state_lock);
		return (SET_ERROR(ENXIO));
	}
	rc = zvol_remove_zv(zv);
	mutex_exit(&zfsdev_state_lock);
	return (rc);
}

int
zvol_first_open(zvol_state_t *zv)
{
	objset_t *os;
	uint64_t volsize;
	int error;
	uint64_t readonly;

	/* lie and say we're read-only */
	error = dmu_objset_own(zv->zv_name, DMU_OST_ZVOL, B_TRUE,
	    zvol_tag, &os);
	if (error)
		return (error);

	zv->zv_objset = os;
	error = zap_lookup(os, ZVOL_ZAP_OBJ, "size", 8, 1, &volsize);
	if (error) {
		ASSERT(error == 0);
		dmu_objset_disown(os, zvol_tag);
		return (error);
	}

	error = dnode_hold(os, ZVOL_OBJ, zvol_tag, &zv->zv_dn);
	if (error) {
		dmu_objset_disown(os, zvol_tag);
		return (error);
	}

	zvol_size_changed(zv, volsize);
	zv->zv_zilog = zil_open(os, zvol_get_data);

	VERIFY(dsl_prop_get_integer(zv->zv_name, "readonly", &readonly,
	    NULL) == 0);
	if (readonly || dmu_objset_is_snapshot(os) ||
	    !spa_writeable(dmu_objset_spa(os)))
		zv->zv_flags |= ZVOL_RDONLY;
	else
		zv->zv_flags &= ~ZVOL_RDONLY;
	return (error);
}

void
zvol_last_close(zvol_state_t *zv)
{
	zil_close(zv->zv_zilog);
	zv->zv_zilog = NULL;

	dnode_rele(zv->zv_dn, zvol_tag);
	zv->zv_dn = NULL;

	/*
	 * Evict cached data
	 */
	if (dsl_dataset_is_dirty(dmu_objset_ds(zv->zv_objset)) &&
	    !(zv->zv_flags & ZVOL_RDONLY))
		txg_wait_synced(dmu_objset_pool(zv->zv_objset), 0);
	dmu_objset_evict_dbufs(zv->zv_objset);

	dmu_objset_disown(zv->zv_objset, zvol_tag);
	zv->zv_objset = NULL;
}

int
zvol_prealloc(zvol_state_t *zv)
{
	objset_t *os = zv->zv_objset;
	dmu_tx_t *tx;
	uint64_t refd, avail, usedobjs, availobjs;
	uint64_t resid = zv->zv_volsize;
	uint64_t off = 0;

	/* Check the space usage before attempting to allocate the space */
	dmu_objset_space(os, &refd, &avail, &usedobjs, &availobjs);
	if (avail < zv->zv_volsize)
		return (SET_ERROR(ENOSPC));

	/* Free old extents if they exist */
	zvol_free_extents(zv);

	while (resid != 0) {
		int error;
		uint64_t bytes = MIN(resid, SPA_OLD_MAXBLOCKSIZE);

		tx = dmu_tx_create(os);
		dmu_tx_hold_write(tx, ZVOL_OBJ, off, bytes);
		error = dmu_tx_assign(tx, TXG_WAIT);
		if (error) {
			dmu_tx_abort(tx);
			(void) dmu_free_long_range(os, ZVOL_OBJ, 0, off);
			return (error);
		}
		dmu_prealloc(os, ZVOL_OBJ, off, bytes, tx);
		dmu_tx_commit(tx);
		off += bytes;
		resid -= bytes;
	}
	txg_wait_synced(dmu_objset_pool(os), 0);

	return (0);
}

static int
zvol_update_volsize(objset_t *os, uint64_t volsize)
{
	dmu_tx_t *tx;
	int error;

	ASSERT(MUTEX_HELD(&zfsdev_state_lock));

	tx = dmu_tx_create(os);
	dmu_tx_hold_zap(tx, ZVOL_ZAP_OBJ, TRUE, NULL);
	dmu_tx_mark_netfree(tx);
	error = dmu_tx_assign(tx, TXG_WAIT);
	if (error) {
		dmu_tx_abort(tx);
		return (error);
	}

	error = zap_update(os, ZVOL_ZAP_OBJ, "size", 8, 1,
	    &volsize, tx);
	dmu_tx_commit(tx);

	if (error == 0)
		error = dmu_free_long_range(os,
		    ZVOL_OBJ, volsize, DMU_OBJECT_END);
	return (error);
}

void
zvol_remove_minors(const char *name)
{
	zvol_state_t *zv;
	char *namebuf;
	minor_t minor;

	namebuf = kmem_zalloc(strlen(name) + 2, KM_SLEEP);
	(void) strncpy(namebuf, name, strlen(name));
	(void) strcat(namebuf, "/");
	mutex_enter(&zfsdev_state_lock);
	for (minor = 1; minor <= ZFSDEV_MAX_MINOR; minor++) {

		zv = zfsdev_get_soft_state(minor, ZSST_ZVOL);
		if (zv == NULL)
			continue;
		if (strncmp(namebuf, zv->zv_name, strlen(namebuf)) == 0)
			(void) zvol_remove_zv(zv);
	}
	kmem_free(namebuf, strlen(name) + 2);

	mutex_exit(&zfsdev_state_lock);
}

static int
zvol_update_live_volsize(zvol_state_t *zv, uint64_t volsize)
{
	uint64_t old_volsize = 0ULL;
	int error = 0;

	ASSERT(MUTEX_HELD(&zfsdev_state_lock));

	/*
	 * Reinitialize the dump area to the new size. If we
	 * failed to resize the dump area then restore it back to
	 * its original size.  We must set the new volsize prior
	 * to calling dumpvp_resize() to ensure that the devices'
	 * size(9P) is not visible by the dump subsystem.
	 */
	old_volsize = zv->zv_volsize;
	zvol_size_changed(zv, volsize);

	if (zv->zv_flags & ZVOL_DUMPIFIED) {
		if ((error = zvol_dumpify(zv)) != 0 ||
		    (error = dumpvp_resize()) != 0) {
			int dumpify_error;

			(void) zvol_update_volsize(zv->zv_objset, old_volsize);
			zvol_size_changed(zv, old_volsize);
			dumpify_error = zvol_dumpify(zv);
			error = dumpify_error ? dumpify_error : error;
		}
	}

	/*
	 * Generate a LUN expansion event.
	 */
	if (error == 0) {
		sysevent_id_t eid;
		nvlist_t *attr;
		char *physpath = kmem_zalloc(MAXPATHLEN, KM_SLEEP);

		(void) snprintf(physpath, MAXPATHLEN, "%s%u", ZVOL_PSEUDO_DEV,
		    zv->zv_minor);

		VERIFY(nvlist_alloc(&attr, NV_UNIQUE_NAME, KM_SLEEP) == 0);
		VERIFY(nvlist_add_string(attr, DEV_PHYS_PATH, physpath) == 0);

		(void) ddi_log_sysevent(zfs_dip, SUNW_VENDOR, EC_DEV_STATUS,
		    ESC_DEV_DLE, attr, &eid, DDI_SLEEP);

		nvlist_free(attr);
		kmem_free(physpath, MAXPATHLEN);
	}
	return (error);
}

int
zvol_set_volsize(const char *name, uint64_t volsize)
{
	zvol_state_t *zv = NULL;
	objset_t *os;
	int error;
	dmu_object_info_t doi;
	uint64_t readonly;
	boolean_t owned = B_FALSE;

	error = dsl_prop_get_integer(name,
	    zfs_prop_to_name(ZFS_PROP_READONLY), &readonly, NULL);
	if (error != 0)
		return (error);
	if (readonly)
		return (SET_ERROR(EROFS));

	mutex_enter(&zfsdev_state_lock);
	zv = zvol_minor_lookup(name);

	if (zv == NULL || zv->zv_objset == NULL) {
		if ((error = dmu_objset_own(name, DMU_OST_ZVOL, B_FALSE,
		    FTAG, &os)) != 0) {
			mutex_exit(&zfsdev_state_lock);
			return (error);
		}
		owned = B_TRUE;
		if (zv != NULL)
			zv->zv_objset = os;
	} else {
		os = zv->zv_objset;
	}

	if ((error = dmu_object_info(os, ZVOL_OBJ, &doi)) != 0 ||
	    (error = zvol_check_volsize(volsize, doi.doi_data_block_size)) != 0)
		goto out;

	error = zvol_update_volsize(os, volsize);

	if (error == 0 && zv != NULL)
		error = zvol_update_live_volsize(zv, volsize);
out:
	if (owned) {
		dmu_objset_disown(os, FTAG);
		if (zv != NULL)
			zv->zv_objset = NULL;
	}
	mutex_exit(&zfsdev_state_lock);
	return (error);
}

/*ARGSUSED*/
int
zvol_open(dev_t *devp, int flag, int otyp, cred_t *cr)
{
	zvol_state_t *zv;
	int err = 0;

	mutex_enter(&zfsdev_state_lock);

	zv = zfsdev_get_soft_state(getminor(*devp), ZSST_ZVOL);
	if (zv == NULL) {
		mutex_exit(&zfsdev_state_lock);
		return (SET_ERROR(ENXIO));
	}

	if (zv->zv_total_opens == 0)
		err = zvol_first_open(zv);
	if (err) {
		mutex_exit(&zfsdev_state_lock);
		return (err);
	}
	if ((flag & FWRITE) && (zv->zv_flags & ZVOL_RDONLY)) {
		err = SET_ERROR(EROFS);
		goto out;
	}
	if (zv->zv_flags & ZVOL_EXCL) {
		err = SET_ERROR(EBUSY);
		goto out;
	}
	if (flag & FEXCL) {
		if (zv->zv_total_opens != 0) {
			err = SET_ERROR(EBUSY);
			goto out;
		}
		zv->zv_flags |= ZVOL_EXCL;
	}

	if (zv->zv_open_count[otyp] == 0 || otyp == OTYP_LYR) {
		zv->zv_open_count[otyp]++;
		zv->zv_total_opens++;
	}
	mutex_exit(&zfsdev_state_lock);

	return (err);
out:
	if (zv->zv_total_opens == 0)
		zvol_last_close(zv);
	mutex_exit(&zfsdev_state_lock);
	return (err);
}

/*ARGSUSED*/
int
zvol_close(dev_t dev, int flag, int otyp, cred_t *cr)
{
	minor_t minor = getminor(dev);
	zvol_state_t *zv;
	int error = 0;

	mutex_enter(&zfsdev_state_lock);

	zv = zfsdev_get_soft_state(minor, ZSST_ZVOL);
	if (zv == NULL) {
		mutex_exit(&zfsdev_state_lock);
		return (SET_ERROR(ENXIO));
	}

	if (zv->zv_flags & ZVOL_EXCL) {
		ASSERT(zv->zv_total_opens == 1);
		zv->zv_flags &= ~ZVOL_EXCL;
	}

	/*
	 * If the open count is zero, this is a spurious close.
	 * That indicates a bug in the kernel / DDI framework.
	 */
	ASSERT(zv->zv_open_count[otyp] != 0);
	ASSERT(zv->zv_total_opens != 0);

	/*
	 * You may get multiple opens, but only one close.
	 */
	zv->zv_open_count[otyp]--;
	zv->zv_total_opens--;

	if (zv->zv_total_opens == 0)
		zvol_last_close(zv);

	mutex_exit(&zfsdev_state_lock);
	return (error);
}

/* ARGSUSED */
static void
zvol_get_done(zgd_t *zgd, int error)
{
	if (zgd->zgd_db)
		dmu_buf_rele(zgd->zgd_db, zgd);

	rangelock_exit(zgd->zgd_lr);

	kmem_free(zgd, sizeof (zgd_t));
}

/*
 * Get data to generate a TX_WRITE intent log record.
 */
static int
zvol_get_data(void *arg, lr_write_t *lr, char *buf, struct lwb *lwb, zio_t *zio)
{
	zvol_state_t *zv = arg;
	uint64_t offset = lr->lr_offset;
	uint64_t size = lr->lr_length;	/* length of user data */
	dmu_buf_t *db;
	zgd_t *zgd;
	int error;

	ASSERT3P(lwb, !=, NULL);
	ASSERT3P(zio, !=, NULL);
	ASSERT3U(size, !=, 0);

	zgd = kmem_zalloc(sizeof (zgd_t), KM_SLEEP);
	zgd->zgd_lwb = lwb;

	/*
	 * Write records come in two flavors: immediate and indirect.
	 * For small writes it's cheaper to store the data with the
	 * log record (immediate); for large writes it's cheaper to
	 * sync the data and get a pointer to it (indirect) so that
	 * we don't have to write the data twice.
	 */
	if (buf != NULL) { /* immediate write */
		zgd->zgd_lr = rangelock_enter(&zv->zv_rangelock, offset, size,
		    RL_READER);
		error = dmu_read_by_dnode(zv->zv_dn, offset, size, buf,
		    DMU_READ_NO_PREFETCH);
	} else { /* indirect write */
		/*
		 * Have to lock the whole block to ensure when it's written out
		 * and its checksum is being calculated that no one can change
		 * the data. Contrarily to zfs_get_data we need not re-check
		 * blocksize after we get the lock because it cannot be changed.
		 */
		size = zv->zv_volblocksize;
		offset = P2ALIGN(offset, size);
		zgd->zgd_lr = rangelock_enter(&zv->zv_rangelock, offset, size,
		    RL_READER);
		error = dmu_buf_hold_by_dnode(zv->zv_dn, offset, zgd, &db,
		    DMU_READ_NO_PREFETCH);
		if (error == 0) {
			blkptr_t *bp = &lr->lr_blkptr;

			zgd->zgd_db = db;
			zgd->zgd_bp = bp;

			ASSERT(db->db_offset == offset);
			ASSERT(db->db_size == size);

			error = dmu_sync(zio, lr->lr_common.lrc_txg,
			    zvol_get_done, zgd);

			if (error == 0)
				return (0);
		}
	}

	zvol_get_done(zgd, error);

	return (error);
}

/*
 * zvol_log_write() handles synchronous writes using TX_WRITE ZIL transactions.
 *
 * We store data in the log buffers if it's small enough.
 * Otherwise we will later flush the data out via dmu_sync().
 */
ssize_t zvol_immediate_write_sz = 32768;

static void
zvol_log_write(zvol_state_t *zv, dmu_tx_t *tx, offset_t off, ssize_t resid,
    boolean_t sync)
{
	uint32_t blocksize = zv->zv_volblocksize;
	zilog_t *zilog = zv->zv_zilog;
	itx_wr_state_t write_state;

	if (zil_replaying(zilog, tx))
		return;

	if (zilog->zl_logbias == ZFS_LOGBIAS_THROUGHPUT)
		write_state = WR_INDIRECT;
	else if (!spa_has_slogs(zilog->zl_spa) &&
	    resid >= blocksize && blocksize > zvol_immediate_write_sz)
		write_state = WR_INDIRECT;
	else if (sync)
		write_state = WR_COPIED;
	else
		write_state = WR_NEED_COPY;

	while (resid) {
		itx_t *itx;
		lr_write_t *lr;
		itx_wr_state_t wr_state = write_state;
		ssize_t len = resid;

		if (wr_state == WR_COPIED && resid > ZIL_MAX_COPIED_DATA)
			wr_state = WR_NEED_COPY;
		else if (wr_state == WR_INDIRECT)
			len = MIN(blocksize - P2PHASE(off, blocksize), resid);

		itx = zil_itx_create(TX_WRITE, sizeof (*lr) +
		    (wr_state == WR_COPIED ? len : 0));
		lr = (lr_write_t *)&itx->itx_lr;
		if (wr_state == WR_COPIED && dmu_read_by_dnode(zv->zv_dn,
		    off, len, lr + 1, DMU_READ_NO_PREFETCH) != 0) {
			zil_itx_destroy(itx);
			itx = zil_itx_create(TX_WRITE, sizeof (*lr));
			lr = (lr_write_t *)&itx->itx_lr;
			wr_state = WR_NEED_COPY;
		}

		itx->itx_wr_state = wr_state;
		lr->lr_foid = ZVOL_OBJ;
		lr->lr_offset = off;
		lr->lr_length = len;
		lr->lr_blkoff = 0;
		BP_ZERO(&lr->lr_blkptr);

		itx->itx_private = zv;
		itx->itx_sync = sync;

		zil_itx_assign(zilog, itx, tx);

		off += len;
		resid -= len;
	}
}

static int
zvol_dumpio_vdev(vdev_t *vd, void *addr, uint64_t offset, uint64_t origoffset,
    uint64_t size, boolean_t doread, boolean_t isdump)
{
	vdev_disk_t *dvd;
	int c;
	int numerrors = 0;

	if (vd->vdev_ops == &vdev_mirror_ops ||
	    vd->vdev_ops == &vdev_replacing_ops ||
	    vd->vdev_ops == &vdev_spare_ops) {
		for (c = 0; c < vd->vdev_children; c++) {
			int err = zvol_dumpio_vdev(vd->vdev_child[c],
			    addr, offset, origoffset, size, doread, isdump);
			if (err != 0) {
				numerrors++;
			} else if (doread) {
				break;
			}
		}
	}

	if (!vd->vdev_ops->vdev_op_leaf && vd->vdev_ops != &vdev_raidz_ops)
		return (numerrors < vd->vdev_children ? 0 : EIO);

	if (doread && !vdev_readable(vd))
		return (SET_ERROR(EIO));
	else if (!doread && !vdev_writeable(vd))
		return (SET_ERROR(EIO));

	if (vd->vdev_ops == &vdev_raidz_ops) {
		return (vdev_raidz_physio(vd,
		    addr, size, offset, origoffset, doread, isdump));
	}

	offset += VDEV_LABEL_START_SIZE;

	if (ddi_in_panic() || isdump) {
		ASSERT(!doread);
		if (doread)
			return (SET_ERROR(EIO));
		dvd = vd->vdev_tsd;
		ASSERT3P(dvd, !=, NULL);
		return (ldi_dump(dvd->vd_lh, addr, lbtodb(offset),
		    lbtodb(size)));
	} else {
		dvd = vd->vdev_tsd;
		ASSERT3P(dvd, !=, NULL);
		return (vdev_disk_ldi_physio(dvd->vd_lh, addr, size,
		    offset, doread ? B_READ : B_WRITE));
	}
}

static int
zvol_dumpio(zvol_state_t *zv, void *addr, uint64_t offset, uint64_t size,
    boolean_t doread, boolean_t isdump)
{
	vdev_t *vd;
	int error;
	zvol_extent_t *ze;
	spa_t *spa = dmu_objset_spa(zv->zv_objset);

	/* Must be sector aligned, and not stradle a block boundary. */
	if (P2PHASE(offset, DEV_BSIZE) || P2PHASE(size, DEV_BSIZE) ||
	    P2BOUNDARY(offset, size, zv->zv_volblocksize)) {
		return (SET_ERROR(EINVAL));
	}
	ASSERT(size <= zv->zv_volblocksize);

	/* Locate the extent this belongs to */
	ze = list_head(&zv->zv_extents);
	while (offset >= ze->ze_nblks * zv->zv_volblocksize) {
		offset -= ze->ze_nblks * zv->zv_volblocksize;
		ze = list_next(&zv->zv_extents, ze);
	}

	if (ze == NULL)
		return (SET_ERROR(EINVAL));

	if (!ddi_in_panic())
		spa_config_enter(spa, SCL_STATE, FTAG, RW_READER);

	vd = vdev_lookup_top(spa, DVA_GET_VDEV(&ze->ze_dva));
	offset += DVA_GET_OFFSET(&ze->ze_dva);
	error = zvol_dumpio_vdev(vd, addr, offset, DVA_GET_OFFSET(&ze->ze_dva),
	    size, doread, isdump);

	if (!ddi_in_panic())
		spa_config_exit(spa, SCL_STATE, FTAG);

	return (error);
}

int
zvol_strategy(buf_t *bp)
{
	zfs_soft_state_t *zs = NULL;
	zvol_state_t *zv;
	uint64_t off, volsize;
	size_t resid;
	char *addr;
	objset_t *os;
	int error = 0;
	boolean_t doread = bp->b_flags & B_READ;
	boolean_t is_dumpified;
	boolean_t sync;

	if (getminor(bp->b_edev) == 0) {
		error = SET_ERROR(EINVAL);
	} else {
		zs = ddi_get_soft_state(zfsdev_state, getminor(bp->b_edev));
		if (zs == NULL)
			error = SET_ERROR(ENXIO);
		else if (zs->zss_type != ZSST_ZVOL)
			error = SET_ERROR(EINVAL);
	}

	if (error) {
		bioerror(bp, error);
		biodone(bp);
		return (0);
	}

	zv = zs->zss_data;

	if (!(bp->b_flags & B_READ) && (zv->zv_flags & ZVOL_RDONLY)) {
		bioerror(bp, EROFS);
		biodone(bp);
		return (0);
	}

	off = ldbtob(bp->b_blkno);
	volsize = zv->zv_volsize;

	os = zv->zv_objset;
	ASSERT(os != NULL);

	bp_mapin(bp);
	addr = bp->b_un.b_addr;
	resid = bp->b_bcount;

	if (resid > 0 && (off < 0 || off >= volsize)) {
		bioerror(bp, EIO);
		biodone(bp);
		return (0);
	}

	is_dumpified = zv->zv_flags & ZVOL_DUMPIFIED;
	sync = ((!(bp->b_flags & B_ASYNC) &&
	    !(zv->zv_flags & ZVOL_WCE)) ||
	    (zv->zv_objset->os_sync == ZFS_SYNC_ALWAYS)) &&
	    !doread && !is_dumpified;

	ht_begin_unsafe();

	/*
	 * There must be no buffer changes when doing a dmu_sync() because
	 * we can't change the data whilst calculating the checksum.
	 */
	locked_range_t *lr = rangelock_enter(&zv->zv_rangelock, off, resid,
	    doread ? RL_READER : RL_WRITER);

	while (resid != 0 && off < volsize) {
		size_t size = MIN(resid, zvol_maxphys);
		if (is_dumpified) {
			size = MIN(size, P2END(off, zv->zv_volblocksize) - off);
			error = zvol_dumpio(zv, addr, off, size,
			    doread, B_FALSE);
		} else if (doread) {
			error = dmu_read(os, ZVOL_OBJ, off, size, addr,
			    DMU_READ_PREFETCH);
		} else {
			dmu_tx_t *tx = dmu_tx_create(os);
			dmu_tx_hold_write(tx, ZVOL_OBJ, off, size);
			error = dmu_tx_assign(tx, TXG_WAIT);
			if (error) {
				dmu_tx_abort(tx);
			} else {
				dmu_write(os, ZVOL_OBJ, off, size, addr, tx);
				zvol_log_write(zv, tx, off, size, sync);
				dmu_tx_commit(tx);
			}
		}
		if (error) {
			/* convert checksum errors into IO errors */
			if (error == ECKSUM)
				error = SET_ERROR(EIO);
			break;
		}
		off += size;
		addr += size;
		resid -= size;
	}
	rangelock_exit(lr);

	if ((bp->b_resid = resid) == bp->b_bcount)
		bioerror(bp, off > volsize ? EINVAL : error);

	if (sync)
		zil_commit(zv->zv_zilog, ZVOL_OBJ);
	biodone(bp);

	ht_end_unsafe();

	return (0);
}

/*
 * Set the buffer count to the zvol maximum transfer.
 * Using our own routine instead of the default minphys()
 * means that for larger writes we write bigger buffers on X86
 * (128K instead of 56K) and flush the disk write cache less often
 * (every zvol_maxphys - currently 1MB) instead of minphys (currently
 * 56K on X86 and 128K on sparc).
 */
void
zvol_minphys(struct buf *bp)
{
	if (bp->b_bcount > zvol_maxphys)
		bp->b_bcount = zvol_maxphys;
}

int
zvol_dump(dev_t dev, caddr_t addr, daddr_t blkno, int nblocks)
{
	minor_t minor = getminor(dev);
	zvol_state_t *zv;
	int error = 0;
	uint64_t size;
	uint64_t boff;
	uint64_t resid;

	zv = zfsdev_get_soft_state(minor, ZSST_ZVOL);
	if (zv == NULL)
		return (SET_ERROR(ENXIO));

	if ((zv->zv_flags & ZVOL_DUMPIFIED) == 0)
		return (SET_ERROR(EINVAL));

	boff = ldbtob(blkno);
	resid = ldbtob(nblocks);

	VERIFY3U(boff + resid, <=, zv->zv_volsize);

	while (resid) {
		size = MIN(resid, P2END(boff, zv->zv_volblocksize) - boff);
		error = zvol_dumpio(zv, addr, boff, size, B_FALSE, B_TRUE);
		if (error)
			break;
		boff += size;
		addr += size;
		resid -= size;
	}

	return (error);
}

/*ARGSUSED*/
int
zvol_read(dev_t dev, uio_t *uio, cred_t *cr)
{
	minor_t minor = getminor(dev);
	zvol_state_t *zv;
	uint64_t volsize;
	int error = 0;
	zone_t *zonep = curzone;
	uint64_t tot_bytes;
	hrtime_t start, lat;

	zv = zfsdev_get_soft_state(minor, ZSST_ZVOL);
	if (zv == NULL)
		return (SET_ERROR(ENXIO));

	volsize = zv->zv_volsize;
	if (uio->uio_resid > 0 &&
	    (uio->uio_loffset < 0 || uio->uio_loffset >= volsize))
		return (SET_ERROR(EIO));

	if (zv->zv_flags & ZVOL_DUMPIFIED) {
		error = physio(zvol_strategy, NULL, dev, B_READ,
		    zvol_minphys, uio);
		return (error);
	}

<<<<<<< HEAD
	ht_begin_unsafe();

	DTRACE_PROBE3(zvol__uio__start, dev_t, dev, uio_t *, uio, int, 0);

	mutex_enter(&zonep->zone_vfs_lock);
	kstat_runq_enter(&zonep->zone_vfs_rwstats);
	mutex_exit(&zonep->zone_vfs_lock);
	start = gethrtime();
	tot_bytes = 0;

	rl = zfs_range_lock(&zv->zv_znode, uio->uio_loffset, uio->uio_resid,
	    RL_READER);
=======
	locked_range_t *lr = rangelock_enter(&zv->zv_rangelock,
	    uio->uio_loffset, uio->uio_resid, RL_READER);
>>>>>>> 3ab8de02
	while (uio->uio_resid > 0 && uio->uio_loffset < volsize) {
		uint64_t bytes = MIN(uio->uio_resid, DMU_MAX_ACCESS >> 1);

		/* don't read past the end */
		if (bytes > volsize - uio->uio_loffset)
			bytes = volsize - uio->uio_loffset;

		tot_bytes += bytes;
		error =  dmu_read_uio(zv->zv_objset, ZVOL_OBJ, uio, bytes);
		if (error) {
			/* convert checksum errors into IO errors */
			if (error == ECKSUM)
				error = SET_ERROR(EIO);
			break;
		}
	}
<<<<<<< HEAD
	zfs_range_unlock(rl);

	mutex_enter(&zonep->zone_vfs_lock);
	zonep->zone_vfs_rwstats.reads++;
	zonep->zone_vfs_rwstats.nread += tot_bytes;
	kstat_runq_exit(&zonep->zone_vfs_rwstats);
	mutex_exit(&zonep->zone_vfs_lock);

	lat = gethrtime() - start;

	if (lat >= VOP_LATENCY_10MS) {
		zone_vfs_kstat_t *zvp;

		zvp = zonep->zone_vfs_stats;
		if (lat < VOP_LATENCY_100MS) {
			atomic_inc_64(&zvp->zv_10ms_ops.value.ui64);
		} else if (lat < VOP_LATENCY_1S) {
			atomic_inc_64(&zvp->zv_10ms_ops.value.ui64);
			atomic_inc_64(&zvp->zv_100ms_ops.value.ui64);
		} else if (lat < VOP_LATENCY_10S) {
			atomic_inc_64(&zvp->zv_10ms_ops.value.ui64);
			atomic_inc_64(&zvp->zv_100ms_ops.value.ui64);
			atomic_inc_64(&zvp->zv_1s_ops.value.ui64);
		} else {
			atomic_inc_64(&zvp->zv_10ms_ops.value.ui64);
			atomic_inc_64(&zvp->zv_100ms_ops.value.ui64);
			atomic_inc_64(&zvp->zv_1s_ops.value.ui64);
			atomic_inc_64(&zvp->zv_10s_ops.value.ui64);
		}
	}

	DTRACE_PROBE4(zvol__uio__done, dev_t, dev, uio_t *, uio, int, 0, int,
	    error);

	ht_end_unsafe();
=======
	rangelock_exit(lr);
>>>>>>> 3ab8de02

	return (error);
}

/*ARGSUSED*/
int
zvol_write(dev_t dev, uio_t *uio, cred_t *cr)
{
	minor_t minor = getminor(dev);
	zvol_state_t *zv;
	uint64_t volsize;
	int error = 0;
	boolean_t sync;
	zone_t *zonep = curzone;
	uint64_t tot_bytes;
	hrtime_t start, lat;

	zv = zfsdev_get_soft_state(minor, ZSST_ZVOL);
	if (zv == NULL)
		return (SET_ERROR(ENXIO));

	volsize = zv->zv_volsize;
	if (uio->uio_resid > 0 &&
	    (uio->uio_loffset < 0 || uio->uio_loffset >= volsize))
		return (SET_ERROR(EIO));

	if (zv->zv_flags & ZVOL_DUMPIFIED) {
		error = physio(zvol_strategy, NULL, dev, B_WRITE,
		    zvol_minphys, uio);
		return (error);
	}

	ht_begin_unsafe();

	DTRACE_PROBE3(zvol__uio__start, dev_t, dev, uio_t *, uio, int, 1);

	/*
	 * For the purposes of VFS kstat consumers, the "waitq" calculation is
	 * repurposed as the active queue for zvol write operations. There's no
	 * actual wait queue for zvol operations.
	 */
	mutex_enter(&zonep->zone_vfs_lock);
	kstat_waitq_enter(&zonep->zone_vfs_rwstats);
	mutex_exit(&zonep->zone_vfs_lock);
	start = gethrtime();
	tot_bytes = 0;

	sync = !(zv->zv_flags & ZVOL_WCE) ||
	    (zv->zv_objset->os_sync == ZFS_SYNC_ALWAYS);

	locked_range_t *lr = rangelock_enter(&zv->zv_rangelock,
	    uio->uio_loffset, uio->uio_resid, RL_WRITER);
	while (uio->uio_resid > 0 && uio->uio_loffset < volsize) {
		uint64_t bytes = MIN(uio->uio_resid, DMU_MAX_ACCESS >> 1);
		uint64_t off = uio->uio_loffset;
		dmu_tx_t *tx = dmu_tx_create(zv->zv_objset);

		if (bytes > volsize - off)	/* don't write past the end */
			bytes = volsize - off;

		tot_bytes += bytes;
		dmu_tx_hold_write(tx, ZVOL_OBJ, off, bytes);
		error = dmu_tx_assign(tx, TXG_WAIT);
		if (error) {
			dmu_tx_abort(tx);
			break;
		}
		error = dmu_write_uio_dnode(zv->zv_dn, uio, bytes, tx);
		if (error == 0)
			zvol_log_write(zv, tx, off, bytes, sync);
		dmu_tx_commit(tx);

		if (error)
			break;
	}
	rangelock_exit(lr);

	if (sync)
		zil_commit(zv->zv_zilog, ZVOL_OBJ);

	DTRACE_PROBE4(zvol__uio__done, dev_t, dev, uio_t *, uio, int, 1, int,
	    error);

	ht_end_unsafe();

	mutex_enter(&zonep->zone_vfs_lock);
	zonep->zone_vfs_rwstats.writes++;
	zonep->zone_vfs_rwstats.nwritten += tot_bytes;
	kstat_waitq_exit(&zonep->zone_vfs_rwstats);
	mutex_exit(&zonep->zone_vfs_lock);

	lat = gethrtime() - start;

	if (lat >= VOP_LATENCY_10MS) {
		zone_vfs_kstat_t *zvp;

		zvp = zonep->zone_vfs_stats;
		if (lat < VOP_LATENCY_100MS) {
			atomic_inc_64(&zvp->zv_10ms_ops.value.ui64);
		} else if (lat < VOP_LATENCY_1S) {
			atomic_inc_64(&zvp->zv_10ms_ops.value.ui64);
			atomic_inc_64(&zvp->zv_100ms_ops.value.ui64);
		} else if (lat < VOP_LATENCY_10S) {
			atomic_inc_64(&zvp->zv_10ms_ops.value.ui64);
			atomic_inc_64(&zvp->zv_100ms_ops.value.ui64);
			atomic_inc_64(&zvp->zv_1s_ops.value.ui64);
		} else {
			atomic_inc_64(&zvp->zv_10ms_ops.value.ui64);
			atomic_inc_64(&zvp->zv_100ms_ops.value.ui64);
			atomic_inc_64(&zvp->zv_1s_ops.value.ui64);
			atomic_inc_64(&zvp->zv_10s_ops.value.ui64);
		}
	}

	return (error);
}

int
zvol_getefi(void *arg, int flag, uint64_t vs, uint8_t bs)
{
	struct uuid uuid = EFI_RESERVED;
	efi_gpe_t gpe = { 0 };
	uint32_t crc;
	dk_efi_t efi;
	int length;
	char *ptr;

	if (ddi_copyin(arg, &efi, sizeof (dk_efi_t), flag))
		return (SET_ERROR(EFAULT));
	ptr = (char *)(uintptr_t)efi.dki_data_64;
	length = efi.dki_length;
	/*
	 * Some clients may attempt to request a PMBR for the
	 * zvol.  Currently this interface will return EINVAL to
	 * such requests.  These requests could be supported by
	 * adding a check for lba == 0 and consing up an appropriate
	 * PMBR.
	 */
	if (efi.dki_lba < 1 || efi.dki_lba > 2 || length <= 0)
		return (SET_ERROR(EINVAL));

	gpe.efi_gpe_StartingLBA = LE_64(34ULL);
	gpe.efi_gpe_EndingLBA = LE_64((vs >> bs) - 1);
	UUID_LE_CONVERT(gpe.efi_gpe_PartitionTypeGUID, uuid);

	if (efi.dki_lba == 1) {
		efi_gpt_t gpt = { 0 };

		gpt.efi_gpt_Signature = LE_64(EFI_SIGNATURE);
		gpt.efi_gpt_Revision = LE_32(EFI_VERSION_CURRENT);
		gpt.efi_gpt_HeaderSize = LE_32(sizeof (gpt));
		gpt.efi_gpt_MyLBA = LE_64(1ULL);
		gpt.efi_gpt_FirstUsableLBA = LE_64(34ULL);
		gpt.efi_gpt_LastUsableLBA = LE_64((vs >> bs) - 1);
		gpt.efi_gpt_PartitionEntryLBA = LE_64(2ULL);
		gpt.efi_gpt_NumberOfPartitionEntries = LE_32(1);
		gpt.efi_gpt_SizeOfPartitionEntry =
		    LE_32(sizeof (efi_gpe_t));
		CRC32(crc, &gpe, sizeof (gpe), -1U, crc32_table);
		gpt.efi_gpt_PartitionEntryArrayCRC32 = LE_32(~crc);
		CRC32(crc, &gpt, sizeof (gpt), -1U, crc32_table);
		gpt.efi_gpt_HeaderCRC32 = LE_32(~crc);
		if (ddi_copyout(&gpt, ptr, MIN(sizeof (gpt), length),
		    flag))
			return (SET_ERROR(EFAULT));
		ptr += sizeof (gpt);
		length -= sizeof (gpt);
	}
	if (length > 0 && ddi_copyout(&gpe, ptr, MIN(sizeof (gpe),
	    length), flag))
		return (SET_ERROR(EFAULT));
	return (0);
}

/*
 * BEGIN entry points to allow external callers access to the volume.
 */
/*
 * Return the volume parameters needed for access from an external caller.
 * These values are invariant as long as the volume is held open.
 */
int
zvol_get_volume_params(minor_t minor, uint64_t *blksize,
    uint64_t *max_xfer_len, void **minor_hdl, void **objset_hdl, void **zil_hdl,
    void **rl_hdl, void **dnode_hdl)
{
	zvol_state_t *zv;

	zv = zfsdev_get_soft_state(minor, ZSST_ZVOL);
	if (zv == NULL)
		return (SET_ERROR(ENXIO));
	if (zv->zv_flags & ZVOL_DUMPIFIED)
		return (SET_ERROR(ENXIO));

	ASSERT(blksize && max_xfer_len && minor_hdl &&
	    objset_hdl && zil_hdl && rl_hdl && dnode_hdl);

	*blksize = zv->zv_volblocksize;
	*max_xfer_len = (uint64_t)zvol_maxphys;
	*minor_hdl = zv;
	*objset_hdl = zv->zv_objset;
	*zil_hdl = zv->zv_zilog;
	*rl_hdl = &zv->zv_rangelock;
	*dnode_hdl = zv->zv_dn;
	return (0);
}

/*
 * Return the current volume size to an external caller.
 * The size can change while the volume is open.
 */
uint64_t
zvol_get_volume_size(void *minor_hdl)
{
	zvol_state_t *zv = minor_hdl;

	return (zv->zv_volsize);
}

/*
 * Return the current WCE setting to an external caller.
 * The WCE setting can change while the volume is open.
 */
int
zvol_get_volume_wce(void *minor_hdl)
{
	zvol_state_t *zv = minor_hdl;

	return ((zv->zv_flags & ZVOL_WCE) ? 1 : 0);
}

/*
 * Entry point for external callers to zvol_log_write
 */
void
zvol_log_write_minor(void *minor_hdl, dmu_tx_t *tx, offset_t off, ssize_t resid,
    boolean_t sync)
{
	zvol_state_t *zv = minor_hdl;

	zvol_log_write(zv, tx, off, resid, sync);
}
/*
 * END entry points to allow external callers access to the volume.
 */

/*
 * Log a DKIOCFREE/free-long-range to the ZIL with TX_TRUNCATE.
 */
static void
zvol_log_truncate(zvol_state_t *zv, dmu_tx_t *tx, uint64_t off, uint64_t len,
    boolean_t sync)
{
	itx_t *itx;
	lr_truncate_t *lr;
	zilog_t *zilog = zv->zv_zilog;

	if (zil_replaying(zilog, tx))
		return;

	itx = zil_itx_create(TX_TRUNCATE, sizeof (*lr));
	lr = (lr_truncate_t *)&itx->itx_lr;
	lr->lr_foid = ZVOL_OBJ;
	lr->lr_offset = off;
	lr->lr_length = len;

	itx->itx_sync = sync;
	zil_itx_assign(zilog, itx, tx);
}

/*
 * Dirtbag ioctls to support mkfs(1M) for UFS filesystems.  See dkio(7I).
 * Also a dirtbag dkio ioctl for unmap/free-block functionality.
 */
/*ARGSUSED*/
int
zvol_ioctl(dev_t dev, int cmd, intptr_t arg, int flag, cred_t *cr, int *rvalp)
{
	zvol_state_t *zv;
	struct dk_callback *dkc;
	int error = 0;
	locked_range_t *lr;

	mutex_enter(&zfsdev_state_lock);

	zv = zfsdev_get_soft_state(getminor(dev), ZSST_ZVOL);

	if (zv == NULL) {
		mutex_exit(&zfsdev_state_lock);
		return (SET_ERROR(ENXIO));
	}
	ASSERT(zv->zv_total_opens > 0);

	switch (cmd) {

	case DKIOCINFO:
	{
		struct dk_cinfo dki;

		bzero(&dki, sizeof (dki));
		(void) strcpy(dki.dki_cname, "zvol");
		(void) strcpy(dki.dki_dname, "zvol");
		dki.dki_ctype = DKC_UNKNOWN;
		dki.dki_unit = getminor(dev);
		dki.dki_maxtransfer =
		    1 << (SPA_OLD_MAXBLOCKSHIFT - zv->zv_min_bs);
		mutex_exit(&zfsdev_state_lock);
		if (ddi_copyout(&dki, (void *)arg, sizeof (dki), flag))
			error = SET_ERROR(EFAULT);
		return (error);
	}

	case DKIOCGMEDIAINFO:
	{
		struct dk_minfo dkm;

		bzero(&dkm, sizeof (dkm));
		dkm.dki_lbsize = 1U << zv->zv_min_bs;
		dkm.dki_capacity = zv->zv_volsize >> zv->zv_min_bs;
		dkm.dki_media_type = DK_UNKNOWN;
		mutex_exit(&zfsdev_state_lock);
		if (ddi_copyout(&dkm, (void *)arg, sizeof (dkm), flag))
			error = SET_ERROR(EFAULT);
		return (error);
	}

	case DKIOCGMEDIAINFOEXT:
	{
		struct dk_minfo_ext dkmext;

		bzero(&dkmext, sizeof (dkmext));
		dkmext.dki_lbsize = 1U << zv->zv_min_bs;
		dkmext.dki_pbsize = zv->zv_volblocksize;
		dkmext.dki_capacity = zv->zv_volsize >> zv->zv_min_bs;
		dkmext.dki_media_type = DK_UNKNOWN;
		mutex_exit(&zfsdev_state_lock);
		if (ddi_copyout(&dkmext, (void *)arg, sizeof (dkmext), flag))
			error = SET_ERROR(EFAULT);
		return (error);
	}

	case DKIOCGETEFI:
	{
		uint64_t vs = zv->zv_volsize;
		uint8_t bs = zv->zv_min_bs;

		mutex_exit(&zfsdev_state_lock);
		error = zvol_getefi((void *)arg, flag, vs, bs);
		return (error);
	}

	case DKIOCFLUSHWRITECACHE:
		dkc = (struct dk_callback *)arg;
		mutex_exit(&zfsdev_state_lock);

		ht_begin_unsafe();

		zil_commit(zv->zv_zilog, ZVOL_OBJ);
		if ((flag & FKIOCTL) && dkc != NULL && dkc->dkc_callback) {
			(*dkc->dkc_callback)(dkc->dkc_cookie, error);
			error = 0;
		}

		ht_end_unsafe();

		return (error);

	case DKIOCGETWCE:
	{
		int wce = (zv->zv_flags & ZVOL_WCE) ? 1 : 0;
		if (ddi_copyout(&wce, (void *)arg, sizeof (int),
		    flag))
			error = SET_ERROR(EFAULT);
		break;
	}
	case DKIOCSETWCE:
	{
		int wce;
		if (ddi_copyin((void *)arg, &wce, sizeof (int),
		    flag)) {
			error = SET_ERROR(EFAULT);
			break;
		}
		if (wce) {
			zv->zv_flags |= ZVOL_WCE;
			mutex_exit(&zfsdev_state_lock);
		} else {
			zv->zv_flags &= ~ZVOL_WCE;
			mutex_exit(&zfsdev_state_lock);
			ht_begin_unsafe();
			zil_commit(zv->zv_zilog, ZVOL_OBJ);
			ht_end_unsafe();
		}
		return (0);
	}

	case DKIOCGGEOM:
	case DKIOCGVTOC:
		/*
		 * commands using these (like prtvtoc) expect ENOTSUP
		 * since we're emulating an EFI label
		 */
		error = SET_ERROR(ENOTSUP);
		break;

	case DKIOCDUMPINIT:
		lr = rangelock_enter(&zv->zv_rangelock, 0, zv->zv_volsize,
		    RL_WRITER);
		error = zvol_dumpify(zv);
		rangelock_exit(lr);
		break;

	case DKIOCDUMPFINI:
		if (!(zv->zv_flags & ZVOL_DUMPIFIED))
			break;
		lr = rangelock_enter(&zv->zv_rangelock, 0, zv->zv_volsize,
		    RL_WRITER);
		error = zvol_dump_fini(zv);
		rangelock_exit(lr);
		break;

	case DKIOCFREE:
	{
		dkioc_free_list_t *dfl;
		dmu_tx_t *tx;

		if (!zvol_unmap_enabled)
			break;

		if (!(flag & FKIOCTL)) {
			error = dfl_copyin((void *)arg, &dfl, flag, KM_SLEEP);
			if (error != 0)
				break;
		} else {
			dfl = (dkioc_free_list_t *)arg;
			ASSERT3U(dfl->dfl_num_exts, <=, DFL_COPYIN_MAX_EXTS);
			if (dfl->dfl_num_exts > DFL_COPYIN_MAX_EXTS) {
				error = SET_ERROR(EINVAL);
				break;
			}
		}

		mutex_exit(&zfsdev_state_lock);

		ht_begin_unsafe();

		for (int i = 0; i < dfl->dfl_num_exts; i++) {
			uint64_t start = dfl->dfl_exts[i].dfle_start,
			    length = dfl->dfl_exts[i].dfle_length,
			    end = start + length;

			/*
			 * Apply Postel's Law to length-checking.  If they
			 * overshoot, just blank out until the end, if there's
			 * a need to blank out anything.
			 */
			if (start >= zv->zv_volsize)
				continue;	/* No need to do anything... */
			if (end > zv->zv_volsize) {
				end = DMU_OBJECT_END;
				length = end - start;
			}

			lr = rangelock_enter(&zv->zv_rangelock, start, length,
			    RL_WRITER);
			tx = dmu_tx_create(zv->zv_objset);
			error = dmu_tx_assign(tx, TXG_WAIT);
			if (error != 0) {
				dmu_tx_abort(tx);
			} else {
				zvol_log_truncate(zv, tx, start, length,
				    B_TRUE);
				dmu_tx_commit(tx);
				error = dmu_free_long_range(zv->zv_objset,
				    ZVOL_OBJ, start, length);
			}

			rangelock_exit(lr);

			if (error != 0)
				break;
		}

		/*
		 * If the write-cache is disabled, 'sync' property
		 * is set to 'always', or if the caller is asking for
		 * a synchronous free, commit this operation to the zil.
		 * This will sync any previous uncommitted writes to the
		 * zvol object.
		 * Can be overridden by the zvol_unmap_sync_enabled tunable.
		 */
		if ((error == 0) && zvol_unmap_sync_enabled &&
		    (!(zv->zv_flags & ZVOL_WCE) ||
		    (zv->zv_objset->os_sync == ZFS_SYNC_ALWAYS) ||
		    (dfl->dfl_flags & DF_WAIT_SYNC))) {
			zil_commit(zv->zv_zilog, ZVOL_OBJ);
		}

		if (!(flag & FKIOCTL))
			dfl_free(dfl);

		ht_end_unsafe();

		return (error);
	}

	default:
		error = SET_ERROR(ENOTTY);
		break;

	}
	mutex_exit(&zfsdev_state_lock);
	return (error);
}

int
zvol_busy(void)
{
	return (zvol_minors != 0);
}

void
zvol_init(void)
{
	VERIFY(ddi_soft_state_init(&zfsdev_state, sizeof (zfs_soft_state_t),
	    1) == 0);
	mutex_init(&zfsdev_state_lock, NULL, MUTEX_DEFAULT, NULL);
}

void
zvol_fini(void)
{
	mutex_destroy(&zfsdev_state_lock);
	ddi_soft_state_fini(&zfsdev_state);
}

/*ARGSUSED*/
static int
zfs_mvdev_dump_feature_check(void *arg, dmu_tx_t *tx)
{
	spa_t *spa = dmu_tx_pool(tx)->dp_spa;

	if (spa_feature_is_active(spa, SPA_FEATURE_MULTI_VDEV_CRASH_DUMP))
		return (1);
	return (0);
}

/*ARGSUSED*/
static void
zfs_mvdev_dump_activate_feature_sync(void *arg, dmu_tx_t *tx)
{
	spa_t *spa = dmu_tx_pool(tx)->dp_spa;

	spa_feature_incr(spa, SPA_FEATURE_MULTI_VDEV_CRASH_DUMP, tx);
}

static int
zvol_dump_init(zvol_state_t *zv, boolean_t resize)
{
	dmu_tx_t *tx;
	int error;
	objset_t *os = zv->zv_objset;
	spa_t *spa = dmu_objset_spa(os);
	vdev_t *vd = spa->spa_root_vdev;
	nvlist_t *nv = NULL;
	uint64_t version = spa_version(spa);
	uint64_t checksum, compress, refresrv, vbs, dedup;

	ASSERT(MUTEX_HELD(&zfsdev_state_lock));
	ASSERT(vd->vdev_ops == &vdev_root_ops);

	error = dmu_free_long_range(zv->zv_objset, ZVOL_OBJ, 0,
	    DMU_OBJECT_END);
	if (error != 0)
		return (error);
	/* wait for dmu_free_long_range to actually free the blocks */
	txg_wait_synced(dmu_objset_pool(zv->zv_objset), 0);

	/*
	 * If the pool on which the dump device is being initialized has more
	 * than one child vdev, check that the MULTI_VDEV_CRASH_DUMP feature is
	 * enabled.  If so, bump that feature's counter to indicate that the
	 * feature is active. We also check the vdev type to handle the
	 * following case:
	 *   # zpool create test raidz disk1 disk2 disk3
	 *   Now have spa_root_vdev->vdev_children == 1 (the raidz vdev),
	 *   the raidz vdev itself has 3 children.
	 */
	if (vd->vdev_children > 1 || vd->vdev_ops == &vdev_raidz_ops) {
		if (!spa_feature_is_enabled(spa,
		    SPA_FEATURE_MULTI_VDEV_CRASH_DUMP))
			return (SET_ERROR(ENOTSUP));
		(void) dsl_sync_task(spa_name(spa),
		    zfs_mvdev_dump_feature_check,
		    zfs_mvdev_dump_activate_feature_sync, NULL,
		    2, ZFS_SPACE_CHECK_RESERVED);
	}

	if (!resize) {
		error = dsl_prop_get_integer(zv->zv_name,
		    zfs_prop_to_name(ZFS_PROP_COMPRESSION), &compress, NULL);
		if (error == 0) {
			error = dsl_prop_get_integer(zv->zv_name,
			    zfs_prop_to_name(ZFS_PROP_CHECKSUM), &checksum,
			    NULL);
		}
		if (error == 0) {
			error = dsl_prop_get_integer(zv->zv_name,
			    zfs_prop_to_name(ZFS_PROP_REFRESERVATION),
			    &refresrv, NULL);
		}
		if (error == 0) {
			error = dsl_prop_get_integer(zv->zv_name,
			    zfs_prop_to_name(ZFS_PROP_VOLBLOCKSIZE), &vbs,
			    NULL);
		}
		if (version >= SPA_VERSION_DEDUP && error == 0) {
			error = dsl_prop_get_integer(zv->zv_name,
			    zfs_prop_to_name(ZFS_PROP_DEDUP), &dedup, NULL);
		}
	}
	if (error != 0)
		return (error);

	tx = dmu_tx_create(os);
	dmu_tx_hold_zap(tx, ZVOL_ZAP_OBJ, TRUE, NULL);
	dmu_tx_hold_bonus(tx, ZVOL_OBJ);
	error = dmu_tx_assign(tx, TXG_WAIT);
	if (error != 0) {
		dmu_tx_abort(tx);
		return (error);
	}

	/*
	 * If we are resizing the dump device then we only need to
	 * update the refreservation to match the newly updated
	 * zvolsize. Otherwise, we save off the original state of the
	 * zvol so that we can restore them if the zvol is ever undumpified.
	 */
	if (resize) {
		error = zap_update(os, ZVOL_ZAP_OBJ,
		    zfs_prop_to_name(ZFS_PROP_REFRESERVATION), 8, 1,
		    &zv->zv_volsize, tx);
	} else {
		error = zap_update(os, ZVOL_ZAP_OBJ,
		    zfs_prop_to_name(ZFS_PROP_COMPRESSION), 8, 1,
		    &compress, tx);
		if (error == 0) {
			error = zap_update(os, ZVOL_ZAP_OBJ,
			    zfs_prop_to_name(ZFS_PROP_CHECKSUM), 8, 1,
			    &checksum, tx);
		}
		if (error == 0) {
			error = zap_update(os, ZVOL_ZAP_OBJ,
			    zfs_prop_to_name(ZFS_PROP_REFRESERVATION), 8, 1,
			    &refresrv, tx);
		}
		if (error == 0) {
			error = zap_update(os, ZVOL_ZAP_OBJ,
			    zfs_prop_to_name(ZFS_PROP_VOLBLOCKSIZE), 8, 1,
			    &vbs, tx);
		}
		if (error == 0) {
			error = dmu_object_set_blocksize(
			    os, ZVOL_OBJ, SPA_OLD_MAXBLOCKSIZE, 0, tx);
		}
		if (version >= SPA_VERSION_DEDUP && error == 0) {
			error = zap_update(os, ZVOL_ZAP_OBJ,
			    zfs_prop_to_name(ZFS_PROP_DEDUP), 8, 1,
			    &dedup, tx);
		}
		if (error == 0)
			zv->zv_volblocksize = SPA_OLD_MAXBLOCKSIZE;
	}
	dmu_tx_commit(tx);

	/*
	 * We only need update the zvol's property if we are initializing
	 * the dump area for the first time.
	 */
	if (error == 0 && !resize) {
		/*
		 * If MULTI_VDEV_CRASH_DUMP is active, use the NOPARITY checksum
		 * function.  Otherwise, use the old default -- OFF.
		 */
		checksum = spa_feature_is_active(spa,
		    SPA_FEATURE_MULTI_VDEV_CRASH_DUMP) ? ZIO_CHECKSUM_NOPARITY :
		    ZIO_CHECKSUM_OFF;

		VERIFY(nvlist_alloc(&nv, NV_UNIQUE_NAME, KM_SLEEP) == 0);
		VERIFY(nvlist_add_uint64(nv,
		    zfs_prop_to_name(ZFS_PROP_REFRESERVATION), 0) == 0);
		VERIFY(nvlist_add_uint64(nv,
		    zfs_prop_to_name(ZFS_PROP_COMPRESSION),
		    ZIO_COMPRESS_OFF) == 0);
		VERIFY(nvlist_add_uint64(nv,
		    zfs_prop_to_name(ZFS_PROP_CHECKSUM),
		    checksum) == 0);
		if (version >= SPA_VERSION_DEDUP) {
			VERIFY(nvlist_add_uint64(nv,
			    zfs_prop_to_name(ZFS_PROP_DEDUP),
			    ZIO_CHECKSUM_OFF) == 0);
		}

		error = zfs_set_prop_nvlist(zv->zv_name, ZPROP_SRC_LOCAL,
		    nv, NULL);
		nvlist_free(nv);
	}

	/* Allocate the space for the dump */
	if (error == 0)
		error = zvol_prealloc(zv);
	return (error);
}

static int
zvol_dumpify(zvol_state_t *zv)
{
	int error = 0;
	uint64_t dumpsize = 0;
	dmu_tx_t *tx;
	objset_t *os = zv->zv_objset;

	if (zv->zv_flags & ZVOL_RDONLY)
		return (SET_ERROR(EROFS));

	if (zap_lookup(zv->zv_objset, ZVOL_ZAP_OBJ, ZVOL_DUMPSIZE,
	    8, 1, &dumpsize) != 0 || dumpsize != zv->zv_volsize) {
		boolean_t resize = (dumpsize > 0);

		if ((error = zvol_dump_init(zv, resize)) != 0) {
			(void) zvol_dump_fini(zv);
			return (error);
		}
	}

	/*
	 * Build up our lba mapping.
	 */
	error = zvol_get_lbas(zv);
	if (error) {
		(void) zvol_dump_fini(zv);
		return (error);
	}

	tx = dmu_tx_create(os);
	dmu_tx_hold_zap(tx, ZVOL_ZAP_OBJ, TRUE, NULL);
	error = dmu_tx_assign(tx, TXG_WAIT);
	if (error) {
		dmu_tx_abort(tx);
		(void) zvol_dump_fini(zv);
		return (error);
	}

	zv->zv_flags |= ZVOL_DUMPIFIED;
	error = zap_update(os, ZVOL_ZAP_OBJ, ZVOL_DUMPSIZE, 8, 1,
	    &zv->zv_volsize, tx);
	dmu_tx_commit(tx);

	if (error) {
		(void) zvol_dump_fini(zv);
		return (error);
	}

	txg_wait_synced(dmu_objset_pool(os), 0);
	return (0);
}

static int
zvol_dump_fini(zvol_state_t *zv)
{
	dmu_tx_t *tx;
	objset_t *os = zv->zv_objset;
	nvlist_t *nv;
	int error = 0;
	uint64_t checksum, compress, refresrv, vbs, dedup;
	uint64_t version = spa_version(dmu_objset_spa(zv->zv_objset));

	/*
	 * Attempt to restore the zvol back to its pre-dumpified state.
	 * This is a best-effort attempt as it's possible that not all
	 * of these properties were initialized during the dumpify process
	 * (i.e. error during zvol_dump_init).
	 */

	tx = dmu_tx_create(os);
	dmu_tx_hold_zap(tx, ZVOL_ZAP_OBJ, TRUE, NULL);
	error = dmu_tx_assign(tx, TXG_WAIT);
	if (error) {
		dmu_tx_abort(tx);
		return (error);
	}
	(void) zap_remove(os, ZVOL_ZAP_OBJ, ZVOL_DUMPSIZE, tx);
	dmu_tx_commit(tx);

	(void) zap_lookup(zv->zv_objset, ZVOL_ZAP_OBJ,
	    zfs_prop_to_name(ZFS_PROP_CHECKSUM), 8, 1, &checksum);
	(void) zap_lookup(zv->zv_objset, ZVOL_ZAP_OBJ,
	    zfs_prop_to_name(ZFS_PROP_COMPRESSION), 8, 1, &compress);
	(void) zap_lookup(zv->zv_objset, ZVOL_ZAP_OBJ,
	    zfs_prop_to_name(ZFS_PROP_REFRESERVATION), 8, 1, &refresrv);
	(void) zap_lookup(zv->zv_objset, ZVOL_ZAP_OBJ,
	    zfs_prop_to_name(ZFS_PROP_VOLBLOCKSIZE), 8, 1, &vbs);

	VERIFY(nvlist_alloc(&nv, NV_UNIQUE_NAME, KM_SLEEP) == 0);
	(void) nvlist_add_uint64(nv,
	    zfs_prop_to_name(ZFS_PROP_CHECKSUM), checksum);
	(void) nvlist_add_uint64(nv,
	    zfs_prop_to_name(ZFS_PROP_COMPRESSION), compress);
	(void) nvlist_add_uint64(nv,
	    zfs_prop_to_name(ZFS_PROP_REFRESERVATION), refresrv);
	if (version >= SPA_VERSION_DEDUP &&
	    zap_lookup(zv->zv_objset, ZVOL_ZAP_OBJ,
	    zfs_prop_to_name(ZFS_PROP_DEDUP), 8, 1, &dedup) == 0) {
		(void) nvlist_add_uint64(nv,
		    zfs_prop_to_name(ZFS_PROP_DEDUP), dedup);
	}
	(void) zfs_set_prop_nvlist(zv->zv_name, ZPROP_SRC_LOCAL,
	    nv, NULL);
	nvlist_free(nv);

	zvol_free_extents(zv);
	zv->zv_flags &= ~ZVOL_DUMPIFIED;
	(void) dmu_free_long_range(os, ZVOL_OBJ, 0, DMU_OBJECT_END);
	/* wait for dmu_free_long_range to actually free the blocks */
	txg_wait_synced(dmu_objset_pool(zv->zv_objset), 0);
	tx = dmu_tx_create(os);
	dmu_tx_hold_bonus(tx, ZVOL_OBJ);
	error = dmu_tx_assign(tx, TXG_WAIT);
	if (error) {
		dmu_tx_abort(tx);
		return (error);
	}
	if (dmu_object_set_blocksize(os, ZVOL_OBJ, vbs, 0, tx) == 0)
		zv->zv_volblocksize = vbs;
	dmu_tx_commit(tx);

	return (0);
}<|MERGE_RESOLUTION|>--- conflicted
+++ resolved
@@ -1409,7 +1409,6 @@
 		return (error);
 	}
 
-<<<<<<< HEAD
 	ht_begin_unsafe();
 
 	DTRACE_PROBE3(zvol__uio__start, dev_t, dev, uio_t *, uio, int, 0);
@@ -1420,12 +1419,8 @@
 	start = gethrtime();
 	tot_bytes = 0;
 
-	rl = zfs_range_lock(&zv->zv_znode, uio->uio_loffset, uio->uio_resid,
-	    RL_READER);
-=======
 	locked_range_t *lr = rangelock_enter(&zv->zv_rangelock,
 	    uio->uio_loffset, uio->uio_resid, RL_READER);
->>>>>>> 3ab8de02
 	while (uio->uio_resid > 0 && uio->uio_loffset < volsize) {
 		uint64_t bytes = MIN(uio->uio_resid, DMU_MAX_ACCESS >> 1);
 
@@ -1442,8 +1437,7 @@
 			break;
 		}
 	}
-<<<<<<< HEAD
-	zfs_range_unlock(rl);
+	rangelock_exit(lr);
 
 	mutex_enter(&zonep->zone_vfs_lock);
 	zonep->zone_vfs_rwstats.reads++;
@@ -1478,9 +1472,6 @@
 	    error);
 
 	ht_end_unsafe();
-=======
-	rangelock_exit(lr);
->>>>>>> 3ab8de02
 
 	return (error);
 }
