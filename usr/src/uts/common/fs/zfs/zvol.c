--- conflicted
+++ resolved
@@ -1130,11 +1130,7 @@
 	}
 
 	if (!vd->vdev_ops->vdev_op_leaf && vd->vdev_ops != &vdev_raidz_ops)
-<<<<<<< HEAD
-		return (numerrors < vd->vdev_children ? 0 : SET_ERROR(EIO));
-=======
 		return (numerrors < vd->vdev_children ? 0 : EIO);
->>>>>>> 9edf9ebd
 
 	if (doread && !vdev_readable(vd))
 		return (SET_ERROR(EIO));
@@ -1159,10 +1155,6 @@
 	} else {
 		dvd = vd->vdev_tsd;
 		ASSERT3P(dvd, !=, NULL);
-<<<<<<< HEAD
-
-=======
->>>>>>> 9edf9ebd
 		return (vdev_disk_ldi_physio(dvd->vd_lh, addr, size,
 		    offset, doread ? B_READ : B_WRITE));
 	}
