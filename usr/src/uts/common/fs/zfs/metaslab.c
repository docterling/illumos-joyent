/*
 * CDDL HEADER START
 *
 * The contents of this file are subject to the terms of the
 * Common Development and Distribution License (the "License").
 * You may not use this file except in compliance with the License.
 *
 * You can obtain a copy of the license at usr/src/OPENSOLARIS.LICENSE
 * or http://www.opensolaris.org/os/licensing.
 * See the License for the specific language governing permissions
 * and limitations under the License.
 *
 * When distributing Covered Code, include this CDDL HEADER in each
 * file and include the License file at usr/src/OPENSOLARIS.LICENSE.
 * If applicable, add the following below this CDDL HEADER, with the
 * fields enclosed by brackets "[]" replaced with your own identifying
 * information: Portions Copyright [yyyy] [name of copyright owner]
 *
 * CDDL HEADER END
 */
/*
 * Copyright (c) 2005, 2010, Oracle and/or its affiliates. All rights reserved.
 * Copyright (c) 2011, 2018 by Delphix. All rights reserved.
 * Copyright (c) 2013 by Saso Kiselkov. All rights reserved.
 * Copyright (c) 2014 Integros [integros.com]
<<<<<<< HEAD
 * Copyright 2019 Joyent, Inc.
=======
 * Copyright (c) 2017, Intel Corporation.
>>>>>>> f4769751
 */

#include <sys/zfs_context.h>
#include <sys/dmu.h>
#include <sys/dmu_tx.h>
#include <sys/space_map.h>
#include <sys/metaslab_impl.h>
#include <sys/vdev_impl.h>
#include <sys/zio.h>
#include <sys/spa_impl.h>
#include <sys/zfeature.h>
#include <sys/vdev_indirect_mapping.h>
#include <sys/zap.h>

#define	GANG_ALLOCATION(flags) \
	((flags) & (METASLAB_GANG_CHILD | METASLAB_GANG_HEADER))

uint64_t metaslab_aliquot = 512ULL << 10;
uint64_t metaslab_force_ganging = SPA_MAXBLOCKSIZE + 1;	/* force gang blocks */

/*
 * Since we can touch multiple metaslabs (and their respective space maps)
 * with each transaction group, we benefit from having a smaller space map
 * block size since it allows us to issue more I/O operations scattered
 * around the disk.
 */
int zfs_metaslab_sm_blksz = (1 << 12);

/*
 * The in-core space map representation is more compact than its on-disk form.
 * The zfs_condense_pct determines how much more compact the in-core
 * space map representation must be before we compact it on-disk.
 * Values should be greater than or equal to 100.
 */
int zfs_condense_pct = 200;

/*
 * Never condense any space map.  This is for debugging/recovery only.
 */
int zfs_condense_never = 0;

/*
 * Condensing a metaslab is not guaranteed to actually reduce the amount of
 * space used on disk. In particular, a space map uses data in increments of
 * MAX(1 << ashift, space_map_blksize), so a metaslab might use the
 * same number of blocks after condensing. Since the goal of condensing is to
 * reduce the number of IOPs required to read the space map, we only want to
 * condense when we can be sure we will reduce the number of blocks used by the
 * space map. Unfortunately, we cannot precisely compute whether or not this is
 * the case in metaslab_should_condense since we are holding ms_lock. Instead,
 * we apply the following heuristic: do not condense a spacemap unless the
 * uncondensed size consumes greater than zfs_metaslab_condense_block_threshold
 * blocks.
 */
int zfs_metaslab_condense_block_threshold = 4;

/*
 * The zfs_mg_noalloc_threshold defines which metaslab groups should
 * be eligible for allocation. The value is defined as a percentage of
 * free space. Metaslab groups that have more free space than
 * zfs_mg_noalloc_threshold are always eligible for allocations. Once
 * a metaslab group's free space is less than or equal to the
 * zfs_mg_noalloc_threshold the allocator will avoid allocating to that
 * group unless all groups in the pool have reached zfs_mg_noalloc_threshold.
 * Once all groups in the pool reach zfs_mg_noalloc_threshold then all
 * groups are allowed to accept allocations. Gang blocks are always
 * eligible to allocate on any metaslab group. The default value of 0 means
 * no metaslab group will be excluded based on this criterion.
 */
int zfs_mg_noalloc_threshold = 0;

/*
 * Metaslab groups are considered eligible for allocations if their
 * fragmenation metric (measured as a percentage) is less than or equal to
 * zfs_mg_fragmentation_threshold. If a metaslab group exceeds this threshold
 * then it will be skipped unless all metaslab groups within the metaslab
 * class have also crossed this threshold.
 */
int zfs_mg_fragmentation_threshold = 85;

/*
 * Allow metaslabs to keep their active state as long as their fragmentation
 * percentage is less than or equal to zfs_metaslab_fragmentation_threshold. An
 * active metaslab that exceeds this threshold will no longer keep its active
 * status allowing better metaslabs to be selected.
 */
int zfs_metaslab_fragmentation_threshold = 70;

/*
 * When set will load all metaslabs when pool is first opened.
 */
int metaslab_debug_load = 0;

/*
 * When set will prevent metaslabs from being unloaded.
 */
int metaslab_debug_unload = 0;

/*
 * Minimum size which forces the dynamic allocator to change
 * it's allocation strategy.  Once the space map cannot satisfy
 * an allocation of this size then it switches to using more
 * aggressive strategy (i.e search by size rather than offset).
 */
uint64_t metaslab_df_alloc_threshold = SPA_OLD_MAXBLOCKSIZE;

/*
 * The minimum free space, in percent, which must be available
 * in a space map to continue allocations in a first-fit fashion.
 * Once the space map's free space drops below this level we dynamically
 * switch to using best-fit allocations.
 */
int metaslab_df_free_pct = 4;

/*
 * A metaslab is considered "free" if it contains a contiguous
 * segment which is greater than metaslab_min_alloc_size.
 */
uint64_t metaslab_min_alloc_size = DMU_MAX_ACCESS;

/*
 * Percentage of all cpus that can be used by the metaslab taskq.
 */
int metaslab_load_pct = 50;

/*
 * Determines how many txgs a metaslab may remain loaded without having any
 * allocations from it. As long as a metaslab continues to be used we will
 * keep it loaded.
 */
int metaslab_unload_delay = TXG_SIZE * 2;

/*
 * Tunables used to reduce metaslab load/unload thrashing when selection
 * algorithm is allocating across metaslabs very evenly. In addition to
 * tracking when the slab was used for allocation (ms_selected_txg), we also
 * track when it was loaded (ms_loaded_txg). If the slab would be unloaded,
 * but the load txg is within the window of
 *    metaslab_unload_delay + metaslab_load_window
 * then we ramp up metaslab_unload_delay instead of unloading the metaslab.
 */
int metaslab_load_window = 10;
int metaslab_unload_delay_max = 256;

/*
 * Max number of metaslabs per group to preload.
 */
int metaslab_preload_limit = SPA_DVAS_PER_BP;

/*
 * Enable/disable preloading of metaslab.
 */
boolean_t metaslab_preload_enabled = B_TRUE;

/*
 * Enable/disable fragmentation weighting on metaslabs.
 */
boolean_t metaslab_fragmentation_factor_enabled = B_TRUE;

/*
 * Enable/disable lba weighting (i.e. outer tracks are given preference).
 */
boolean_t metaslab_lba_weighting_enabled = B_TRUE;

/*
 * Enable/disable metaslab group biasing.
 */
boolean_t metaslab_bias_enabled = B_TRUE;

/*
 * Enable/disable remapping of indirect DVAs to their concrete vdevs.
 */
boolean_t zfs_remap_blkptr_enable = B_TRUE;

/*
 * Enable/disable segment-based metaslab selection.
 */
boolean_t zfs_metaslab_segment_weight_enabled = B_TRUE;

/*
 * When using segment-based metaslab selection, we will continue
 * allocating from the active metaslab until we have exhausted
 * zfs_metaslab_switch_threshold of its buckets.
 */
int zfs_metaslab_switch_threshold = 2;

/*
 * Internal switch to enable/disable the metaslab allocation tracing
 * facility.
 */
boolean_t metaslab_trace_enabled = B_TRUE;

/*
 * Maximum entries that the metaslab allocation tracing facility will keep
 * in a given list when running in non-debug mode. We limit the number
 * of entries in non-debug mode to prevent us from using up too much memory.
 * The limit should be sufficiently large that we don't expect any allocation
 * to every exceed this value. In debug mode, the system will panic if this
 * limit is ever reached allowing for further investigation.
 */
uint64_t metaslab_trace_max_entries = 5000;

static uint64_t metaslab_weight(metaslab_t *);
static void metaslab_set_fragmentation(metaslab_t *);
static void metaslab_free_impl(vdev_t *, uint64_t, uint64_t, boolean_t);
static void metaslab_check_free_impl(vdev_t *, uint64_t, uint64_t);
static void metaslab_passivate(metaslab_t *msp, uint64_t weight);
static uint64_t metaslab_weight_from_range_tree(metaslab_t *msp);

kmem_cache_t *metaslab_alloc_trace_cache;

/*
 * ==========================================================================
 * Metaslab classes
 * ==========================================================================
 */
metaslab_class_t *
metaslab_class_create(spa_t *spa, metaslab_ops_t *ops)
{
	metaslab_class_t *mc;

	mc = kmem_zalloc(sizeof (metaslab_class_t), KM_SLEEP);

	mc->mc_spa = spa;
	mc->mc_rotor = NULL;
	mc->mc_ops = ops;
	mutex_init(&mc->mc_lock, NULL, MUTEX_DEFAULT, NULL);
	mc->mc_alloc_slots = kmem_zalloc(spa->spa_alloc_count *
	    sizeof (zfs_refcount_t), KM_SLEEP);
	mc->mc_alloc_max_slots = kmem_zalloc(spa->spa_alloc_count *
	    sizeof (uint64_t), KM_SLEEP);
	for (int i = 0; i < spa->spa_alloc_count; i++)
		zfs_refcount_create_tracked(&mc->mc_alloc_slots[i]);

	return (mc);
}

void
metaslab_class_destroy(metaslab_class_t *mc)
{
	ASSERT(mc->mc_rotor == NULL);
	ASSERT(mc->mc_alloc == 0);
	ASSERT(mc->mc_deferred == 0);
	ASSERT(mc->mc_space == 0);
	ASSERT(mc->mc_dspace == 0);

	for (int i = 0; i < mc->mc_spa->spa_alloc_count; i++)
		zfs_refcount_destroy(&mc->mc_alloc_slots[i]);
	kmem_free(mc->mc_alloc_slots, mc->mc_spa->spa_alloc_count *
	    sizeof (zfs_refcount_t));
	kmem_free(mc->mc_alloc_max_slots, mc->mc_spa->spa_alloc_count *
	    sizeof (uint64_t));
	mutex_destroy(&mc->mc_lock);
	kmem_free(mc, sizeof (metaslab_class_t));
}

int
metaslab_class_validate(metaslab_class_t *mc)
{
	metaslab_group_t *mg;
	vdev_t *vd;

	/*
	 * Must hold one of the spa_config locks.
	 */
	ASSERT(spa_config_held(mc->mc_spa, SCL_ALL, RW_READER) ||
	    spa_config_held(mc->mc_spa, SCL_ALL, RW_WRITER));

	if ((mg = mc->mc_rotor) == NULL)
		return (0);

	do {
		vd = mg->mg_vd;
		ASSERT(vd->vdev_mg != NULL);
		ASSERT3P(vd->vdev_top, ==, vd);
		ASSERT3P(mg->mg_class, ==, mc);
		ASSERT3P(vd->vdev_ops, !=, &vdev_hole_ops);
	} while ((mg = mg->mg_next) != mc->mc_rotor);

	return (0);
}

static void
metaslab_class_space_update(metaslab_class_t *mc, int64_t alloc_delta,
    int64_t defer_delta, int64_t space_delta, int64_t dspace_delta)
{
	atomic_add_64(&mc->mc_alloc, alloc_delta);
	atomic_add_64(&mc->mc_deferred, defer_delta);
	atomic_add_64(&mc->mc_space, space_delta);
	atomic_add_64(&mc->mc_dspace, dspace_delta);
}

uint64_t
metaslab_class_get_alloc(metaslab_class_t *mc)
{
	return (mc->mc_alloc);
}

uint64_t
metaslab_class_get_deferred(metaslab_class_t *mc)
{
	return (mc->mc_deferred);
}

uint64_t
metaslab_class_get_space(metaslab_class_t *mc)
{
	return (mc->mc_space);
}

uint64_t
metaslab_class_get_dspace(metaslab_class_t *mc)
{
	return (spa_deflate(mc->mc_spa) ? mc->mc_dspace : mc->mc_space);
}

void
metaslab_class_histogram_verify(metaslab_class_t *mc)
{
	spa_t *spa = mc->mc_spa;
	vdev_t *rvd = spa->spa_root_vdev;
	uint64_t *mc_hist;
	int i;

	if ((zfs_flags & ZFS_DEBUG_HISTOGRAM_VERIFY) == 0)
		return;

	mc_hist = kmem_zalloc(sizeof (uint64_t) * RANGE_TREE_HISTOGRAM_SIZE,
	    KM_SLEEP);

	for (int c = 0; c < rvd->vdev_children; c++) {
		vdev_t *tvd = rvd->vdev_child[c];
		metaslab_group_t *mg = tvd->vdev_mg;

		/*
		 * Skip any holes, uninitialized top-levels, or
		 * vdevs that are not in this metalab class.
		 */
		if (!vdev_is_concrete(tvd) || tvd->vdev_ms_shift == 0 ||
		    mg->mg_class != mc) {
			continue;
		}

		for (i = 0; i < RANGE_TREE_HISTOGRAM_SIZE; i++)
			mc_hist[i] += mg->mg_histogram[i];
	}

	for (i = 0; i < RANGE_TREE_HISTOGRAM_SIZE; i++)
		VERIFY3U(mc_hist[i], ==, mc->mc_histogram[i]);

	kmem_free(mc_hist, sizeof (uint64_t) * RANGE_TREE_HISTOGRAM_SIZE);
}

/*
 * Calculate the metaslab class's fragmentation metric. The metric
 * is weighted based on the space contribution of each metaslab group.
 * The return value will be a number between 0 and 100 (inclusive), or
 * ZFS_FRAG_INVALID if the metric has not been set. See comment above the
 * zfs_frag_table for more information about the metric.
 */
uint64_t
metaslab_class_fragmentation(metaslab_class_t *mc)
{
	vdev_t *rvd = mc->mc_spa->spa_root_vdev;
	uint64_t fragmentation = 0;

	spa_config_enter(mc->mc_spa, SCL_VDEV, FTAG, RW_READER);

	for (int c = 0; c < rvd->vdev_children; c++) {
		vdev_t *tvd = rvd->vdev_child[c];
		metaslab_group_t *mg = tvd->vdev_mg;

		/*
		 * Skip any holes, uninitialized top-levels,
		 * or vdevs that are not in this metalab class.
		 */
		if (!vdev_is_concrete(tvd) || tvd->vdev_ms_shift == 0 ||
		    mg->mg_class != mc) {
			continue;
		}

		/*
		 * If a metaslab group does not contain a fragmentation
		 * metric then just bail out.
		 */
		if (mg->mg_fragmentation == ZFS_FRAG_INVALID) {
			spa_config_exit(mc->mc_spa, SCL_VDEV, FTAG);
			return (ZFS_FRAG_INVALID);
		}

		/*
		 * Determine how much this metaslab_group is contributing
		 * to the overall pool fragmentation metric.
		 */
		fragmentation += mg->mg_fragmentation *
		    metaslab_group_get_space(mg);
	}
	fragmentation /= metaslab_class_get_space(mc);

	ASSERT3U(fragmentation, <=, 100);
	spa_config_exit(mc->mc_spa, SCL_VDEV, FTAG);
	return (fragmentation);
}

/*
 * Calculate the amount of expandable space that is available in
 * this metaslab class. If a device is expanded then its expandable
 * space will be the amount of allocatable space that is currently not
 * part of this metaslab class.
 */
uint64_t
metaslab_class_expandable_space(metaslab_class_t *mc)
{
	vdev_t *rvd = mc->mc_spa->spa_root_vdev;
	uint64_t space = 0;

	spa_config_enter(mc->mc_spa, SCL_VDEV, FTAG, RW_READER);
	for (int c = 0; c < rvd->vdev_children; c++) {
		uint64_t tspace;
		vdev_t *tvd = rvd->vdev_child[c];
		metaslab_group_t *mg = tvd->vdev_mg;

		if (!vdev_is_concrete(tvd) || tvd->vdev_ms_shift == 0 ||
		    mg->mg_class != mc) {
			continue;
		}

		/*
		 * Calculate if we have enough space to add additional
		 * metaslabs. We report the expandable space in terms
		 * of the metaslab size since that's the unit of expansion.
		 * Adjust by efi system partition size.
		 */
		tspace = tvd->vdev_max_asize - tvd->vdev_asize;
		if (tspace > mc->mc_spa->spa_bootsize) {
			tspace -= mc->mc_spa->spa_bootsize;
		}
		space += P2ALIGN(tspace, 1ULL << tvd->vdev_ms_shift);
	}
	spa_config_exit(mc->mc_spa, SCL_VDEV, FTAG);
	return (space);
}

static int
metaslab_compare(const void *x1, const void *x2)
{
	const metaslab_t *m1 = x1;
	const metaslab_t *m2 = x2;

	int sort1 = 0;
	int sort2 = 0;
	if (m1->ms_allocator != -1 && m1->ms_primary)
		sort1 = 1;
	else if (m1->ms_allocator != -1 && !m1->ms_primary)
		sort1 = 2;
	if (m2->ms_allocator != -1 && m2->ms_primary)
		sort2 = 1;
	else if (m2->ms_allocator != -1 && !m2->ms_primary)
		sort2 = 2;

	/*
	 * Sort inactive metaslabs first, then primaries, then secondaries. When
	 * selecting a metaslab to allocate from, an allocator first tries its
	 * primary, then secondary active metaslab. If it doesn't have active
	 * metaslabs, or can't allocate from them, it searches for an inactive
	 * metaslab to activate. If it can't find a suitable one, it will steal
	 * a primary or secondary metaslab from another allocator.
	 */
	if (sort1 < sort2)
		return (-1);
	if (sort1 > sort2)
		return (1);

	if (m1->ms_weight < m2->ms_weight)
		return (1);
	if (m1->ms_weight > m2->ms_weight)
		return (-1);

	/*
	 * If the weights are identical, use the offset to force uniqueness.
	 */
	if (m1->ms_start < m2->ms_start)
		return (-1);
	if (m1->ms_start > m2->ms_start)
		return (1);

	ASSERT3P(m1, ==, m2);

	return (0);
}

/*
 * Verify that the space accounting on disk matches the in-core range_trees.
 */
void
metaslab_verify_space(metaslab_t *msp, uint64_t txg)
{
	spa_t *spa = msp->ms_group->mg_vd->vdev_spa;
	uint64_t allocated = 0;
	uint64_t sm_free_space, msp_free_space;

	ASSERT(MUTEX_HELD(&msp->ms_lock));

	if ((zfs_flags & ZFS_DEBUG_METASLAB_VERIFY) == 0)
		return;

	/*
	 * We can only verify the metaslab space when we're called
	 * from syncing context with a loaded metaslab that has an allocated
	 * space map. Calling this in non-syncing context does not
	 * provide a consistent view of the metaslab since we're performing
	 * allocations in the future.
	 */
	if (txg != spa_syncing_txg(spa) || msp->ms_sm == NULL ||
	    !msp->ms_loaded)
		return;

	sm_free_space = msp->ms_size - space_map_allocated(msp->ms_sm) -
	    space_map_alloc_delta(msp->ms_sm);

	/*
	 * Account for future allocations since we would have already
	 * deducted that space from the ms_freetree.
	 */
	for (int t = 0; t < TXG_CONCURRENT_STATES; t++) {
		allocated +=
		    range_tree_space(msp->ms_allocating[(txg + t) & TXG_MASK]);
	}

	msp_free_space = range_tree_space(msp->ms_allocatable) + allocated +
	    msp->ms_deferspace + range_tree_space(msp->ms_freed);

	VERIFY3U(sm_free_space, ==, msp_free_space);
}

/*
 * ==========================================================================
 * Metaslab groups
 * ==========================================================================
 */
/*
 * Update the allocatable flag and the metaslab group's capacity.
 * The allocatable flag is set to true if the capacity is below
 * the zfs_mg_noalloc_threshold or has a fragmentation value that is
 * greater than zfs_mg_fragmentation_threshold. If a metaslab group
 * transitions from allocatable to non-allocatable or vice versa then the
 * metaslab group's class is updated to reflect the transition.
 */
static void
metaslab_group_alloc_update(metaslab_group_t *mg)
{
	vdev_t *vd = mg->mg_vd;
	metaslab_class_t *mc = mg->mg_class;
	vdev_stat_t *vs = &vd->vdev_stat;
	boolean_t was_allocatable;
	boolean_t was_initialized;

	ASSERT(vd == vd->vdev_top);
	ASSERT3U(spa_config_held(mc->mc_spa, SCL_ALLOC, RW_READER), ==,
	    SCL_ALLOC);

	mutex_enter(&mg->mg_lock);
	was_allocatable = mg->mg_allocatable;
	was_initialized = mg->mg_initialized;

	mg->mg_free_capacity = ((vs->vs_space - vs->vs_alloc) * 100) /
	    (vs->vs_space + 1);

	mutex_enter(&mc->mc_lock);

	/*
	 * If the metaslab group was just added then it won't
	 * have any space until we finish syncing out this txg.
	 * At that point we will consider it initialized and available
	 * for allocations.  We also don't consider non-activated
	 * metaslab groups (e.g. vdevs that are in the middle of being removed)
	 * to be initialized, because they can't be used for allocation.
	 */
	mg->mg_initialized = metaslab_group_initialized(mg);
	if (!was_initialized && mg->mg_initialized) {
		mc->mc_groups++;
	} else if (was_initialized && !mg->mg_initialized) {
		ASSERT3U(mc->mc_groups, >, 0);
		mc->mc_groups--;
	}
	if (mg->mg_initialized)
		mg->mg_no_free_space = B_FALSE;

	/*
	 * A metaslab group is considered allocatable if it has plenty
	 * of free space or is not heavily fragmented. We only take
	 * fragmentation into account if the metaslab group has a valid
	 * fragmentation metric (i.e. a value between 0 and 100).
	 */
	mg->mg_allocatable = (mg->mg_activation_count > 0 &&
	    mg->mg_free_capacity > zfs_mg_noalloc_threshold &&
	    (mg->mg_fragmentation == ZFS_FRAG_INVALID ||
	    mg->mg_fragmentation <= zfs_mg_fragmentation_threshold));

	/*
	 * The mc_alloc_groups maintains a count of the number of
	 * groups in this metaslab class that are still above the
	 * zfs_mg_noalloc_threshold. This is used by the allocating
	 * threads to determine if they should avoid allocations to
	 * a given group. The allocator will avoid allocations to a group
	 * if that group has reached or is below the zfs_mg_noalloc_threshold
	 * and there are still other groups that are above the threshold.
	 * When a group transitions from allocatable to non-allocatable or
	 * vice versa we update the metaslab class to reflect that change.
	 * When the mc_alloc_groups value drops to 0 that means that all
	 * groups have reached the zfs_mg_noalloc_threshold making all groups
	 * eligible for allocations. This effectively means that all devices
	 * are balanced again.
	 */
	if (was_allocatable && !mg->mg_allocatable)
		mc->mc_alloc_groups--;
	else if (!was_allocatable && mg->mg_allocatable)
		mc->mc_alloc_groups++;
	mutex_exit(&mc->mc_lock);

	mutex_exit(&mg->mg_lock);
}

metaslab_group_t *
metaslab_group_create(metaslab_class_t *mc, vdev_t *vd, int allocators)
{
	metaslab_group_t *mg;

	mg = kmem_zalloc(sizeof (metaslab_group_t), KM_SLEEP);
	mutex_init(&mg->mg_lock, NULL, MUTEX_DEFAULT, NULL);
	mutex_init(&mg->mg_ms_initialize_lock, NULL, MUTEX_DEFAULT, NULL);
	cv_init(&mg->mg_ms_initialize_cv, NULL, CV_DEFAULT, NULL);
	mg->mg_primaries = kmem_zalloc(allocators * sizeof (metaslab_t *),
	    KM_SLEEP);
	mg->mg_secondaries = kmem_zalloc(allocators * sizeof (metaslab_t *),
	    KM_SLEEP);
	avl_create(&mg->mg_metaslab_tree, metaslab_compare,
	    sizeof (metaslab_t), offsetof(struct metaslab, ms_group_node));
	mg->mg_vd = vd;
	mg->mg_class = mc;
	mg->mg_activation_count = 0;
	mg->mg_initialized = B_FALSE;
	mg->mg_no_free_space = B_TRUE;
	mg->mg_allocators = allocators;

	mg->mg_alloc_queue_depth = kmem_zalloc(allocators *
	    sizeof (zfs_refcount_t), KM_SLEEP);
	mg->mg_cur_max_alloc_queue_depth = kmem_zalloc(allocators *
	    sizeof (uint64_t), KM_SLEEP);
	for (int i = 0; i < allocators; i++) {
		zfs_refcount_create_tracked(&mg->mg_alloc_queue_depth[i]);
		mg->mg_cur_max_alloc_queue_depth[i] = 0;
	}

	mg->mg_taskq = taskq_create("metaslab_group_taskq", metaslab_load_pct,
	    minclsyspri, 10, INT_MAX, TASKQ_THREADS_CPU_PCT);

	return (mg);
}

void
metaslab_group_destroy(metaslab_group_t *mg)
{
	ASSERT(mg->mg_prev == NULL);
	ASSERT(mg->mg_next == NULL);
	/*
	 * We may have gone below zero with the activation count
	 * either because we never activated in the first place or
	 * because we're done, and possibly removing the vdev.
	 */
	ASSERT(mg->mg_activation_count <= 0);

	taskq_destroy(mg->mg_taskq);
	avl_destroy(&mg->mg_metaslab_tree);
	kmem_free(mg->mg_primaries, mg->mg_allocators * sizeof (metaslab_t *));
	kmem_free(mg->mg_secondaries, mg->mg_allocators *
	    sizeof (metaslab_t *));
	mutex_destroy(&mg->mg_lock);
	mutex_destroy(&mg->mg_ms_initialize_lock);
	cv_destroy(&mg->mg_ms_initialize_cv);

	for (int i = 0; i < mg->mg_allocators; i++) {
		zfs_refcount_destroy(&mg->mg_alloc_queue_depth[i]);
		mg->mg_cur_max_alloc_queue_depth[i] = 0;
	}
	kmem_free(mg->mg_alloc_queue_depth, mg->mg_allocators *
	    sizeof (zfs_refcount_t));
	kmem_free(mg->mg_cur_max_alloc_queue_depth, mg->mg_allocators *
	    sizeof (uint64_t));

	kmem_free(mg, sizeof (metaslab_group_t));
}

void
metaslab_group_activate(metaslab_group_t *mg)
{
	metaslab_class_t *mc = mg->mg_class;
	metaslab_group_t *mgprev, *mgnext;
	char kstat_name[KSTAT_STRLEN];

	ASSERT3U(spa_config_held(mc->mc_spa, SCL_ALLOC, RW_WRITER), !=, 0);

	ASSERT(mc->mc_rotor != mg);
	ASSERT(mg->mg_prev == NULL);
	ASSERT(mg->mg_next == NULL);
	ASSERT(mg->mg_activation_count <= 0);

	if (++mg->mg_activation_count <= 0)
		return;

	mg->mg_aliquot = metaslab_aliquot * MAX(1, mg->mg_vd->vdev_children);
	metaslab_group_alloc_update(mg);

	if ((mgprev = mc->mc_rotor) == NULL) {
		mg->mg_prev = mg;
		mg->mg_next = mg;
	} else {
		mgnext = mgprev->mg_next;
		mg->mg_prev = mgprev;
		mg->mg_next = mgnext;
		mgprev->mg_next = mg;
		mgnext->mg_prev = mg;
	}

	/* Create a kstat to monitor the loading and unloading of metaslabs. */
	(void) snprintf(kstat_name, sizeof (kstat_name), "%llx",
	    (unsigned long long) mg->mg_vd->vdev_guid);

	mutex_init(&mg->mg_kstat_lock, NULL, MUTEX_DEFAULT, NULL);
	if ((mg->mg_kstat = kstat_create("zfs_metaslab_group", 0,
	    kstat_name, "misc", KSTAT_TYPE_NAMED,
	    sizeof (metaslab_group_kstat_t) / sizeof (kstat_named_t),
	    KSTAT_FLAG_VIRTUAL)) != NULL) {

		metaslab_group_kstat_t *mg_kstat = kmem_zalloc(
		    sizeof (metaslab_group_kstat_t), KM_SLEEP);
		kstat_named_init(&mg_kstat->mg_loads, "loads",
		    KSTAT_DATA_UINT64);
		kstat_named_init(&mg_kstat->mg_unloads, "unloads",
		    KSTAT_DATA_UINT64);
		kstat_named_init(&mg_kstat->mg_spa_name, "spa_name",
		    KSTAT_DATA_STRING);
		kstat_named_setstr(&mg_kstat->mg_spa_name,
		    mg->mg_vd->vdev_spa->spa_name);

		mg->mg_kstat->ks_data = mg_kstat;
		mg->mg_kstat->ks_lock = &mg->mg_kstat_lock;
		kstat_install(mg->mg_kstat);
	}

	mc->mc_rotor = mg;
}

/*
 * Passivate a metaslab group and remove it from the allocation rotor.
 * Callers must hold both the SCL_ALLOC and SCL_ZIO lock prior to passivating
 * a metaslab group. This function will momentarily drop spa_config_locks
 * that are lower than the SCL_ALLOC lock (see comment below).
 */
void
metaslab_group_passivate(metaslab_group_t *mg)
{
	metaslab_class_t *mc = mg->mg_class;
	spa_t *spa = mc->mc_spa;
	metaslab_group_t *mgprev, *mgnext;
	int locks = spa_config_held(spa, SCL_ALL, RW_WRITER);

	ASSERT3U(spa_config_held(spa, SCL_ALLOC | SCL_ZIO, RW_WRITER), ==,
	    (SCL_ALLOC | SCL_ZIO));

	if (--mg->mg_activation_count != 0) {
		ASSERT(mc->mc_rotor != mg);
		ASSERT(mg->mg_prev == NULL);
		ASSERT(mg->mg_next == NULL);
		ASSERT(mg->mg_activation_count < 0);
		return;
	}

	/*
	 * The spa_config_lock is an array of rwlocks, ordered as
	 * follows (from highest to lowest):
	 *	SCL_CONFIG > SCL_STATE > SCL_L2ARC > SCL_ALLOC >
	 *	SCL_ZIO > SCL_FREE > SCL_VDEV
	 * (For more information about the spa_config_lock see spa_misc.c)
	 * The higher the lock, the broader its coverage. When we passivate
	 * a metaslab group, we must hold both the SCL_ALLOC and the SCL_ZIO
	 * config locks. However, the metaslab group's taskq might be trying
	 * to preload metaslabs so we must drop the SCL_ZIO lock and any
	 * lower locks to allow the I/O to complete. At a minimum,
	 * we continue to hold the SCL_ALLOC lock, which prevents any future
	 * allocations from taking place and any changes to the vdev tree.
	 */
	spa_config_exit(spa, locks & ~(SCL_ZIO - 1), spa);
	taskq_wait(mg->mg_taskq);
	spa_config_enter(spa, locks & ~(SCL_ZIO - 1), spa, RW_WRITER);
	metaslab_group_alloc_update(mg);
	for (int i = 0; i < mg->mg_allocators; i++) {
		metaslab_t *msp = mg->mg_primaries[i];
		if (msp != NULL) {
			mutex_enter(&msp->ms_lock);
			metaslab_passivate(msp,
			    metaslab_weight_from_range_tree(msp));
			mutex_exit(&msp->ms_lock);
		}
		msp = mg->mg_secondaries[i];
		if (msp != NULL) {
			mutex_enter(&msp->ms_lock);
			metaslab_passivate(msp,
			    metaslab_weight_from_range_tree(msp));
			mutex_exit(&msp->ms_lock);
		}
	}

	mgprev = mg->mg_prev;
	mgnext = mg->mg_next;

	if (mg == mgnext) {
		mc->mc_rotor = NULL;
	} else {
		mc->mc_rotor = mgnext;
		mgprev->mg_next = mgnext;
		mgnext->mg_prev = mgprev;
	}

	mg->mg_prev = NULL;
	mg->mg_next = NULL;

	if (mg->mg_kstat != NULL) {
		metaslab_group_kstat_t *data = mg->mg_kstat->ks_data;

		kstat_delete(mg->mg_kstat);
		kmem_free(data, sizeof (metaslab_group_kstat_t));
	}
	mutex_destroy(&mg->mg_kstat_lock);
}

boolean_t
metaslab_group_initialized(metaslab_group_t *mg)
{
	vdev_t *vd = mg->mg_vd;
	vdev_stat_t *vs = &vd->vdev_stat;

	return (vs->vs_space != 0 && mg->mg_activation_count > 0);
}

uint64_t
metaslab_group_get_space(metaslab_group_t *mg)
{
	return ((1ULL << mg->mg_vd->vdev_ms_shift) * mg->mg_vd->vdev_ms_count);
}

void
metaslab_group_histogram_verify(metaslab_group_t *mg)
{
	uint64_t *mg_hist;
	vdev_t *vd = mg->mg_vd;
	uint64_t ashift = vd->vdev_ashift;
	int i;

	if ((zfs_flags & ZFS_DEBUG_HISTOGRAM_VERIFY) == 0)
		return;

	mg_hist = kmem_zalloc(sizeof (uint64_t) * RANGE_TREE_HISTOGRAM_SIZE,
	    KM_SLEEP);

	ASSERT3U(RANGE_TREE_HISTOGRAM_SIZE, >=,
	    SPACE_MAP_HISTOGRAM_SIZE + ashift);

	for (int m = 0; m < vd->vdev_ms_count; m++) {
		metaslab_t *msp = vd->vdev_ms[m];

		/* skip if not active or not a member */
		if (msp->ms_sm == NULL || msp->ms_group != mg)
			continue;

		for (i = 0; i < SPACE_MAP_HISTOGRAM_SIZE; i++)
			mg_hist[i + ashift] +=
			    msp->ms_sm->sm_phys->smp_histogram[i];
	}

	for (i = 0; i < RANGE_TREE_HISTOGRAM_SIZE; i ++)
		VERIFY3U(mg_hist[i], ==, mg->mg_histogram[i]);

	kmem_free(mg_hist, sizeof (uint64_t) * RANGE_TREE_HISTOGRAM_SIZE);
}

static void
metaslab_group_histogram_add(metaslab_group_t *mg, metaslab_t *msp)
{
	metaslab_class_t *mc = mg->mg_class;
	uint64_t ashift = mg->mg_vd->vdev_ashift;

	ASSERT(MUTEX_HELD(&msp->ms_lock));
	if (msp->ms_sm == NULL)
		return;

	mutex_enter(&mg->mg_lock);
	for (int i = 0; i < SPACE_MAP_HISTOGRAM_SIZE; i++) {
		mg->mg_histogram[i + ashift] +=
		    msp->ms_sm->sm_phys->smp_histogram[i];
		mc->mc_histogram[i + ashift] +=
		    msp->ms_sm->sm_phys->smp_histogram[i];
	}
	mutex_exit(&mg->mg_lock);
}

void
metaslab_group_histogram_remove(metaslab_group_t *mg, metaslab_t *msp)
{
	metaslab_class_t *mc = mg->mg_class;
	uint64_t ashift = mg->mg_vd->vdev_ashift;

	ASSERT(MUTEX_HELD(&msp->ms_lock));
	if (msp->ms_sm == NULL)
		return;

	mutex_enter(&mg->mg_lock);
	for (int i = 0; i < SPACE_MAP_HISTOGRAM_SIZE; i++) {
		ASSERT3U(mg->mg_histogram[i + ashift], >=,
		    msp->ms_sm->sm_phys->smp_histogram[i]);
		ASSERT3U(mc->mc_histogram[i + ashift], >=,
		    msp->ms_sm->sm_phys->smp_histogram[i]);

		mg->mg_histogram[i + ashift] -=
		    msp->ms_sm->sm_phys->smp_histogram[i];
		mc->mc_histogram[i + ashift] -=
		    msp->ms_sm->sm_phys->smp_histogram[i];
	}
	mutex_exit(&mg->mg_lock);
}

static void
metaslab_group_add(metaslab_group_t *mg, metaslab_t *msp)
{
	ASSERT(msp->ms_group == NULL);
	mutex_enter(&mg->mg_lock);
	msp->ms_group = mg;
	msp->ms_weight = 0;
	avl_add(&mg->mg_metaslab_tree, msp);
	mutex_exit(&mg->mg_lock);

	mutex_enter(&msp->ms_lock);
	metaslab_group_histogram_add(mg, msp);
	mutex_exit(&msp->ms_lock);
}

static void
metaslab_group_remove(metaslab_group_t *mg, metaslab_t *msp)
{
	mutex_enter(&msp->ms_lock);
	metaslab_group_histogram_remove(mg, msp);
	mutex_exit(&msp->ms_lock);

	mutex_enter(&mg->mg_lock);
	ASSERT(msp->ms_group == mg);
	avl_remove(&mg->mg_metaslab_tree, msp);
	msp->ms_group = NULL;
	mutex_exit(&mg->mg_lock);
}

static void
metaslab_group_sort_impl(metaslab_group_t *mg, metaslab_t *msp, uint64_t weight)
{
	ASSERT(MUTEX_HELD(&mg->mg_lock));
	ASSERT(msp->ms_group == mg);
	avl_remove(&mg->mg_metaslab_tree, msp);
	msp->ms_weight = weight;
	avl_add(&mg->mg_metaslab_tree, msp);

}

static void
metaslab_group_sort(metaslab_group_t *mg, metaslab_t *msp, uint64_t weight)
{
	/*
	 * Although in principle the weight can be any value, in
	 * practice we do not use values in the range [1, 511].
	 */
	ASSERT(weight >= SPA_MINBLOCKSIZE || weight == 0);
	ASSERT(MUTEX_HELD(&msp->ms_lock));

	mutex_enter(&mg->mg_lock);
	metaslab_group_sort_impl(mg, msp, weight);
	mutex_exit(&mg->mg_lock);
}

/*
 * Calculate the fragmentation for a given metaslab group. We can use
 * a simple average here since all metaslabs within the group must have
 * the same size. The return value will be a value between 0 and 100
 * (inclusive), or ZFS_FRAG_INVALID if less than half of the metaslab in this
 * group have a fragmentation metric.
 */
uint64_t
metaslab_group_fragmentation(metaslab_group_t *mg)
{
	vdev_t *vd = mg->mg_vd;
	uint64_t fragmentation = 0;
	uint64_t valid_ms = 0;

	for (int m = 0; m < vd->vdev_ms_count; m++) {
		metaslab_t *msp = vd->vdev_ms[m];

		if (msp->ms_fragmentation == ZFS_FRAG_INVALID)
			continue;
		if (msp->ms_group != mg)
			continue;

		valid_ms++;
		fragmentation += msp->ms_fragmentation;
	}

	if (valid_ms <= mg->mg_vd->vdev_ms_count / 2)
		return (ZFS_FRAG_INVALID);

	fragmentation /= valid_ms;
	ASSERT3U(fragmentation, <=, 100);
	return (fragmentation);
}

/*
 * Determine if a given metaslab group should skip allocations. A metaslab
 * group should avoid allocations if its free capacity is less than the
 * zfs_mg_noalloc_threshold or its fragmentation metric is greater than
 * zfs_mg_fragmentation_threshold and there is at least one metaslab group
 * that can still handle allocations. If the allocation throttle is enabled
 * then we skip allocations to devices that have reached their maximum
 * allocation queue depth unless the selected metaslab group is the only
 * eligible group remaining.
 */
static boolean_t
metaslab_group_allocatable(metaslab_group_t *mg, metaslab_group_t *rotor,
    uint64_t psize, int allocator)
{
	spa_t *spa = mg->mg_vd->vdev_spa;
	metaslab_class_t *mc = mg->mg_class;

	/*
	 * We can only consider skipping this metaslab group if it's
	 * in the normal metaslab class and there are other metaslab
	 * groups to select from. Otherwise, we always consider it eligible
	 * for allocations.
	 */
	if ((mc != spa_normal_class(spa) &&
	    mc != spa_special_class(spa) &&
	    mc != spa_dedup_class(spa)) ||
	    mc->mc_groups <= 1)
		return (B_TRUE);

	/*
	 * If the metaslab group's mg_allocatable flag is set (see comments
	 * in metaslab_group_alloc_update() for more information) and
	 * the allocation throttle is disabled then allow allocations to this
	 * device. However, if the allocation throttle is enabled then
	 * check if we have reached our allocation limit (mg_alloc_queue_depth)
	 * to determine if we should allow allocations to this metaslab group.
	 * If all metaslab groups are no longer considered allocatable
	 * (mc_alloc_groups == 0) or we're trying to allocate the smallest
	 * gang block size then we allow allocations on this metaslab group
	 * regardless of the mg_allocatable or throttle settings.
	 */
	if (mg->mg_allocatable) {
		metaslab_group_t *mgp;
		int64_t qdepth;
		uint64_t qmax = mg->mg_cur_max_alloc_queue_depth[allocator];

		if (!mc->mc_alloc_throttle_enabled)
			return (B_TRUE);

		/*
		 * If this metaslab group does not have any free space, then
		 * there is no point in looking further.
		 */
		if (mg->mg_no_free_space)
			return (B_FALSE);

		qdepth = zfs_refcount_count(
		    &mg->mg_alloc_queue_depth[allocator]);

		/*
		 * If this metaslab group is below its qmax or it's
		 * the only allocatable metasable group, then attempt
		 * to allocate from it.
		 */
		if (qdepth < qmax || mc->mc_alloc_groups == 1)
			return (B_TRUE);
		ASSERT3U(mc->mc_alloc_groups, >, 1);

		/*
		 * Since this metaslab group is at or over its qmax, we
		 * need to determine if there are metaslab groups after this
		 * one that might be able to handle this allocation. This is
		 * racy since we can't hold the locks for all metaslab
		 * groups at the same time when we make this check.
		 */
		for (mgp = mg->mg_next; mgp != rotor; mgp = mgp->mg_next) {
			qmax = mgp->mg_cur_max_alloc_queue_depth[allocator];

			qdepth = zfs_refcount_count(
			    &mgp->mg_alloc_queue_depth[allocator]);

			/*
			 * If there is another metaslab group that
			 * might be able to handle the allocation, then
			 * we return false so that we skip this group.
			 */
			if (qdepth < qmax && !mgp->mg_no_free_space)
				return (B_FALSE);
		}

		/*
		 * We didn't find another group to handle the allocation
		 * so we can't skip this metaslab group even though
		 * we are at or over our qmax.
		 */
		return (B_TRUE);

	} else if (mc->mc_alloc_groups == 0 || psize == SPA_MINBLOCKSIZE) {
		return (B_TRUE);
	}
	return (B_FALSE);
}

/*
 * ==========================================================================
 * Range tree callbacks
 * ==========================================================================
 */

/*
 * Comparison function for the private size-ordered tree. Tree is sorted
 * by size, larger sizes at the end of the tree.
 */
static int
metaslab_rangesize_compare(const void *x1, const void *x2)
{
	const range_seg_t *r1 = x1;
	const range_seg_t *r2 = x2;
	uint64_t rs_size1 = r1->rs_end - r1->rs_start;
	uint64_t rs_size2 = r2->rs_end - r2->rs_start;

	if (rs_size1 < rs_size2)
		return (-1);
	if (rs_size1 > rs_size2)
		return (1);

	if (r1->rs_start < r2->rs_start)
		return (-1);

	if (r1->rs_start > r2->rs_start)
		return (1);

	return (0);
}

/*
 * Create any block allocator specific components. The current allocators
 * rely on using both a size-ordered range_tree_t and an array of uint64_t's.
 */
static void
metaslab_rt_create(range_tree_t *rt, void *arg)
{
	metaslab_t *msp = arg;

	ASSERT3P(rt->rt_arg, ==, msp);
	ASSERT(msp->ms_allocatable == NULL);

	avl_create(&msp->ms_allocatable_by_size, metaslab_rangesize_compare,
	    sizeof (range_seg_t), offsetof(range_seg_t, rs_pp_node));
}

/*
 * Destroy the block allocator specific components.
 */
static void
metaslab_rt_destroy(range_tree_t *rt, void *arg)
{
	metaslab_t *msp = arg;

	ASSERT3P(rt->rt_arg, ==, msp);
	ASSERT3P(msp->ms_allocatable, ==, rt);
	ASSERT0(avl_numnodes(&msp->ms_allocatable_by_size));

	avl_destroy(&msp->ms_allocatable_by_size);
}

static void
metaslab_rt_add(range_tree_t *rt, range_seg_t *rs, void *arg)
{
	metaslab_t *msp = arg;

	ASSERT3P(rt->rt_arg, ==, msp);
	ASSERT3P(msp->ms_allocatable, ==, rt);
	VERIFY(!msp->ms_condensing);
	avl_add(&msp->ms_allocatable_by_size, rs);
}

static void
metaslab_rt_remove(range_tree_t *rt, range_seg_t *rs, void *arg)
{
	metaslab_t *msp = arg;

	ASSERT3P(rt->rt_arg, ==, msp);
	ASSERT3P(msp->ms_allocatable, ==, rt);
	VERIFY(!msp->ms_condensing);
	avl_remove(&msp->ms_allocatable_by_size, rs);
}

static void
metaslab_rt_vacate(range_tree_t *rt, void *arg)
{
	metaslab_t *msp = arg;

	ASSERT3P(rt->rt_arg, ==, msp);
	ASSERT3P(msp->ms_allocatable, ==, rt);

	/*
	 * Normally one would walk the tree freeing nodes along the way.
	 * Since the nodes are shared with the range trees we can avoid
	 * walking all nodes and just reinitialize the avl tree. The nodes
	 * will be freed by the range tree, so we don't want to free them here.
	 */
	avl_create(&msp->ms_allocatable_by_size, metaslab_rangesize_compare,
	    sizeof (range_seg_t), offsetof(range_seg_t, rs_pp_node));
}

static range_tree_ops_t metaslab_rt_ops = {
	metaslab_rt_create,
	metaslab_rt_destroy,
	metaslab_rt_add,
	metaslab_rt_remove,
	metaslab_rt_vacate
};

/*
 * ==========================================================================
 * Common allocator routines
 * ==========================================================================
 */

/*
 * Return the maximum contiguous segment within the metaslab.
 */
uint64_t
metaslab_block_maxsize(metaslab_t *msp)
{
	avl_tree_t *t = &msp->ms_allocatable_by_size;
	range_seg_t *rs;

	if (t == NULL || (rs = avl_last(t)) == NULL)
		return (0ULL);

	return (rs->rs_end - rs->rs_start);
}

static range_seg_t *
metaslab_block_find(avl_tree_t *t, uint64_t start, uint64_t size)
{
	range_seg_t *rs, rsearch;
	avl_index_t where;

	rsearch.rs_start = start;
	rsearch.rs_end = start + size;

	rs = avl_find(t, &rsearch, &where);
	if (rs == NULL) {
		rs = avl_nearest(t, where, AVL_AFTER);
	}

	return (rs);
}

/*
 * This is a helper function that can be used by the allocator to find
 * a suitable block to allocate. This will search the specified AVL
 * tree looking for a block that matches the specified criteria.
 */
static uint64_t
metaslab_block_picker(avl_tree_t *t, uint64_t *cursor, uint64_t size,
    uint64_t align)
{
	range_seg_t *rs = metaslab_block_find(t, *cursor, size);

	while (rs != NULL) {
		uint64_t offset = P2ROUNDUP(rs->rs_start, align);

		if (offset + size <= rs->rs_end) {
			*cursor = offset + size;
			return (offset);
		}
		rs = AVL_NEXT(t, rs);
	}

	/*
	 * If we know we've searched the whole map (*cursor == 0), give up.
	 * Otherwise, reset the cursor to the beginning and try again.
	 */
	if (*cursor == 0)
		return (-1ULL);

	*cursor = 0;
	return (metaslab_block_picker(t, cursor, size, align));
}

/*
 * ==========================================================================
 * The first-fit block allocator
 * ==========================================================================
 */
static uint64_t
metaslab_ff_alloc(metaslab_t *msp, uint64_t size)
{
	/*
	 * Find the largest power of 2 block size that evenly divides the
	 * requested size. This is used to try to allocate blocks with similar
	 * alignment from the same area of the metaslab (i.e. same cursor
	 * bucket) but it does not guarantee that other allocations sizes
	 * may exist in the same region.
	 */
	uint64_t align = size & -size;
	uint64_t *cursor = &msp->ms_lbas[highbit64(align) - 1];
	avl_tree_t *t = &msp->ms_allocatable->rt_root;

	return (metaslab_block_picker(t, cursor, size, align));
}

static metaslab_ops_t metaslab_ff_ops = {
	metaslab_ff_alloc
};

/*
 * ==========================================================================
 * Dynamic block allocator -
 * Uses the first fit allocation scheme until space get low and then
 * adjusts to a best fit allocation method. Uses metaslab_df_alloc_threshold
 * and metaslab_df_free_pct to determine when to switch the allocation scheme.
 * ==========================================================================
 */
static uint64_t
metaslab_df_alloc(metaslab_t *msp, uint64_t size)
{
	/*
	 * Find the largest power of 2 block size that evenly divides the
	 * requested size. This is used to try to allocate blocks with similar
	 * alignment from the same area of the metaslab (i.e. same cursor
	 * bucket) but it does not guarantee that other allocations sizes
	 * may exist in the same region.
	 */
	uint64_t align = size & -size;
	uint64_t *cursor = &msp->ms_lbas[highbit64(align) - 1];
	range_tree_t *rt = msp->ms_allocatable;
	avl_tree_t *t = &rt->rt_root;
	uint64_t max_size = metaslab_block_maxsize(msp);
	int free_pct = range_tree_space(rt) * 100 / msp->ms_size;

	ASSERT(MUTEX_HELD(&msp->ms_lock));
	ASSERT3U(avl_numnodes(t), ==,
	    avl_numnodes(&msp->ms_allocatable_by_size));

	if (max_size < size)
		return (-1ULL);

	/*
	 * If we're running low on space switch to using the size
	 * sorted AVL tree (best-fit).
	 */
	if (max_size < metaslab_df_alloc_threshold ||
	    free_pct < metaslab_df_free_pct) {
		t = &msp->ms_allocatable_by_size;
		*cursor = 0;
	}

	return (metaslab_block_picker(t, cursor, size, 1ULL));
}

static metaslab_ops_t metaslab_df_ops = {
	metaslab_df_alloc
};

/*
 * ==========================================================================
 * Cursor fit block allocator -
 * Select the largest region in the metaslab, set the cursor to the beginning
 * of the range and the cursor_end to the end of the range. As allocations
 * are made advance the cursor. Continue allocating from the cursor until
 * the range is exhausted and then find a new range.
 * ==========================================================================
 */
static uint64_t
metaslab_cf_alloc(metaslab_t *msp, uint64_t size)
{
	range_tree_t *rt = msp->ms_allocatable;
	avl_tree_t *t = &msp->ms_allocatable_by_size;
	uint64_t *cursor = &msp->ms_lbas[0];
	uint64_t *cursor_end = &msp->ms_lbas[1];
	uint64_t offset = 0;

	ASSERT(MUTEX_HELD(&msp->ms_lock));
	ASSERT3U(avl_numnodes(t), ==, avl_numnodes(&rt->rt_root));

	ASSERT3U(*cursor_end, >=, *cursor);

	if ((*cursor + size) > *cursor_end) {
		range_seg_t *rs;

		rs = avl_last(&msp->ms_allocatable_by_size);
		if (rs == NULL || (rs->rs_end - rs->rs_start) < size)
			return (-1ULL);

		*cursor = rs->rs_start;
		*cursor_end = rs->rs_end;
	}

	offset = *cursor;
	*cursor += size;

	return (offset);
}

static metaslab_ops_t metaslab_cf_ops = {
	metaslab_cf_alloc
};

/*
 * ==========================================================================
 * New dynamic fit allocator -
 * Select a region that is large enough to allocate 2^metaslab_ndf_clump_shift
 * contiguous blocks. If no region is found then just use the largest segment
 * that remains.
 * ==========================================================================
 */

/*
 * Determines desired number of contiguous blocks (2^metaslab_ndf_clump_shift)
 * to request from the allocator.
 */
uint64_t metaslab_ndf_clump_shift = 4;

static uint64_t
metaslab_ndf_alloc(metaslab_t *msp, uint64_t size)
{
	avl_tree_t *t = &msp->ms_allocatable->rt_root;
	avl_index_t where;
	range_seg_t *rs, rsearch;
	uint64_t hbit = highbit64(size);
	uint64_t *cursor = &msp->ms_lbas[hbit - 1];
	uint64_t max_size = metaslab_block_maxsize(msp);

	ASSERT(MUTEX_HELD(&msp->ms_lock));
	ASSERT3U(avl_numnodes(t), ==,
	    avl_numnodes(&msp->ms_allocatable_by_size));

	if (max_size < size)
		return (-1ULL);

	rsearch.rs_start = *cursor;
	rsearch.rs_end = *cursor + size;

	rs = avl_find(t, &rsearch, &where);
	if (rs == NULL || (rs->rs_end - rs->rs_start) < size) {
		t = &msp->ms_allocatable_by_size;

		rsearch.rs_start = 0;
		rsearch.rs_end = MIN(max_size,
		    1ULL << (hbit + metaslab_ndf_clump_shift));
		rs = avl_find(t, &rsearch, &where);
		if (rs == NULL)
			rs = avl_nearest(t, where, AVL_AFTER);
		ASSERT(rs != NULL);
	}

	if ((rs->rs_end - rs->rs_start) >= size) {
		*cursor = rs->rs_start + size;
		return (rs->rs_start);
	}
	return (-1ULL);
}

static metaslab_ops_t metaslab_ndf_ops = {
	metaslab_ndf_alloc
};

metaslab_ops_t *zfs_metaslab_ops = &metaslab_df_ops;

/*
 * ==========================================================================
 * Metaslabs
 * ==========================================================================
 */

/*
 * Wait for any in-progress metaslab loads to complete.
 */
static void
metaslab_load_wait(metaslab_t *msp)
{
	ASSERT(MUTEX_HELD(&msp->ms_lock));

	while (msp->ms_loading) {
		ASSERT(!msp->ms_loaded);
		cv_wait(&msp->ms_load_cv, &msp->ms_lock);
	}
}

static int
metaslab_load_impl(metaslab_t *msp)
{
	int error = 0;

	ASSERT(MUTEX_HELD(&msp->ms_lock));
	ASSERT(msp->ms_loading);

	/*
	 * Nobody else can manipulate a loading metaslab, so it's now safe
	 * to drop the lock. This way we don't have to hold the lock while
	 * reading the spacemap from disk.
	 */
	mutex_exit(&msp->ms_lock);

	/*
	 * If the space map has not been allocated yet, then treat
	 * all the space in the metaslab as free and add it to ms_allocatable.
	 */
	if (msp->ms_sm != NULL) {
		error = space_map_load(msp->ms_sm, msp->ms_allocatable,
		    SM_FREE);
	} else {
		range_tree_add(msp->ms_allocatable,
		    msp->ms_start, msp->ms_size);
	}

	mutex_enter(&msp->ms_lock);

	if (error != 0)
		return (error);

	ASSERT3P(msp->ms_group, !=, NULL);
	msp->ms_loaded = B_TRUE;

	/*
	 * If the metaslab already has a spacemap, then we need to
	 * remove all segments from the defer tree; otherwise, the
	 * metaslab is completely empty and we can skip this.
	 */
	if (msp->ms_sm != NULL) {
		for (int t = 0; t < TXG_DEFER_SIZE; t++) {
			range_tree_walk(msp->ms_defer[t],
			    range_tree_remove, msp->ms_allocatable);
		}
	}
	msp->ms_max_size = metaslab_block_maxsize(msp);

	return (0);
}

int
metaslab_load(metaslab_t *msp, uint64_t txg)
{
	kstat_t *ksp;
	ASSERT(MUTEX_HELD(&msp->ms_lock));

	/*
	 * There may be another thread loading the same metaslab, if that's
	 * the case just wait until the other thread is done and return.
	 */
	metaslab_load_wait(msp);
	if (msp->ms_loaded)
		return (0);
	VERIFY(!msp->ms_loading);

	ksp = msp->ms_group->mg_kstat;
	if (ksp != NULL) {
		metaslab_group_kstat_t *mg_ksp = ksp->ks_data;
		atomic_inc_64(&mg_ksp->mg_loads.value.ui64);
	}

	msp->ms_loading = B_TRUE;
	int error = metaslab_load_impl(msp);
	msp->ms_loading = B_FALSE;
	msp->ms_loaded_txg = txg;
	cv_broadcast(&msp->ms_load_cv);

	return (error);
}

void
metaslab_unload(metaslab_t *msp)
{
	ASSERT(MUTEX_HELD(&msp->ms_lock));

	if (msp->ms_group != NULL) {
		kstat_t *ksp = msp->ms_group->mg_kstat;
		if (ksp != NULL) {
			metaslab_group_kstat_t *mg_ksp = ksp->ks_data;
			atomic_inc_64(&mg_ksp->mg_unloads.value.ui64);
		}
	}
	range_tree_vacate(msp->ms_allocatable, NULL, NULL);
	msp->ms_loaded = B_FALSE;
	msp->ms_loaded_txg = 0;
	msp->ms_weight &= ~METASLAB_ACTIVE_MASK;
	msp->ms_max_size = 0;
}

static void
metaslab_space_update(vdev_t *vd, metaslab_class_t *mc, int64_t alloc_delta,
    int64_t defer_delta, int64_t space_delta)
{
	vdev_space_update(vd, alloc_delta, defer_delta, space_delta);

	ASSERT3P(vd->vdev_spa->spa_root_vdev, ==, vd->vdev_parent);
	ASSERT(vd->vdev_ms_count != 0);

	metaslab_class_space_update(mc, alloc_delta, defer_delta, space_delta,
	    vdev_deflated_space(vd, space_delta));
}

int
metaslab_init(metaslab_group_t *mg, uint64_t id, uint64_t object, uint64_t txg,
    metaslab_t **msp)
{
	vdev_t *vd = mg->mg_vd;
	spa_t *spa = vd->vdev_spa;
	objset_t *mos = spa->spa_meta_objset;
	metaslab_t *ms;
	int error;

	ms = kmem_zalloc(sizeof (metaslab_t), KM_SLEEP);
	mutex_init(&ms->ms_lock, NULL, MUTEX_DEFAULT, NULL);
	mutex_init(&ms->ms_sync_lock, NULL, MUTEX_DEFAULT, NULL);
	cv_init(&ms->ms_load_cv, NULL, CV_DEFAULT, NULL);

	ms->ms_id = id;
	ms->ms_start = id << vd->vdev_ms_shift;
	ms->ms_size = 1ULL << vd->vdev_ms_shift;
	ms->ms_allocator = -1;
	ms->ms_new = B_TRUE;

	/*
	 * We only open space map objects that already exist. All others
	 * will be opened when we finally allocate an object for it.
	 */
	if (object != 0) {
		error = space_map_open(&ms->ms_sm, mos, object, ms->ms_start,
		    ms->ms_size, vd->vdev_ashift);

		if (error != 0) {
			kmem_free(ms, sizeof (metaslab_t));
			return (error);
		}

		ASSERT(ms->ms_sm != NULL);
	}

	/*
	 * We create the main range tree here, but we don't create the
	 * other range trees until metaslab_sync_done().  This serves
	 * two purposes: it allows metaslab_sync_done() to detect the
	 * addition of new space; and for debugging, it ensures that we'd
	 * data fault on any attempt to use this metaslab before it's ready.
	 */
	ms->ms_allocatable = range_tree_create(&metaslab_rt_ops, ms);
	metaslab_group_add(mg, ms);

	metaslab_set_fragmentation(ms);

	/*
	 * If we're opening an existing pool (txg == 0) or creating
	 * a new one (txg == TXG_INITIAL), all space is available now.
	 * If we're adding space to an existing pool, the new space
	 * does not become available until after this txg has synced.
	 * The metaslab's weight will also be initialized when we sync
	 * out this txg. This ensures that we don't attempt to allocate
	 * from it before we have initialized it completely.
	 */
	if (txg <= TXG_INITIAL)
		metaslab_sync_done(ms, 0);

	/*
	 * If metaslab_debug_load is set and we're initializing a metaslab
	 * that has an allocated space map object then load the space map
	 * so that we can verify frees.
	 */
	if (metaslab_debug_load && ms->ms_sm != NULL) {
		mutex_enter(&ms->ms_lock);
		VERIFY0(metaslab_load(ms, txg));
		mutex_exit(&ms->ms_lock);
	}

	if (txg != 0) {
		vdev_dirty(vd, 0, NULL, txg);
		vdev_dirty(vd, VDD_METASLAB, ms, txg);
	}

	*msp = ms;

	return (0);
}

void
metaslab_fini(metaslab_t *msp)
{
	metaslab_group_t *mg = msp->ms_group;
	vdev_t *vd = mg->mg_vd;

	metaslab_group_remove(mg, msp);

	mutex_enter(&msp->ms_lock);
	VERIFY(msp->ms_group == NULL);
	metaslab_space_update(vd, mg->mg_class,
	    -space_map_allocated(msp->ms_sm), 0, -msp->ms_size);

	space_map_close(msp->ms_sm);

	metaslab_unload(msp);

	range_tree_destroy(msp->ms_allocatable);
	range_tree_destroy(msp->ms_freeing);
	range_tree_destroy(msp->ms_freed);

	for (int t = 0; t < TXG_SIZE; t++) {
		range_tree_destroy(msp->ms_allocating[t]);
	}

	for (int t = 0; t < TXG_DEFER_SIZE; t++) {
		range_tree_destroy(msp->ms_defer[t]);
	}
	ASSERT0(msp->ms_deferspace);

	range_tree_destroy(msp->ms_checkpointing);

	mutex_exit(&msp->ms_lock);
	cv_destroy(&msp->ms_load_cv);
	mutex_destroy(&msp->ms_lock);
	mutex_destroy(&msp->ms_sync_lock);
	ASSERT3U(msp->ms_allocator, ==, -1);

	kmem_free(msp, sizeof (metaslab_t));
}

#define	FRAGMENTATION_TABLE_SIZE	17

/*
 * This table defines a segment size based fragmentation metric that will
 * allow each metaslab to derive its own fragmentation value. This is done
 * by calculating the space in each bucket of the spacemap histogram and
 * multiplying that by the fragmetation metric in this table. Doing
 * this for all buckets and dividing it by the total amount of free
 * space in this metaslab (i.e. the total free space in all buckets) gives
 * us the fragmentation metric. This means that a high fragmentation metric
 * equates to most of the free space being comprised of small segments.
 * Conversely, if the metric is low, then most of the free space is in
 * large segments. A 10% change in fragmentation equates to approximately
 * double the number of segments.
 *
 * This table defines 0% fragmented space using 16MB segments. Testing has
 * shown that segments that are greater than or equal to 16MB do not suffer
 * from drastic performance problems. Using this value, we derive the rest
 * of the table. Since the fragmentation value is never stored on disk, it
 * is possible to change these calculations in the future.
 */
int zfs_frag_table[FRAGMENTATION_TABLE_SIZE] = {
	100,	/* 512B	*/
	100,	/* 1K	*/
	98,	/* 2K	*/
	95,	/* 4K	*/
	90,	/* 8K	*/
	80,	/* 16K	*/
	70,	/* 32K	*/
	60,	/* 64K	*/
	50,	/* 128K	*/
	40,	/* 256K	*/
	30,	/* 512K	*/
	20,	/* 1M	*/
	15,	/* 2M	*/
	10,	/* 4M	*/
	5,	/* 8M	*/
	0	/* 16M	*/
};

/*
 * Calclate the metaslab's fragmentation metric. A return value
 * of ZFS_FRAG_INVALID means that the metaslab has not been upgraded and does
 * not support this metric. Otherwise, the return value should be in the
 * range [0, 100].
 */
static void
metaslab_set_fragmentation(metaslab_t *msp)
{
	spa_t *spa = msp->ms_group->mg_vd->vdev_spa;
	uint64_t fragmentation = 0;
	uint64_t total = 0;
	boolean_t feature_enabled = spa_feature_is_enabled(spa,
	    SPA_FEATURE_SPACEMAP_HISTOGRAM);

	if (!feature_enabled) {
		msp->ms_fragmentation = ZFS_FRAG_INVALID;
		return;
	}

	/*
	 * A null space map means that the entire metaslab is free
	 * and thus is not fragmented.
	 */
	if (msp->ms_sm == NULL) {
		msp->ms_fragmentation = 0;
		return;
	}

	/*
	 * If this metaslab's space map has not been upgraded, flag it
	 * so that we upgrade next time we encounter it.
	 */
	if (msp->ms_sm->sm_dbuf->db_size != sizeof (space_map_phys_t)) {
		uint64_t txg = spa_syncing_txg(spa);
		vdev_t *vd = msp->ms_group->mg_vd;

		/*
		 * If we've reached the final dirty txg, then we must
		 * be shutting down the pool. We don't want to dirty
		 * any data past this point so skip setting the condense
		 * flag. We can retry this action the next time the pool
		 * is imported.
		 */
		if (spa_writeable(spa) && txg < spa_final_dirty_txg(spa)) {
			msp->ms_condense_wanted = B_TRUE;
			vdev_dirty(vd, VDD_METASLAB, msp, txg + 1);
			zfs_dbgmsg("txg %llu, requesting force condense: "
			    "ms_id %llu, vdev_id %llu", txg, msp->ms_id,
			    vd->vdev_id);
		}
		msp->ms_fragmentation = ZFS_FRAG_INVALID;
		return;
	}

	for (int i = 0; i < SPACE_MAP_HISTOGRAM_SIZE; i++) {
		uint64_t space = 0;
		uint8_t shift = msp->ms_sm->sm_shift;

		int idx = MIN(shift - SPA_MINBLOCKSHIFT + i,
		    FRAGMENTATION_TABLE_SIZE - 1);

		if (msp->ms_sm->sm_phys->smp_histogram[i] == 0)
			continue;

		space = msp->ms_sm->sm_phys->smp_histogram[i] << (i + shift);
		total += space;

		ASSERT3U(idx, <, FRAGMENTATION_TABLE_SIZE);
		fragmentation += space * zfs_frag_table[idx];
	}

	if (total > 0)
		fragmentation /= total;
	ASSERT3U(fragmentation, <=, 100);

	msp->ms_fragmentation = fragmentation;
}

/*
 * Compute a weight -- a selection preference value -- for the given metaslab.
 * This is based on the amount of free space, the level of fragmentation,
 * the LBA range, and whether the metaslab is loaded.
 */
static uint64_t
metaslab_space_weight(metaslab_t *msp)
{
	metaslab_group_t *mg = msp->ms_group;
	vdev_t *vd = mg->mg_vd;
	uint64_t weight, space;

	ASSERT(MUTEX_HELD(&msp->ms_lock));
	ASSERT(!vd->vdev_removing);

	/*
	 * The baseline weight is the metaslab's free space.
	 */
	space = msp->ms_size - space_map_allocated(msp->ms_sm);

	if (metaslab_fragmentation_factor_enabled &&
	    msp->ms_fragmentation != ZFS_FRAG_INVALID) {
		/*
		 * Use the fragmentation information to inversely scale
		 * down the baseline weight. We need to ensure that we
		 * don't exclude this metaslab completely when it's 100%
		 * fragmented. To avoid this we reduce the fragmented value
		 * by 1.
		 */
		space = (space * (100 - (msp->ms_fragmentation - 1))) / 100;

		/*
		 * If space < SPA_MINBLOCKSIZE, then we will not allocate from
		 * this metaslab again. The fragmentation metric may have
		 * decreased the space to something smaller than
		 * SPA_MINBLOCKSIZE, so reset the space to SPA_MINBLOCKSIZE
		 * so that we can consume any remaining space.
		 */
		if (space > 0 && space < SPA_MINBLOCKSIZE)
			space = SPA_MINBLOCKSIZE;
	}
	weight = space;

	/*
	 * Modern disks have uniform bit density and constant angular velocity.
	 * Therefore, the outer recording zones are faster (higher bandwidth)
	 * than the inner zones by the ratio of outer to inner track diameter,
	 * which is typically around 2:1.  We account for this by assigning
	 * higher weight to lower metaslabs (multiplier ranging from 2x to 1x).
	 * In effect, this means that we'll select the metaslab with the most
	 * free bandwidth rather than simply the one with the most free space.
	 */
	if (metaslab_lba_weighting_enabled) {
		weight = 2 * weight - (msp->ms_id * weight) / vd->vdev_ms_count;
		ASSERT(weight >= space && weight <= 2 * space);
	}

	/*
	 * If this metaslab is one we're actively using, adjust its
	 * weight to make it preferable to any inactive metaslab so
	 * we'll polish it off. If the fragmentation on this metaslab
	 * has exceed our threshold, then don't mark it active.
	 */
	if (msp->ms_loaded && msp->ms_fragmentation != ZFS_FRAG_INVALID &&
	    msp->ms_fragmentation <= zfs_metaslab_fragmentation_threshold) {
		weight |= (msp->ms_weight & METASLAB_ACTIVE_MASK);
	}

	WEIGHT_SET_SPACEBASED(weight);
	return (weight);
}

/*
 * Return the weight of the specified metaslab, according to the segment-based
 * weighting algorithm. The metaslab must be loaded. This function can
 * be called within a sync pass since it relies only on the metaslab's
 * range tree which is always accurate when the metaslab is loaded.
 */
static uint64_t
metaslab_weight_from_range_tree(metaslab_t *msp)
{
	uint64_t weight = 0;
	uint32_t segments = 0;

	ASSERT(msp->ms_loaded);

	for (int i = RANGE_TREE_HISTOGRAM_SIZE - 1; i >= SPA_MINBLOCKSHIFT;
	    i--) {
		uint8_t shift = msp->ms_group->mg_vd->vdev_ashift;
		int max_idx = SPACE_MAP_HISTOGRAM_SIZE + shift - 1;

		segments <<= 1;
		segments += msp->ms_allocatable->rt_histogram[i];

		/*
		 * The range tree provides more precision than the space map
		 * and must be downgraded so that all values fit within the
		 * space map's histogram. This allows us to compare loaded
		 * vs. unloaded metaslabs to determine which metaslab is
		 * considered "best".
		 */
		if (i > max_idx)
			continue;

		if (segments != 0) {
			WEIGHT_SET_COUNT(weight, segments);
			WEIGHT_SET_INDEX(weight, i);
			WEIGHT_SET_ACTIVE(weight, 0);
			break;
		}
	}
	return (weight);
}

/*
 * Calculate the weight based on the on-disk histogram. This should only
 * be called after a sync pass has completely finished since the on-disk
 * information is updated in metaslab_sync().
 */
static uint64_t
metaslab_weight_from_spacemap(metaslab_t *msp)
{
	uint64_t weight = 0;

	for (int i = SPACE_MAP_HISTOGRAM_SIZE - 1; i >= 0; i--) {
		if (msp->ms_sm->sm_phys->smp_histogram[i] != 0) {
			WEIGHT_SET_COUNT(weight,
			    msp->ms_sm->sm_phys->smp_histogram[i]);
			WEIGHT_SET_INDEX(weight, i +
			    msp->ms_sm->sm_shift);
			WEIGHT_SET_ACTIVE(weight, 0);
			break;
		}
	}
	return (weight);
}

/*
 * Compute a segment-based weight for the specified metaslab. The weight
 * is determined by highest bucket in the histogram. The information
 * for the highest bucket is encoded into the weight value.
 */
static uint64_t
metaslab_segment_weight(metaslab_t *msp)
{
	metaslab_group_t *mg = msp->ms_group;
	uint64_t weight = 0;
	uint8_t shift = mg->mg_vd->vdev_ashift;

	ASSERT(MUTEX_HELD(&msp->ms_lock));

	/*
	 * The metaslab is completely free.
	 */
	if (space_map_allocated(msp->ms_sm) == 0) {
		int idx = highbit64(msp->ms_size) - 1;
		int max_idx = SPACE_MAP_HISTOGRAM_SIZE + shift - 1;

		if (idx < max_idx) {
			WEIGHT_SET_COUNT(weight, 1ULL);
			WEIGHT_SET_INDEX(weight, idx);
		} else {
			WEIGHT_SET_COUNT(weight, 1ULL << (idx - max_idx));
			WEIGHT_SET_INDEX(weight, max_idx);
		}
		WEIGHT_SET_ACTIVE(weight, 0);
		ASSERT(!WEIGHT_IS_SPACEBASED(weight));

		return (weight);
	}

	ASSERT3U(msp->ms_sm->sm_dbuf->db_size, ==, sizeof (space_map_phys_t));

	/*
	 * If the metaslab is fully allocated then just make the weight 0.
	 */
	if (space_map_allocated(msp->ms_sm) == msp->ms_size)
		return (0);
	/*
	 * If the metaslab is already loaded, then use the range tree to
	 * determine the weight. Otherwise, we rely on the space map information
	 * to generate the weight.
	 */
	if (msp->ms_loaded) {
		weight = metaslab_weight_from_range_tree(msp);
	} else {
		weight = metaslab_weight_from_spacemap(msp);
	}

	/*
	 * If the metaslab was active the last time we calculated its weight
	 * then keep it active. We want to consume the entire region that
	 * is associated with this weight.
	 */
	if (msp->ms_activation_weight != 0 && weight != 0)
		WEIGHT_SET_ACTIVE(weight, WEIGHT_GET_ACTIVE(msp->ms_weight));
	return (weight);
}

/*
 * Determine if we should attempt to allocate from this metaslab. If the
 * metaslab has a maximum size then we can quickly determine if the desired
 * allocation size can be satisfied. Otherwise, if we're using segment-based
 * weighting then we can determine the maximum allocation that this metaslab
 * can accommodate based on the index encoded in the weight. If we're using
 * space-based weights then rely on the entire weight (excluding the weight
 * type bit).
 */
boolean_t
metaslab_should_allocate(metaslab_t *msp, uint64_t asize)
{
	boolean_t should_allocate;

	if (msp->ms_max_size != 0)
		return (msp->ms_max_size >= asize);

	if (!WEIGHT_IS_SPACEBASED(msp->ms_weight)) {
		/*
		 * The metaslab segment weight indicates segments in the
		 * range [2^i, 2^(i+1)), where i is the index in the weight.
		 * Since the asize might be in the middle of the range, we
		 * should attempt the allocation if asize < 2^(i+1).
		 */
		should_allocate = (asize <
		    1ULL << (WEIGHT_GET_INDEX(msp->ms_weight) + 1));
	} else {
		should_allocate = (asize <=
		    (msp->ms_weight & ~METASLAB_WEIGHT_TYPE));
	}
	return (should_allocate);
}

static uint64_t
metaslab_weight(metaslab_t *msp)
{
	vdev_t *vd = msp->ms_group->mg_vd;
	spa_t *spa = vd->vdev_spa;
	uint64_t weight;

	ASSERT(MUTEX_HELD(&msp->ms_lock));

	/*
	 * If this vdev is in the process of being removed, there is nothing
	 * for us to do here.
	 */
	if (vd->vdev_removing)
		return (0);

	metaslab_set_fragmentation(msp);

	/*
	 * Update the maximum size if the metaslab is loaded. This will
	 * ensure that we get an accurate maximum size if newly freed space
	 * has been added back into the free tree.
	 */
	if (msp->ms_loaded)
		msp->ms_max_size = metaslab_block_maxsize(msp);

	/*
	 * Segment-based weighting requires space map histogram support.
	 */
	if (zfs_metaslab_segment_weight_enabled &&
	    spa_feature_is_enabled(spa, SPA_FEATURE_SPACEMAP_HISTOGRAM) &&
	    (msp->ms_sm == NULL || msp->ms_sm->sm_dbuf->db_size ==
	    sizeof (space_map_phys_t))) {
		weight = metaslab_segment_weight(msp);
	} else {
		weight = metaslab_space_weight(msp);
	}
	return (weight);
}

static int
metaslab_activate_allocator(metaslab_group_t *mg, metaslab_t *msp,
    int allocator, uint64_t activation_weight)
{
	/*
	 * If we're activating for the claim code, we don't want to actually
	 * set the metaslab up for a specific allocator.
	 */
	if (activation_weight == METASLAB_WEIGHT_CLAIM)
		return (0);
	metaslab_t **arr = (activation_weight == METASLAB_WEIGHT_PRIMARY ?
	    mg->mg_primaries : mg->mg_secondaries);

	ASSERT(MUTEX_HELD(&msp->ms_lock));
	mutex_enter(&mg->mg_lock);
	if (arr[allocator] != NULL) {
		mutex_exit(&mg->mg_lock);
		return (EEXIST);
	}

	arr[allocator] = msp;
	ASSERT3S(msp->ms_allocator, ==, -1);
	msp->ms_allocator = allocator;
	msp->ms_primary = (activation_weight == METASLAB_WEIGHT_PRIMARY);
	mutex_exit(&mg->mg_lock);

	return (0);
}

static int
metaslab_activate(metaslab_t *msp, int allocator, uint64_t activation_weight,
    uint64_t txg)
{
	ASSERT(MUTEX_HELD(&msp->ms_lock));

	if ((msp->ms_weight & METASLAB_ACTIVE_MASK) == 0) {
		int error = metaslab_load(msp, txg);
		if (error != 0) {
			metaslab_group_sort(msp->ms_group, msp, 0);
			return (error);
		}
		if ((msp->ms_weight & METASLAB_ACTIVE_MASK) != 0) {
			/*
			 * The metaslab was activated for another allocator
			 * while we were waiting, we should reselect.
			 */
			return (EBUSY);
		}
		if ((error = metaslab_activate_allocator(msp->ms_group, msp,
		    allocator, activation_weight)) != 0) {
			return (error);
		}

		msp->ms_activation_weight = msp->ms_weight;
		metaslab_group_sort(msp->ms_group, msp,
		    msp->ms_weight | activation_weight);
	}
	ASSERT(msp->ms_loaded);
	ASSERT(msp->ms_weight & METASLAB_ACTIVE_MASK);

	return (0);
}

static void
metaslab_passivate_allocator(metaslab_group_t *mg, metaslab_t *msp,
    uint64_t weight)
{
	ASSERT(MUTEX_HELD(&msp->ms_lock));
	if (msp->ms_weight & METASLAB_WEIGHT_CLAIM) {
		metaslab_group_sort(mg, msp, weight);
		return;
	}

	mutex_enter(&mg->mg_lock);
	ASSERT3P(msp->ms_group, ==, mg);
	if (msp->ms_primary) {
		ASSERT3U(0, <=, msp->ms_allocator);
		ASSERT3U(msp->ms_allocator, <, mg->mg_allocators);
		ASSERT3P(mg->mg_primaries[msp->ms_allocator], ==, msp);
		ASSERT(msp->ms_weight & METASLAB_WEIGHT_PRIMARY);
		mg->mg_primaries[msp->ms_allocator] = NULL;
	} else {
		ASSERT(msp->ms_weight & METASLAB_WEIGHT_SECONDARY);
		ASSERT3P(mg->mg_secondaries[msp->ms_allocator], ==, msp);
		mg->mg_secondaries[msp->ms_allocator] = NULL;
	}
	msp->ms_allocator = -1;
	metaslab_group_sort_impl(mg, msp, weight);
	mutex_exit(&mg->mg_lock);
}

static void
metaslab_passivate(metaslab_t *msp, uint64_t weight)
{
	uint64_t size = weight & ~METASLAB_WEIGHT_TYPE;

	/*
	 * If size < SPA_MINBLOCKSIZE, then we will not allocate from
	 * this metaslab again.  In that case, it had better be empty,
	 * or we would be leaving space on the table.
	 */
	ASSERT(size >= SPA_MINBLOCKSIZE ||
	    range_tree_is_empty(msp->ms_allocatable));
	ASSERT0(weight & METASLAB_ACTIVE_MASK);

	msp->ms_activation_weight = 0;
	metaslab_passivate_allocator(msp->ms_group, msp, weight);
	ASSERT((msp->ms_weight & METASLAB_ACTIVE_MASK) == 0);
}

/*
 * Segment-based metaslabs are activated once and remain active until
 * we either fail an allocation attempt (similar to space-based metaslabs)
 * or have exhausted the free space in zfs_metaslab_switch_threshold
 * buckets since the metaslab was activated. This function checks to see
 * if we've exhaused the zfs_metaslab_switch_threshold buckets in the
 * metaslab and passivates it proactively. This will allow us to select a
 * metaslabs with larger contiguous region if any remaining within this
 * metaslab group. If we're in sync pass > 1, then we continue using this
 * metaslab so that we don't dirty more block and cause more sync passes.
 */
void
metaslab_segment_may_passivate(metaslab_t *msp)
{
	spa_t *spa = msp->ms_group->mg_vd->vdev_spa;

	if (WEIGHT_IS_SPACEBASED(msp->ms_weight) || spa_sync_pass(spa) > 1)
		return;

	/*
	 * Since we are in the middle of a sync pass, the most accurate
	 * information that is accessible to us is the in-core range tree
	 * histogram; calculate the new weight based on that information.
	 */
	uint64_t weight = metaslab_weight_from_range_tree(msp);
	int activation_idx = WEIGHT_GET_INDEX(msp->ms_activation_weight);
	int current_idx = WEIGHT_GET_INDEX(weight);

	if (current_idx <= activation_idx - zfs_metaslab_switch_threshold)
		metaslab_passivate(msp, weight);
}

static void
metaslab_preload(void *arg)
{
	metaslab_t *msp = arg;
	spa_t *spa = msp->ms_group->mg_vd->vdev_spa;

	ASSERT(!MUTEX_HELD(&msp->ms_group->mg_lock));

	mutex_enter(&msp->ms_lock);
	(void) metaslab_load(msp, spa_syncing_txg(spa));
	msp->ms_selected_txg = spa_syncing_txg(spa);
	mutex_exit(&msp->ms_lock);
}

static void
metaslab_group_preload(metaslab_group_t *mg)
{
	spa_t *spa = mg->mg_vd->vdev_spa;
	metaslab_t *msp;
	avl_tree_t *t = &mg->mg_metaslab_tree;
	int m = 0;

	if (spa_shutting_down(spa) || !metaslab_preload_enabled) {
		taskq_wait(mg->mg_taskq);
		return;
	}

	mutex_enter(&mg->mg_lock);

	/*
	 * Load the next potential metaslabs
	 */
	for (msp = avl_first(t); msp != NULL; msp = AVL_NEXT(t, msp)) {
		ASSERT3P(msp->ms_group, ==, mg);

		/*
		 * We preload only the maximum number of metaslabs specified
		 * by metaslab_preload_limit. If a metaslab is being forced
		 * to condense then we preload it too. This will ensure
		 * that force condensing happens in the next txg.
		 */
		if (++m > metaslab_preload_limit && !msp->ms_condense_wanted) {
			continue;
		}

		VERIFY(taskq_dispatch(mg->mg_taskq, metaslab_preload,
		    msp, TQ_SLEEP) != TASKQID_INVALID);
	}
	mutex_exit(&mg->mg_lock);
}

/*
 * Determine if the space map's on-disk footprint is past our tolerance
 * for inefficiency. We would like to use the following criteria to make
 * our decision:
 *
 * 1. The size of the space map object should not dramatically increase as a
 * result of writing out the free space range tree.
 *
 * 2. The minimal on-disk space map representation is zfs_condense_pct/100
 * times the size than the free space range tree representation
 * (i.e. zfs_condense_pct = 110 and in-core = 1MB, minimal = 1.1MB).
 *
 * 3. The on-disk size of the space map should actually decrease.
 *
 * Unfortunately, we cannot compute the on-disk size of the space map in this
 * context because we cannot accurately compute the effects of compression, etc.
 * Instead, we apply the heuristic described in the block comment for
 * zfs_metaslab_condense_block_threshold - we only condense if the space used
 * is greater than a threshold number of blocks.
 */
static boolean_t
metaslab_should_condense(metaslab_t *msp)
{
	space_map_t *sm = msp->ms_sm;
	vdev_t *vd = msp->ms_group->mg_vd;
	uint64_t vdev_blocksize = 1 << vd->vdev_ashift;
	uint64_t current_txg = spa_syncing_txg(vd->vdev_spa);

	ASSERT(MUTEX_HELD(&msp->ms_lock));
	ASSERT(msp->ms_loaded);

	if (zfs_condense_never != 0)
		return (B_FALSE);

	/*
	 * Allocations and frees in early passes are generally more space
	 * efficient (in terms of blocks described in space map entries)
	 * than the ones in later passes (e.g. we don't compress after
	 * sync pass 5) and condensing a metaslab multiple times in a txg
	 * could degrade performance.
	 *
	 * Thus we prefer condensing each metaslab at most once every txg at
	 * the earliest sync pass possible. If a metaslab is eligible for
	 * condensing again after being considered for condensing within the
	 * same txg, it will hopefully be dirty in the next txg where it will
	 * be condensed at an earlier pass.
	 */
	if (msp->ms_condense_checked_txg == current_txg)
		return (B_FALSE);
	msp->ms_condense_checked_txg = current_txg;

	/*
	 * We always condense metaslabs that are empty and metaslabs for
	 * which a condense request has been made.
	 */
	if (avl_is_empty(&msp->ms_allocatable_by_size) ||
	    msp->ms_condense_wanted)
		return (B_TRUE);

	uint64_t object_size = space_map_length(msp->ms_sm);
	uint64_t optimal_size = space_map_estimate_optimal_size(sm,
	    msp->ms_allocatable, SM_NO_VDEVID);

	dmu_object_info_t doi;
	dmu_object_info_from_db(sm->sm_dbuf, &doi);
	uint64_t record_size = MAX(doi.doi_data_block_size, vdev_blocksize);

	return (object_size >= (optimal_size * zfs_condense_pct / 100) &&
	    object_size > zfs_metaslab_condense_block_threshold * record_size);
}

/*
 * Condense the on-disk space map representation to its minimized form.
 * The minimized form consists of a small number of allocations followed by
 * the entries of the free range tree.
 */
static void
metaslab_condense(metaslab_t *msp, uint64_t txg, dmu_tx_t *tx)
{
	range_tree_t *condense_tree;
	space_map_t *sm = msp->ms_sm;

	ASSERT(MUTEX_HELD(&msp->ms_lock));
	ASSERT(msp->ms_loaded);

	zfs_dbgmsg("condensing: txg %llu, msp[%llu] %p, vdev id %llu, "
	    "spa %s, smp size %llu, segments %lu, forcing condense=%s", txg,
	    msp->ms_id, msp, msp->ms_group->mg_vd->vdev_id,
	    msp->ms_group->mg_vd->vdev_spa->spa_name,
	    space_map_length(msp->ms_sm),
	    avl_numnodes(&msp->ms_allocatable->rt_root),
	    msp->ms_condense_wanted ? "TRUE" : "FALSE");

	msp->ms_condense_wanted = B_FALSE;

	/*
	 * Create an range tree that is 100% allocated. We remove segments
	 * that have been freed in this txg, any deferred frees that exist,
	 * and any allocation in the future. Removing segments should be
	 * a relatively inexpensive operation since we expect these trees to
	 * have a small number of nodes.
	 */
	condense_tree = range_tree_create(NULL, NULL);
	range_tree_add(condense_tree, msp->ms_start, msp->ms_size);

	range_tree_walk(msp->ms_freeing, range_tree_remove, condense_tree);
	range_tree_walk(msp->ms_freed, range_tree_remove, condense_tree);

	for (int t = 0; t < TXG_DEFER_SIZE; t++) {
		range_tree_walk(msp->ms_defer[t],
		    range_tree_remove, condense_tree);
	}

	for (int t = 1; t < TXG_CONCURRENT_STATES; t++) {
		range_tree_walk(msp->ms_allocating[(txg + t) & TXG_MASK],
		    range_tree_remove, condense_tree);
	}

	/*
	 * We're about to drop the metaslab's lock thus allowing
	 * other consumers to change it's content. Set the
	 * metaslab's ms_condensing flag to ensure that
	 * allocations on this metaslab do not occur while we're
	 * in the middle of committing it to disk. This is only critical
	 * for ms_allocatable as all other range trees use per txg
	 * views of their content.
	 */
	msp->ms_condensing = B_TRUE;

	mutex_exit(&msp->ms_lock);
	space_map_truncate(sm, zfs_metaslab_sm_blksz, tx);

	/*
	 * While we would ideally like to create a space map representation
	 * that consists only of allocation records, doing so can be
	 * prohibitively expensive because the in-core free tree can be
	 * large, and therefore computationally expensive to subtract
	 * from the condense_tree. Instead we sync out two trees, a cheap
	 * allocation only tree followed by the in-core free tree. While not
	 * optimal, this is typically close to optimal, and much cheaper to
	 * compute.
	 */
	space_map_write(sm, condense_tree, SM_ALLOC, SM_NO_VDEVID, tx);
	range_tree_vacate(condense_tree, NULL, NULL);
	range_tree_destroy(condense_tree);

	space_map_write(sm, msp->ms_allocatable, SM_FREE, SM_NO_VDEVID, tx);
	mutex_enter(&msp->ms_lock);
	msp->ms_condensing = B_FALSE;
}

/*
 * Write a metaslab to disk in the context of the specified transaction group.
 */
void
metaslab_sync(metaslab_t *msp, uint64_t txg)
{
	metaslab_group_t *mg = msp->ms_group;
	vdev_t *vd = mg->mg_vd;
	spa_t *spa = vd->vdev_spa;
	objset_t *mos = spa_meta_objset(spa);
	range_tree_t *alloctree = msp->ms_allocating[txg & TXG_MASK];
	dmu_tx_t *tx;
	uint64_t object = space_map_object(msp->ms_sm);

	ASSERT(!vd->vdev_ishole);

	/*
	 * This metaslab has just been added so there's no work to do now.
	 */
	if (msp->ms_freeing == NULL) {
		ASSERT3P(alloctree, ==, NULL);
		return;
	}

	ASSERT3P(alloctree, !=, NULL);
	ASSERT3P(msp->ms_freeing, !=, NULL);
	ASSERT3P(msp->ms_freed, !=, NULL);
	ASSERT3P(msp->ms_checkpointing, !=, NULL);

	/*
	 * Normally, we don't want to process a metaslab if there are no
	 * allocations or frees to perform. However, if the metaslab is being
	 * forced to condense and it's loaded, we need to let it through.
	 */
	if (range_tree_is_empty(alloctree) &&
	    range_tree_is_empty(msp->ms_freeing) &&
	    range_tree_is_empty(msp->ms_checkpointing) &&
	    !(msp->ms_loaded && msp->ms_condense_wanted))
		return;


	VERIFY(txg <= spa_final_dirty_txg(spa));

	/*
	 * The only state that can actually be changing concurrently with
	 * metaslab_sync() is the metaslab's ms_allocatable.  No other
	 * thread can be modifying this txg's alloc, freeing,
	 * freed, or space_map_phys_t.  We drop ms_lock whenever we
	 * could call into the DMU, because the DMU can call down to us
	 * (e.g. via zio_free()) at any time.
	 *
	 * The spa_vdev_remove_thread() can be reading metaslab state
	 * concurrently, and it is locked out by the ms_sync_lock.  Note
	 * that the ms_lock is insufficient for this, because it is dropped
	 * by space_map_write().
	 */
	tx = dmu_tx_create_assigned(spa_get_dsl(spa), txg);

	if (msp->ms_sm == NULL) {
		uint64_t new_object;

		new_object = space_map_alloc(mos, zfs_metaslab_sm_blksz, tx);
		VERIFY3U(new_object, !=, 0);

		VERIFY0(space_map_open(&msp->ms_sm, mos, new_object,
		    msp->ms_start, msp->ms_size, vd->vdev_ashift));
		ASSERT(msp->ms_sm != NULL);
	}

	if (!range_tree_is_empty(msp->ms_checkpointing) &&
	    vd->vdev_checkpoint_sm == NULL) {
		ASSERT(spa_has_checkpoint(spa));

		uint64_t new_object = space_map_alloc(mos,
		    vdev_standard_sm_blksz, tx);
		VERIFY3U(new_object, !=, 0);

		VERIFY0(space_map_open(&vd->vdev_checkpoint_sm,
		    mos, new_object, 0, vd->vdev_asize, vd->vdev_ashift));
		ASSERT3P(vd->vdev_checkpoint_sm, !=, NULL);

		/*
		 * We save the space map object as an entry in vdev_top_zap
		 * so it can be retrieved when the pool is reopened after an
		 * export or through zdb.
		 */
		VERIFY0(zap_add(vd->vdev_spa->spa_meta_objset,
		    vd->vdev_top_zap, VDEV_TOP_ZAP_POOL_CHECKPOINT_SM,
		    sizeof (new_object), 1, &new_object, tx));
	}

	mutex_enter(&msp->ms_sync_lock);
	mutex_enter(&msp->ms_lock);

	/*
	 * Note: metaslab_condense() clears the space map's histogram.
	 * Therefore we must verify and remove this histogram before
	 * condensing.
	 */
	metaslab_group_histogram_verify(mg);
	metaslab_class_histogram_verify(mg->mg_class);
	metaslab_group_histogram_remove(mg, msp);

	if (msp->ms_loaded && metaslab_should_condense(msp)) {
		metaslab_condense(msp, txg, tx);
	} else {
		mutex_exit(&msp->ms_lock);
		space_map_write(msp->ms_sm, alloctree, SM_ALLOC,
		    SM_NO_VDEVID, tx);
		space_map_write(msp->ms_sm, msp->ms_freeing, SM_FREE,
		    SM_NO_VDEVID, tx);
		mutex_enter(&msp->ms_lock);
	}

	if (!range_tree_is_empty(msp->ms_checkpointing)) {
		ASSERT(spa_has_checkpoint(spa));
		ASSERT3P(vd->vdev_checkpoint_sm, !=, NULL);

		/*
		 * Since we are doing writes to disk and the ms_checkpointing
		 * tree won't be changing during that time, we drop the
		 * ms_lock while writing to the checkpoint space map.
		 */
		mutex_exit(&msp->ms_lock);
		space_map_write(vd->vdev_checkpoint_sm,
		    msp->ms_checkpointing, SM_FREE, SM_NO_VDEVID, tx);
		mutex_enter(&msp->ms_lock);
		space_map_update(vd->vdev_checkpoint_sm);

		spa->spa_checkpoint_info.sci_dspace +=
		    range_tree_space(msp->ms_checkpointing);
		vd->vdev_stat.vs_checkpoint_space +=
		    range_tree_space(msp->ms_checkpointing);
		ASSERT3U(vd->vdev_stat.vs_checkpoint_space, ==,
		    -vd->vdev_checkpoint_sm->sm_alloc);

		range_tree_vacate(msp->ms_checkpointing, NULL, NULL);
	}

	if (msp->ms_loaded) {
		/*
		 * When the space map is loaded, we have an accurate
		 * histogram in the range tree. This gives us an opportunity
		 * to bring the space map's histogram up-to-date so we clear
		 * it first before updating it.
		 */
		space_map_histogram_clear(msp->ms_sm);
		space_map_histogram_add(msp->ms_sm, msp->ms_allocatable, tx);

		/*
		 * Since we've cleared the histogram we need to add back
		 * any free space that has already been processed, plus
		 * any deferred space. This allows the on-disk histogram
		 * to accurately reflect all free space even if some space
		 * is not yet available for allocation (i.e. deferred).
		 */
		space_map_histogram_add(msp->ms_sm, msp->ms_freed, tx);

		/*
		 * Add back any deferred free space that has not been
		 * added back into the in-core free tree yet. This will
		 * ensure that we don't end up with a space map histogram
		 * that is completely empty unless the metaslab is fully
		 * allocated.
		 */
		for (int t = 0; t < TXG_DEFER_SIZE; t++) {
			space_map_histogram_add(msp->ms_sm,
			    msp->ms_defer[t], tx);
		}
	}

	/*
	 * Always add the free space from this sync pass to the space
	 * map histogram. We want to make sure that the on-disk histogram
	 * accounts for all free space. If the space map is not loaded,
	 * then we will lose some accuracy but will correct it the next
	 * time we load the space map.
	 */
	space_map_histogram_add(msp->ms_sm, msp->ms_freeing, tx);

	metaslab_group_histogram_add(mg, msp);
	metaslab_group_histogram_verify(mg);
	metaslab_class_histogram_verify(mg->mg_class);

	/*
	 * For sync pass 1, we avoid traversing this txg's free range tree
	 * and instead will just swap the pointers for freeing and
	 * freed. We can safely do this since the freed_tree is
	 * guaranteed to be empty on the initial pass.
	 */
	if (spa_sync_pass(spa) == 1) {
		range_tree_swap(&msp->ms_freeing, &msp->ms_freed);
	} else {
		range_tree_vacate(msp->ms_freeing,
		    range_tree_add, msp->ms_freed);
	}
	range_tree_vacate(alloctree, NULL, NULL);

	ASSERT0(range_tree_space(msp->ms_allocating[txg & TXG_MASK]));
	ASSERT0(range_tree_space(msp->ms_allocating[TXG_CLEAN(txg)
	    & TXG_MASK]));
	ASSERT0(range_tree_space(msp->ms_freeing));
	ASSERT0(range_tree_space(msp->ms_checkpointing));

	mutex_exit(&msp->ms_lock);

	if (object != space_map_object(msp->ms_sm)) {
		object = space_map_object(msp->ms_sm);
		dmu_write(mos, vd->vdev_ms_array, sizeof (uint64_t) *
		    msp->ms_id, sizeof (uint64_t), &object, tx);
	}
	mutex_exit(&msp->ms_sync_lock);
	dmu_tx_commit(tx);
}

/*
 * Called after a transaction group has completely synced to mark
 * all of the metaslab's free space as usable.
 */
void
metaslab_sync_done(metaslab_t *msp, uint64_t txg)
{
	metaslab_group_t *mg = msp->ms_group;
	vdev_t *vd = mg->mg_vd;
	spa_t *spa = vd->vdev_spa;
	range_tree_t **defer_tree;
	int64_t alloc_delta, defer_delta;
	boolean_t defer_allowed = B_TRUE;

	ASSERT(!vd->vdev_ishole);

	mutex_enter(&msp->ms_lock);

	/*
	 * If this metaslab is just becoming available, initialize its
	 * range trees and add its capacity to the vdev.
	 */
	if (msp->ms_freed == NULL) {
		for (int t = 0; t < TXG_SIZE; t++) {
			ASSERT(msp->ms_allocating[t] == NULL);

			msp->ms_allocating[t] = range_tree_create(NULL, NULL);
		}

		ASSERT3P(msp->ms_freeing, ==, NULL);
		msp->ms_freeing = range_tree_create(NULL, NULL);

		ASSERT3P(msp->ms_freed, ==, NULL);
		msp->ms_freed = range_tree_create(NULL, NULL);

		for (int t = 0; t < TXG_DEFER_SIZE; t++) {
			ASSERT(msp->ms_defer[t] == NULL);

			msp->ms_defer[t] = range_tree_create(NULL, NULL);
		}

		ASSERT3P(msp->ms_checkpointing, ==, NULL);
		msp->ms_checkpointing = range_tree_create(NULL, NULL);

		metaslab_space_update(vd, mg->mg_class, 0, 0, msp->ms_size);
	}
	ASSERT0(range_tree_space(msp->ms_freeing));
	ASSERT0(range_tree_space(msp->ms_checkpointing));

	defer_tree = &msp->ms_defer[txg % TXG_DEFER_SIZE];

	uint64_t free_space = metaslab_class_get_space(spa_normal_class(spa)) -
	    metaslab_class_get_alloc(spa_normal_class(spa));
	if (free_space <= spa_get_slop_space(spa) || vd->vdev_removing) {
		defer_allowed = B_FALSE;
	}

	defer_delta = 0;
	alloc_delta = space_map_alloc_delta(msp->ms_sm);
	if (defer_allowed) {
		defer_delta = range_tree_space(msp->ms_freed) -
		    range_tree_space(*defer_tree);
	} else {
		defer_delta -= range_tree_space(*defer_tree);
	}

	metaslab_space_update(vd, mg->mg_class, alloc_delta + defer_delta,
	    defer_delta, 0);

	/*
	 * If there's a metaslab_load() in progress, wait for it to complete
	 * so that we have a consistent view of the in-core space map.
	 */
	metaslab_load_wait(msp);

	/*
	 * Move the frees from the defer_tree back to the free
	 * range tree (if it's loaded). Swap the freed_tree and
	 * the defer_tree -- this is safe to do because we've
	 * just emptied out the defer_tree.
	 */
	range_tree_vacate(*defer_tree,
	    msp->ms_loaded ? range_tree_add : NULL, msp->ms_allocatable);
	if (defer_allowed) {
		range_tree_swap(&msp->ms_freed, defer_tree);
	} else {
		range_tree_vacate(msp->ms_freed,
		    msp->ms_loaded ? range_tree_add : NULL,
		    msp->ms_allocatable);
	}
	space_map_update(msp->ms_sm);

	msp->ms_deferspace += defer_delta;
	ASSERT3S(msp->ms_deferspace, >=, 0);
	ASSERT3S(msp->ms_deferspace, <=, msp->ms_size);
	if (msp->ms_deferspace != 0) {
		/*
		 * Keep syncing this metaslab until all deferred frees
		 * are back in circulation.
		 */
		vdev_dirty(vd, VDD_METASLAB, msp, txg + 1);
	}

	if (msp->ms_new) {
		msp->ms_new = B_FALSE;
		mutex_enter(&mg->mg_lock);
		mg->mg_ms_ready++;
		mutex_exit(&mg->mg_lock);
	}
	/*
	 * Calculate the new weights before unloading any metaslabs.
	 * This will give us the most accurate weighting.
	 */
	metaslab_group_sort(mg, msp, metaslab_weight(msp) |
	    (msp->ms_weight & METASLAB_ACTIVE_MASK));

	/*
	 * If the metaslab is loaded and we've not tried to load or allocate
	 * from it in 'metaslab_unload_delay' txgs, then we normally unload it.
	 * However, to prevent thrashing, if the metaslab was recently loaded,
	 * then instead of unloading it, we increase the unload delay (only up
	 * to the maximum).
	 */
	if (msp->ms_loaded &&
	    msp->ms_initializing == 0 &&
	    msp->ms_selected_txg + metaslab_unload_delay < txg) {
		if (msp->ms_loaded_txg != 0 && msp->ms_loaded_txg +
		    metaslab_unload_delay + metaslab_load_window >= txg) {
			if (metaslab_unload_delay + metaslab_load_window <=
			    metaslab_unload_delay_max) {
				metaslab_unload_delay += metaslab_load_window;
			}
			DTRACE_PROBE1(zfs__metaslab__delay__unload,
			    metaslab_t *, msp);
		} else {
			for (int t = 1; t < TXG_CONCURRENT_STATES; t++) {
				VERIFY0(range_tree_space(
				    msp->ms_allocating[(txg + t) & TXG_MASK]));
			}
			if (msp->ms_allocator != -1) {
				metaslab_passivate(msp, msp->ms_weight &
				    ~METASLAB_ACTIVE_MASK);
			}

			if (!metaslab_debug_unload)
				metaslab_unload(msp);
		}
	}

	ASSERT0(range_tree_space(msp->ms_allocating[txg & TXG_MASK]));
	ASSERT0(range_tree_space(msp->ms_freeing));
	ASSERT0(range_tree_space(msp->ms_freed));
	ASSERT0(range_tree_space(msp->ms_checkpointing));

	mutex_exit(&msp->ms_lock);
}

void
metaslab_sync_reassess(metaslab_group_t *mg)
{
	spa_t *spa = mg->mg_class->mc_spa;

	spa_config_enter(spa, SCL_ALLOC, FTAG, RW_READER);
	metaslab_group_alloc_update(mg);
	mg->mg_fragmentation = metaslab_group_fragmentation(mg);

	/*
	 * Preload the next potential metaslabs but only on active
	 * metaslab groups. We can get into a state where the metaslab
	 * is no longer active since we dirty metaslabs as we remove a
	 * a device, thus potentially making the metaslab group eligible
	 * for preloading.
	 */
	if (mg->mg_activation_count > 0) {
		metaslab_group_preload(mg);
	}
	spa_config_exit(spa, SCL_ALLOC, FTAG);
}

/*
 * When writing a ditto block (i.e. more than one DVA for a given BP) on
 * the same vdev as an existing DVA of this BP, then try to allocate it
 * on a different metaslab than existing DVAs (i.e. a unique metaslab).
 */
static boolean_t
metaslab_is_unique(metaslab_t *msp, dva_t *dva)
{
	uint64_t dva_ms_id;

	if (DVA_GET_ASIZE(dva) == 0)
		return (B_TRUE);

	if (msp->ms_group->mg_vd->vdev_id != DVA_GET_VDEV(dva))
		return (B_TRUE);

	dva_ms_id = DVA_GET_OFFSET(dva) >> msp->ms_group->mg_vd->vdev_ms_shift;

	return (msp->ms_id != dva_ms_id);
}

/*
 * ==========================================================================
 * Metaslab allocation tracing facility
 * ==========================================================================
 */
kstat_t *metaslab_trace_ksp;
kstat_named_t metaslab_trace_over_limit;

void
metaslab_alloc_trace_init(void)
{
	ASSERT(metaslab_alloc_trace_cache == NULL);
	metaslab_alloc_trace_cache = kmem_cache_create(
	    "metaslab_alloc_trace_cache", sizeof (metaslab_alloc_trace_t),
	    0, NULL, NULL, NULL, NULL, NULL, 0);
	metaslab_trace_ksp = kstat_create("zfs", 0, "metaslab_trace_stats",
	    "misc", KSTAT_TYPE_NAMED, 1, KSTAT_FLAG_VIRTUAL);
	if (metaslab_trace_ksp != NULL) {
		metaslab_trace_ksp->ks_data = &metaslab_trace_over_limit;
		kstat_named_init(&metaslab_trace_over_limit,
		    "metaslab_trace_over_limit", KSTAT_DATA_UINT64);
		kstat_install(metaslab_trace_ksp);
	}
}

void
metaslab_alloc_trace_fini(void)
{
	if (metaslab_trace_ksp != NULL) {
		kstat_delete(metaslab_trace_ksp);
		metaslab_trace_ksp = NULL;
	}
	kmem_cache_destroy(metaslab_alloc_trace_cache);
	metaslab_alloc_trace_cache = NULL;
}

/*
 * Add an allocation trace element to the allocation tracing list.
 */
static void
metaslab_trace_add(zio_alloc_list_t *zal, metaslab_group_t *mg,
    metaslab_t *msp, uint64_t psize, uint32_t dva_id, uint64_t offset,
    int allocator)
{
	if (!metaslab_trace_enabled)
		return;

	/*
	 * When the tracing list reaches its maximum we remove
	 * the second element in the list before adding a new one.
	 * By removing the second element we preserve the original
	 * entry as a clue to what allocations steps have already been
	 * performed.
	 */
	if (zal->zal_size == metaslab_trace_max_entries) {
		metaslab_alloc_trace_t *mat_next;
#ifdef DEBUG
		panic("too many entries in allocation list");
#endif
		atomic_inc_64(&metaslab_trace_over_limit.value.ui64);
		zal->zal_size--;
		mat_next = list_next(&zal->zal_list, list_head(&zal->zal_list));
		list_remove(&zal->zal_list, mat_next);
		kmem_cache_free(metaslab_alloc_trace_cache, mat_next);
	}

	metaslab_alloc_trace_t *mat =
	    kmem_cache_alloc(metaslab_alloc_trace_cache, KM_SLEEP);
	list_link_init(&mat->mat_list_node);
	mat->mat_mg = mg;
	mat->mat_msp = msp;
	mat->mat_size = psize;
	mat->mat_dva_id = dva_id;
	mat->mat_offset = offset;
	mat->mat_weight = 0;
	mat->mat_allocator = allocator;

	if (msp != NULL)
		mat->mat_weight = msp->ms_weight;

	/*
	 * The list is part of the zio so locking is not required. Only
	 * a single thread will perform allocations for a given zio.
	 */
	list_insert_tail(&zal->zal_list, mat);
	zal->zal_size++;

	ASSERT3U(zal->zal_size, <=, metaslab_trace_max_entries);
}

void
metaslab_trace_init(zio_alloc_list_t *zal)
{
	list_create(&zal->zal_list, sizeof (metaslab_alloc_trace_t),
	    offsetof(metaslab_alloc_trace_t, mat_list_node));
	zal->zal_size = 0;
}

void
metaslab_trace_fini(zio_alloc_list_t *zal)
{
	metaslab_alloc_trace_t *mat;

	while ((mat = list_remove_head(&zal->zal_list)) != NULL)
		kmem_cache_free(metaslab_alloc_trace_cache, mat);
	list_destroy(&zal->zal_list);
	zal->zal_size = 0;
}

/*
 * ==========================================================================
 * Metaslab block operations
 * ==========================================================================
 */

static void
metaslab_group_alloc_increment(spa_t *spa, uint64_t vdev, void *tag, int flags,
    int allocator)
{
	if (!(flags & METASLAB_ASYNC_ALLOC) ||
	    (flags & METASLAB_DONT_THROTTLE))
		return;

	metaslab_group_t *mg = vdev_lookup_top(spa, vdev)->vdev_mg;
	if (!mg->mg_class->mc_alloc_throttle_enabled)
		return;

	(void) zfs_refcount_add(&mg->mg_alloc_queue_depth[allocator], tag);
}

static void
metaslab_group_increment_qdepth(metaslab_group_t *mg, int allocator)
{
	uint64_t max = mg->mg_max_alloc_queue_depth;
	uint64_t cur = mg->mg_cur_max_alloc_queue_depth[allocator];
	while (cur < max) {
		if (atomic_cas_64(&mg->mg_cur_max_alloc_queue_depth[allocator],
		    cur, cur + 1) == cur) {
			atomic_inc_64(
			    &mg->mg_class->mc_alloc_max_slots[allocator]);
			return;
		}
		cur = mg->mg_cur_max_alloc_queue_depth[allocator];
	}
}

void
metaslab_group_alloc_decrement(spa_t *spa, uint64_t vdev, void *tag, int flags,
    int allocator, boolean_t io_complete)
{
	if (!(flags & METASLAB_ASYNC_ALLOC) ||
	    (flags & METASLAB_DONT_THROTTLE))
		return;

	metaslab_group_t *mg = vdev_lookup_top(spa, vdev)->vdev_mg;
	if (!mg->mg_class->mc_alloc_throttle_enabled)
		return;

	(void) zfs_refcount_remove(&mg->mg_alloc_queue_depth[allocator], tag);
	if (io_complete)
		metaslab_group_increment_qdepth(mg, allocator);
}

void
metaslab_group_alloc_verify(spa_t *spa, const blkptr_t *bp, void *tag,
    int allocator)
{
#ifdef ZFS_DEBUG
	const dva_t *dva = bp->blk_dva;
	int ndvas = BP_GET_NDVAS(bp);

	for (int d = 0; d < ndvas; d++) {
		uint64_t vdev = DVA_GET_VDEV(&dva[d]);
		metaslab_group_t *mg = vdev_lookup_top(spa, vdev)->vdev_mg;
		VERIFY(zfs_refcount_not_held(
		    &mg->mg_alloc_queue_depth[allocator], tag));
	}
#endif
}

static uint64_t
metaslab_block_alloc(metaslab_t *msp, uint64_t size, uint64_t txg)
{
	uint64_t start;
	range_tree_t *rt = msp->ms_allocatable;
	metaslab_class_t *mc = msp->ms_group->mg_class;

	VERIFY(!msp->ms_condensing);
	VERIFY0(msp->ms_initializing);

	start = mc->mc_ops->msop_alloc(msp, size);
	if (start != -1ULL) {
		metaslab_group_t *mg = msp->ms_group;
		vdev_t *vd = mg->mg_vd;

		VERIFY0(P2PHASE(start, 1ULL << vd->vdev_ashift));
		VERIFY0(P2PHASE(size, 1ULL << vd->vdev_ashift));
		VERIFY3U(range_tree_space(rt) - size, <=, msp->ms_size);
		range_tree_remove(rt, start, size);

		if (range_tree_is_empty(msp->ms_allocating[txg & TXG_MASK]))
			vdev_dirty(mg->mg_vd, VDD_METASLAB, msp, txg);

		range_tree_add(msp->ms_allocating[txg & TXG_MASK], start, size);

		metaslab_verify_space(msp, txg);
	}

	/*
	 * Now that we've attempted the allocation we need to update the
	 * metaslab's maximum block size since it may have changed.
	 */
	msp->ms_max_size = metaslab_block_maxsize(msp);
	return (start);
}

/*
 * Find the metaslab with the highest weight that is less than what we've
 * already tried.  In the common case, this means that we will examine each
 * metaslab at most once. Note that concurrent callers could reorder metaslabs
 * by activation/passivation once we have dropped the mg_lock. If a metaslab is
 * activated by another thread, and we fail to allocate from the metaslab we
 * have selected, we may not try the newly-activated metaslab, and instead
 * activate another metaslab.  This is not optimal, but generally does not cause
 * any problems (a possible exception being if every metaslab is completely full
 * except for the the newly-activated metaslab which we fail to examine).
 */
static metaslab_t *
find_valid_metaslab(metaslab_group_t *mg, uint64_t activation_weight,
    dva_t *dva, int d, boolean_t want_unique, uint64_t asize, int allocator,
    zio_alloc_list_t *zal, metaslab_t *search, boolean_t *was_active)
{
	avl_index_t idx;
	avl_tree_t *t = &mg->mg_metaslab_tree;
	metaslab_t *msp = avl_find(t, search, &idx);
	if (msp == NULL)
		msp = avl_nearest(t, idx, AVL_AFTER);

	for (; msp != NULL; msp = AVL_NEXT(t, msp)) {
		int i;
		if (!metaslab_should_allocate(msp, asize)) {
			metaslab_trace_add(zal, mg, msp, asize, d,
			    TRACE_TOO_SMALL, allocator);
			continue;
		}

		/*
		 * If the selected metaslab is condensing or being
		 * initialized, skip it.
		 */
		if (msp->ms_condensing || msp->ms_initializing > 0)
			continue;

		*was_active = msp->ms_allocator != -1;
		/*
		 * If we're activating as primary, this is our first allocation
		 * from this disk, so we don't need to check how close we are.
		 * If the metaslab under consideration was already active,
		 * we're getting desperate enough to steal another allocator's
		 * metaslab, so we still don't care about distances.
		 */
		if (activation_weight == METASLAB_WEIGHT_PRIMARY || *was_active)
			break;

		for (i = 0; i < d; i++) {
			if (want_unique &&
			    !metaslab_is_unique(msp, &dva[i]))
				break;  /* try another metaslab */
		}
		if (i == d)
			break;
	}

	if (msp != NULL) {
		search->ms_weight = msp->ms_weight;
		search->ms_start = msp->ms_start + 1;
		search->ms_allocator = msp->ms_allocator;
		search->ms_primary = msp->ms_primary;
	}
	return (msp);
}

/* ARGSUSED */
static uint64_t
metaslab_group_alloc_normal(metaslab_group_t *mg, zio_alloc_list_t *zal,
    uint64_t asize, uint64_t txg, boolean_t want_unique, dva_t *dva,
    int d, int allocator)
{
	metaslab_t *msp = NULL;
	uint64_t offset = -1ULL;
	uint64_t activation_weight;

	activation_weight = METASLAB_WEIGHT_PRIMARY;
	for (int i = 0; i < d; i++) {
		if (activation_weight == METASLAB_WEIGHT_PRIMARY &&
		    DVA_GET_VDEV(&dva[i]) == mg->mg_vd->vdev_id) {
			activation_weight = METASLAB_WEIGHT_SECONDARY;
		} else if (activation_weight == METASLAB_WEIGHT_SECONDARY &&
		    DVA_GET_VDEV(&dva[i]) == mg->mg_vd->vdev_id) {
			activation_weight = METASLAB_WEIGHT_CLAIM;
			break;
		}
	}

	/*
	 * If we don't have enough metaslabs active to fill the entire array, we
	 * just use the 0th slot.
	 */
	if (mg->mg_ms_ready < mg->mg_allocators * 3)
		allocator = 0;

	ASSERT3U(mg->mg_vd->vdev_ms_count, >=, 2);

	metaslab_t *search = kmem_alloc(sizeof (*search), KM_SLEEP);
	search->ms_weight = UINT64_MAX;
	search->ms_start = 0;
	/*
	 * At the end of the metaslab tree are the already-active metaslabs,
	 * first the primaries, then the secondaries. When we resume searching
	 * through the tree, we need to consider ms_allocator and ms_primary so
	 * we start in the location right after where we left off, and don't
	 * accidentally loop forever considering the same metaslabs.
	 */
	search->ms_allocator = -1;
	search->ms_primary = B_TRUE;
	for (;;) {
		boolean_t was_active = B_FALSE;

		mutex_enter(&mg->mg_lock);

		if (activation_weight == METASLAB_WEIGHT_PRIMARY &&
		    mg->mg_primaries[allocator] != NULL) {
			msp = mg->mg_primaries[allocator];
			was_active = B_TRUE;
		} else if (activation_weight == METASLAB_WEIGHT_SECONDARY &&
		    mg->mg_secondaries[allocator] != NULL) {
			msp = mg->mg_secondaries[allocator];
			was_active = B_TRUE;
		} else {
			msp = find_valid_metaslab(mg, activation_weight, dva, d,
			    want_unique, asize, allocator, zal, search,
			    &was_active);
		}

		mutex_exit(&mg->mg_lock);
		if (msp == NULL) {
			kmem_free(search, sizeof (*search));
			return (-1ULL);
		}

		mutex_enter(&msp->ms_lock);
		/*
		 * Ensure that the metaslab we have selected is still
		 * capable of handling our request. It's possible that
		 * another thread may have changed the weight while we
		 * were blocked on the metaslab lock. We check the
		 * active status first to see if we need to reselect
		 * a new metaslab.
		 */
		if (was_active && !(msp->ms_weight & METASLAB_ACTIVE_MASK)) {
			mutex_exit(&msp->ms_lock);
			continue;
		}

		/*
		 * If the metaslab is freshly activated for an allocator that
		 * isn't the one we're allocating from, or if it's a primary and
		 * we're seeking a secondary (or vice versa), we go back and
		 * select a new metaslab.
		 */
		if (!was_active && (msp->ms_weight & METASLAB_ACTIVE_MASK) &&
		    (msp->ms_allocator != -1) &&
		    (msp->ms_allocator != allocator || ((activation_weight ==
		    METASLAB_WEIGHT_PRIMARY) != msp->ms_primary))) {
			mutex_exit(&msp->ms_lock);
			continue;
		}

		if (msp->ms_weight & METASLAB_WEIGHT_CLAIM &&
		    activation_weight != METASLAB_WEIGHT_CLAIM) {
			metaslab_passivate(msp, msp->ms_weight &
			    ~METASLAB_WEIGHT_CLAIM);
			mutex_exit(&msp->ms_lock);
			continue;
		}

		if (metaslab_activate(msp, allocator, activation_weight,
		    txg) != 0) {
			mutex_exit(&msp->ms_lock);
			continue;
		}

		msp->ms_selected_txg = txg;

		/*
		 * Now that we have the lock, recheck to see if we should
		 * continue to use this metaslab for this allocation. The
		 * the metaslab is now loaded so metaslab_should_allocate() can
		 * accurately determine if the allocation attempt should
		 * proceed.
		 */
		if (!metaslab_should_allocate(msp, asize)) {
			/* Passivate this metaslab and select a new one. */
			metaslab_trace_add(zal, mg, msp, asize, d,
			    TRACE_TOO_SMALL, allocator);
			goto next;
		}

		/*
		 * If this metaslab is currently condensing then pick again as
		 * we can't manipulate this metaslab until it's committed
		 * to disk. If this metaslab is being initialized, we shouldn't
		 * allocate from it since the allocated region might be
		 * overwritten after allocation.
		 */
		if (msp->ms_condensing) {
			metaslab_trace_add(zal, mg, msp, asize, d,
			    TRACE_CONDENSING, allocator);
			metaslab_passivate(msp, msp->ms_weight &
			    ~METASLAB_ACTIVE_MASK);
			mutex_exit(&msp->ms_lock);
			continue;
		} else if (msp->ms_initializing > 0) {
			metaslab_trace_add(zal, mg, msp, asize, d,
			    TRACE_INITIALIZING, allocator);
			metaslab_passivate(msp, msp->ms_weight &
			    ~METASLAB_ACTIVE_MASK);
			mutex_exit(&msp->ms_lock);
			continue;
		}

		offset = metaslab_block_alloc(msp, asize, txg);
		metaslab_trace_add(zal, mg, msp, asize, d, offset, allocator);

		if (offset != -1ULL) {
			/* Proactively passivate the metaslab, if needed */
			metaslab_segment_may_passivate(msp);
			break;
		}
next:
		ASSERT(msp->ms_loaded);

		/*
		 * We were unable to allocate from this metaslab so determine
		 * a new weight for this metaslab. Now that we have loaded
		 * the metaslab we can provide a better hint to the metaslab
		 * selector.
		 *
		 * For space-based metaslabs, we use the maximum block size.
		 * This information is only available when the metaslab
		 * is loaded and is more accurate than the generic free
		 * space weight that was calculated by metaslab_weight().
		 * This information allows us to quickly compare the maximum
		 * available allocation in the metaslab to the allocation
		 * size being requested.
		 *
		 * For segment-based metaslabs, determine the new weight
		 * based on the highest bucket in the range tree. We
		 * explicitly use the loaded segment weight (i.e. the range
		 * tree histogram) since it contains the space that is
		 * currently available for allocation and is accurate
		 * even within a sync pass.
		 */
		if (WEIGHT_IS_SPACEBASED(msp->ms_weight)) {
			uint64_t weight = metaslab_block_maxsize(msp);
			WEIGHT_SET_SPACEBASED(weight);
			metaslab_passivate(msp, weight);
		} else {
			metaslab_passivate(msp,
			    metaslab_weight_from_range_tree(msp));
		}

		/*
		 * We have just failed an allocation attempt, check
		 * that metaslab_should_allocate() agrees. Otherwise,
		 * we may end up in an infinite loop retrying the same
		 * metaslab.
		 */
		ASSERT(!metaslab_should_allocate(msp, asize));

		mutex_exit(&msp->ms_lock);
	}
	mutex_exit(&msp->ms_lock);
	kmem_free(search, sizeof (*search));
	return (offset);
}

static uint64_t
metaslab_group_alloc(metaslab_group_t *mg, zio_alloc_list_t *zal,
    uint64_t asize, uint64_t txg, boolean_t want_unique, dva_t *dva,
    int d, int allocator)
{
	uint64_t offset;
	ASSERT(mg->mg_initialized);

	offset = metaslab_group_alloc_normal(mg, zal, asize, txg, want_unique,
	    dva, d, allocator);

	mutex_enter(&mg->mg_lock);
	if (offset == -1ULL) {
		mg->mg_failed_allocations++;
		metaslab_trace_add(zal, mg, NULL, asize, d,
		    TRACE_GROUP_FAILURE, allocator);
		if (asize == SPA_GANGBLOCKSIZE) {
			/*
			 * This metaslab group was unable to allocate
			 * the minimum gang block size so it must be out of
			 * space. We must notify the allocation throttle
			 * to start skipping allocation attempts to this
			 * metaslab group until more space becomes available.
			 * Note: this failure cannot be caused by the
			 * allocation throttle since the allocation throttle
			 * is only responsible for skipping devices and
			 * not failing block allocations.
			 */
			mg->mg_no_free_space = B_TRUE;
		}
	}
	mg->mg_allocations++;
	mutex_exit(&mg->mg_lock);
	return (offset);
}

/*
 * Allocate a block for the specified i/o.
 */
int
metaslab_alloc_dva(spa_t *spa, metaslab_class_t *mc, uint64_t psize,
    dva_t *dva, int d, dva_t *hintdva, uint64_t txg, int flags,
    zio_alloc_list_t *zal, int allocator)
{
	metaslab_group_t *mg, *rotor;
	vdev_t *vd;
	boolean_t try_hard = B_FALSE;

	ASSERT(!DVA_IS_VALID(&dva[d]));

	/*
	 * For testing, make some blocks above a certain size be gang blocks.
	 * This will also test spilling from special to normal.
	 */
	if (psize >= metaslab_force_ganging && (ddi_get_lbolt() & 3) == 0) {
		metaslab_trace_add(zal, NULL, NULL, psize, d, TRACE_FORCE_GANG,
		    allocator);
		return (SET_ERROR(ENOSPC));
	}

	/*
	 * Start at the rotor and loop through all mgs until we find something.
	 * Note that there's no locking on mc_rotor or mc_aliquot because
	 * nothing actually breaks if we miss a few updates -- we just won't
	 * allocate quite as evenly.  It all balances out over time.
	 *
	 * If we are doing ditto or log blocks, try to spread them across
	 * consecutive vdevs.  If we're forced to reuse a vdev before we've
	 * allocated all of our ditto blocks, then try and spread them out on
	 * that vdev as much as possible.  If it turns out to not be possible,
	 * gradually lower our standards until anything becomes acceptable.
	 * Also, allocating on consecutive vdevs (as opposed to random vdevs)
	 * gives us hope of containing our fault domains to something we're
	 * able to reason about.  Otherwise, any two top-level vdev failures
	 * will guarantee the loss of data.  With consecutive allocation,
	 * only two adjacent top-level vdev failures will result in data loss.
	 *
	 * If we are doing gang blocks (hintdva is non-NULL), try to keep
	 * ourselves on the same vdev as our gang block header.  That
	 * way, we can hope for locality in vdev_cache, plus it makes our
	 * fault domains something tractable.
	 */
	if (hintdva) {
		vd = vdev_lookup_top(spa, DVA_GET_VDEV(&hintdva[d]));

		/*
		 * It's possible the vdev we're using as the hint no
		 * longer exists or its mg has been closed (e.g. by
		 * device removal).  Consult the rotor when
		 * all else fails.
		 */
		if (vd != NULL && vd->vdev_mg != NULL) {
			mg = vd->vdev_mg;

			if (flags & METASLAB_HINTBP_AVOID &&
			    mg->mg_next != NULL)
				mg = mg->mg_next;
		} else {
			mg = mc->mc_rotor;
		}
	} else if (d != 0) {
		vd = vdev_lookup_top(spa, DVA_GET_VDEV(&dva[d - 1]));
		mg = vd->vdev_mg->mg_next;
	} else {
		ASSERT(mc->mc_rotor != NULL);
		mg = mc->mc_rotor;
	}

	/*
	 * If the hint put us into the wrong metaslab class, or into a
	 * metaslab group that has been passivated, just follow the rotor.
	 */
	if (mg->mg_class != mc || mg->mg_activation_count <= 0)
		mg = mc->mc_rotor;

	rotor = mg;
top:
	do {
		boolean_t allocatable;

		ASSERT(mg->mg_activation_count == 1);
		vd = mg->mg_vd;

		/*
		 * Don't allocate from faulted devices.
		 */
		if (try_hard) {
			spa_config_enter(spa, SCL_ZIO, FTAG, RW_READER);
			allocatable = vdev_allocatable(vd);
			spa_config_exit(spa, SCL_ZIO, FTAG);
		} else {
			allocatable = vdev_allocatable(vd);
		}

		/*
		 * Determine if the selected metaslab group is eligible
		 * for allocations. If we're ganging then don't allow
		 * this metaslab group to skip allocations since that would
		 * inadvertently return ENOSPC and suspend the pool
		 * even though space is still available.
		 */
		if (allocatable && !GANG_ALLOCATION(flags) && !try_hard) {
			allocatable = metaslab_group_allocatable(mg, rotor,
			    psize, allocator);
		}

		if (!allocatable) {
			metaslab_trace_add(zal, mg, NULL, psize, d,
			    TRACE_NOT_ALLOCATABLE, allocator);
			goto next;
		}

		ASSERT(mg->mg_initialized);

		/*
		 * Avoid writing single-copy data to a failing,
		 * non-redundant vdev, unless we've already tried all
		 * other vdevs.
		 */
		if ((vd->vdev_stat.vs_write_errors > 0 ||
		    vd->vdev_state < VDEV_STATE_HEALTHY) &&
		    d == 0 && !try_hard && vd->vdev_children == 0) {
			metaslab_trace_add(zal, mg, NULL, psize, d,
			    TRACE_VDEV_ERROR, allocator);
			goto next;
		}

		ASSERT(mg->mg_class == mc);

		uint64_t asize = vdev_psize_to_asize(vd, psize);
		ASSERT(P2PHASE(asize, 1ULL << vd->vdev_ashift) == 0);

		/*
		 * If we don't need to try hard, then require that the
		 * block be on an different metaslab from any other DVAs
		 * in this BP (unique=true).  If we are trying hard, then
		 * allow any metaslab to be used (unique=false).
		 */
		uint64_t offset = metaslab_group_alloc(mg, zal, asize, txg,
		    !try_hard, dva, d, allocator);

		if (offset != -1ULL) {
			/*
			 * If we've just selected this metaslab group,
			 * figure out whether the corresponding vdev is
			 * over- or under-used relative to the pool,
			 * and set an allocation bias to even it out.
			 */
			if (mc->mc_aliquot == 0 && metaslab_bias_enabled) {
				vdev_stat_t *vs = &vd->vdev_stat;
				int64_t vu, cu;

				vu = (vs->vs_alloc * 100) / (vs->vs_space + 1);
				cu = (mc->mc_alloc * 100) / (mc->mc_space + 1);

				/*
				 * Calculate how much more or less we should
				 * try to allocate from this device during
				 * this iteration around the rotor.
				 * For example, if a device is 80% full
				 * and the pool is 20% full then we should
				 * reduce allocations by 60% on this device.
				 *
				 * mg_bias = (20 - 80) * 512K / 100 = -307K
				 *
				 * This reduces allocations by 307K for this
				 * iteration.
				 */
				mg->mg_bias = ((cu - vu) *
				    (int64_t)mg->mg_aliquot) / 100;
			} else if (!metaslab_bias_enabled) {
				mg->mg_bias = 0;
			}

			if (atomic_add_64_nv(&mc->mc_aliquot, asize) >=
			    mg->mg_aliquot + mg->mg_bias) {
				mc->mc_rotor = mg->mg_next;
				mc->mc_aliquot = 0;
			}

			DVA_SET_VDEV(&dva[d], vd->vdev_id);
			DVA_SET_OFFSET(&dva[d], offset);
			DVA_SET_GANG(&dva[d], !!(flags & METASLAB_GANG_HEADER));
			DVA_SET_ASIZE(&dva[d], asize);

			return (0);
		}
next:
		mc->mc_rotor = mg->mg_next;
		mc->mc_aliquot = 0;
	} while ((mg = mg->mg_next) != rotor);

	/*
	 * If we haven't tried hard, do so now.
	 */
	if (!try_hard) {
		try_hard = B_TRUE;
		goto top;
	}

	bzero(&dva[d], sizeof (dva_t));

	metaslab_trace_add(zal, rotor, NULL, psize, d, TRACE_ENOSPC, allocator);
	return (SET_ERROR(ENOSPC));
}

void
metaslab_free_concrete(vdev_t *vd, uint64_t offset, uint64_t asize,
    boolean_t checkpoint)
{
	metaslab_t *msp;
	spa_t *spa = vd->vdev_spa;

	ASSERT(vdev_is_concrete(vd));
	ASSERT3U(spa_config_held(spa, SCL_ALL, RW_READER), !=, 0);
	ASSERT3U(offset >> vd->vdev_ms_shift, <, vd->vdev_ms_count);

	msp = vd->vdev_ms[offset >> vd->vdev_ms_shift];

	VERIFY(!msp->ms_condensing);
	VERIFY3U(offset, >=, msp->ms_start);
	VERIFY3U(offset + asize, <=, msp->ms_start + msp->ms_size);
	VERIFY0(P2PHASE(offset, 1ULL << vd->vdev_ashift));
	VERIFY0(P2PHASE(asize, 1ULL << vd->vdev_ashift));

	metaslab_check_free_impl(vd, offset, asize);

	mutex_enter(&msp->ms_lock);
	if (range_tree_is_empty(msp->ms_freeing) &&
	    range_tree_is_empty(msp->ms_checkpointing)) {
		vdev_dirty(vd, VDD_METASLAB, msp, spa_syncing_txg(spa));
	}

	if (checkpoint) {
		ASSERT(spa_has_checkpoint(spa));
		range_tree_add(msp->ms_checkpointing, offset, asize);
	} else {
		range_tree_add(msp->ms_freeing, offset, asize);
	}
	mutex_exit(&msp->ms_lock);
}

/* ARGSUSED */
void
metaslab_free_impl_cb(uint64_t inner_offset, vdev_t *vd, uint64_t offset,
    uint64_t size, void *arg)
{
	boolean_t *checkpoint = arg;

	ASSERT3P(checkpoint, !=, NULL);

	if (vd->vdev_ops->vdev_op_remap != NULL)
		vdev_indirect_mark_obsolete(vd, offset, size);
	else
		metaslab_free_impl(vd, offset, size, *checkpoint);
}

static void
metaslab_free_impl(vdev_t *vd, uint64_t offset, uint64_t size,
    boolean_t checkpoint)
{
	spa_t *spa = vd->vdev_spa;

	ASSERT3U(spa_config_held(spa, SCL_ALL, RW_READER), !=, 0);

	if (spa_syncing_txg(spa) > spa_freeze_txg(spa))
		return;

	if (spa->spa_vdev_removal != NULL &&
	    spa->spa_vdev_removal->svr_vdev_id == vd->vdev_id &&
	    vdev_is_concrete(vd)) {
		/*
		 * Note: we check if the vdev is concrete because when
		 * we complete the removal, we first change the vdev to be
		 * an indirect vdev (in open context), and then (in syncing
		 * context) clear spa_vdev_removal.
		 */
		free_from_removing_vdev(vd, offset, size);
	} else if (vd->vdev_ops->vdev_op_remap != NULL) {
		vdev_indirect_mark_obsolete(vd, offset, size);
		vd->vdev_ops->vdev_op_remap(vd, offset, size,
		    metaslab_free_impl_cb, &checkpoint);
	} else {
		metaslab_free_concrete(vd, offset, size, checkpoint);
	}
}

typedef struct remap_blkptr_cb_arg {
	blkptr_t *rbca_bp;
	spa_remap_cb_t rbca_cb;
	vdev_t *rbca_remap_vd;
	uint64_t rbca_remap_offset;
	void *rbca_cb_arg;
} remap_blkptr_cb_arg_t;

void
remap_blkptr_cb(uint64_t inner_offset, vdev_t *vd, uint64_t offset,
    uint64_t size, void *arg)
{
	remap_blkptr_cb_arg_t *rbca = arg;
	blkptr_t *bp = rbca->rbca_bp;

	/* We can not remap split blocks. */
	if (size != DVA_GET_ASIZE(&bp->blk_dva[0]))
		return;
	ASSERT0(inner_offset);

	if (rbca->rbca_cb != NULL) {
		/*
		 * At this point we know that we are not handling split
		 * blocks and we invoke the callback on the previous
		 * vdev which must be indirect.
		 */
		ASSERT3P(rbca->rbca_remap_vd->vdev_ops, ==, &vdev_indirect_ops);

		rbca->rbca_cb(rbca->rbca_remap_vd->vdev_id,
		    rbca->rbca_remap_offset, size, rbca->rbca_cb_arg);

		/* set up remap_blkptr_cb_arg for the next call */
		rbca->rbca_remap_vd = vd;
		rbca->rbca_remap_offset = offset;
	}

	/*
	 * The phys birth time is that of dva[0].  This ensures that we know
	 * when each dva was written, so that resilver can determine which
	 * blocks need to be scrubbed (i.e. those written during the time
	 * the vdev was offline).  It also ensures that the key used in
	 * the ARC hash table is unique (i.e. dva[0] + phys_birth).  If
	 * we didn't change the phys_birth, a lookup in the ARC for a
	 * remapped BP could find the data that was previously stored at
	 * this vdev + offset.
	 */
	vdev_t *oldvd = vdev_lookup_top(vd->vdev_spa,
	    DVA_GET_VDEV(&bp->blk_dva[0]));
	vdev_indirect_births_t *vib = oldvd->vdev_indirect_births;
	bp->blk_phys_birth = vdev_indirect_births_physbirth(vib,
	    DVA_GET_OFFSET(&bp->blk_dva[0]), DVA_GET_ASIZE(&bp->blk_dva[0]));

	DVA_SET_VDEV(&bp->blk_dva[0], vd->vdev_id);
	DVA_SET_OFFSET(&bp->blk_dva[0], offset);
}

/*
 * If the block pointer contains any indirect DVAs, modify them to refer to
 * concrete DVAs.  Note that this will sometimes not be possible, leaving
 * the indirect DVA in place.  This happens if the indirect DVA spans multiple
 * segments in the mapping (i.e. it is a "split block").
 *
 * If the BP was remapped, calls the callback on the original dva (note the
 * callback can be called multiple times if the original indirect DVA refers
 * to another indirect DVA, etc).
 *
 * Returns TRUE if the BP was remapped.
 */
boolean_t
spa_remap_blkptr(spa_t *spa, blkptr_t *bp, spa_remap_cb_t callback, void *arg)
{
	remap_blkptr_cb_arg_t rbca;

	if (!zfs_remap_blkptr_enable)
		return (B_FALSE);

	if (!spa_feature_is_enabled(spa, SPA_FEATURE_OBSOLETE_COUNTS))
		return (B_FALSE);

	/*
	 * Dedup BP's can not be remapped, because ddt_phys_select() depends
	 * on DVA[0] being the same in the BP as in the DDT (dedup table).
	 */
	if (BP_GET_DEDUP(bp))
		return (B_FALSE);

	/*
	 * Gang blocks can not be remapped, because
	 * zio_checksum_gang_verifier() depends on the DVA[0] that's in
	 * the BP used to read the gang block header (GBH) being the same
	 * as the DVA[0] that we allocated for the GBH.
	 */
	if (BP_IS_GANG(bp))
		return (B_FALSE);

	/*
	 * Embedded BP's have no DVA to remap.
	 */
	if (BP_GET_NDVAS(bp) < 1)
		return (B_FALSE);

	/*
	 * Note: we only remap dva[0].  If we remapped other dvas, we
	 * would no longer know what their phys birth txg is.
	 */
	dva_t *dva = &bp->blk_dva[0];

	uint64_t offset = DVA_GET_OFFSET(dva);
	uint64_t size = DVA_GET_ASIZE(dva);
	vdev_t *vd = vdev_lookup_top(spa, DVA_GET_VDEV(dva));

	if (vd->vdev_ops->vdev_op_remap == NULL)
		return (B_FALSE);

	rbca.rbca_bp = bp;
	rbca.rbca_cb = callback;
	rbca.rbca_remap_vd = vd;
	rbca.rbca_remap_offset = offset;
	rbca.rbca_cb_arg = arg;

	/*
	 * remap_blkptr_cb() will be called in order for each level of
	 * indirection, until a concrete vdev is reached or a split block is
	 * encountered. old_vd and old_offset are updated within the callback
	 * as we go from the one indirect vdev to the next one (either concrete
	 * or indirect again) in that order.
	 */
	vd->vdev_ops->vdev_op_remap(vd, offset, size, remap_blkptr_cb, &rbca);

	/* Check if the DVA wasn't remapped because it is a split block */
	if (DVA_GET_VDEV(&rbca.rbca_bp->blk_dva[0]) == vd->vdev_id)
		return (B_FALSE);

	return (B_TRUE);
}

/*
 * Undo the allocation of a DVA which happened in the given transaction group.
 */
void
metaslab_unalloc_dva(spa_t *spa, const dva_t *dva, uint64_t txg)
{
	metaslab_t *msp;
	vdev_t *vd;
	uint64_t vdev = DVA_GET_VDEV(dva);
	uint64_t offset = DVA_GET_OFFSET(dva);
	uint64_t size = DVA_GET_ASIZE(dva);

	ASSERT(DVA_IS_VALID(dva));
	ASSERT3U(spa_config_held(spa, SCL_ALL, RW_READER), !=, 0);

	if (txg > spa_freeze_txg(spa))
		return;

	if ((vd = vdev_lookup_top(spa, vdev)) == NULL ||
	    (offset >> vd->vdev_ms_shift) >= vd->vdev_ms_count) {
		cmn_err(CE_WARN, "metaslab_free_dva(): bad DVA %llu:%llu",
		    (u_longlong_t)vdev, (u_longlong_t)offset);
		ASSERT(0);
		return;
	}

	ASSERT(!vd->vdev_removing);
	ASSERT(vdev_is_concrete(vd));
	ASSERT0(vd->vdev_indirect_config.vic_mapping_object);
	ASSERT3P(vd->vdev_indirect_mapping, ==, NULL);

	if (DVA_GET_GANG(dva))
		size = vdev_psize_to_asize(vd, SPA_GANGBLOCKSIZE);

	msp = vd->vdev_ms[offset >> vd->vdev_ms_shift];

	mutex_enter(&msp->ms_lock);
	range_tree_remove(msp->ms_allocating[txg & TXG_MASK],
	    offset, size);

	VERIFY(!msp->ms_condensing);
	VERIFY3U(offset, >=, msp->ms_start);
	VERIFY3U(offset + size, <=, msp->ms_start + msp->ms_size);
	VERIFY3U(range_tree_space(msp->ms_allocatable) + size, <=,
	    msp->ms_size);
	VERIFY0(P2PHASE(offset, 1ULL << vd->vdev_ashift));
	VERIFY0(P2PHASE(size, 1ULL << vd->vdev_ashift));
	range_tree_add(msp->ms_allocatable, offset, size);
	mutex_exit(&msp->ms_lock);
}

/*
 * Free the block represented by the given DVA.
 */
void
metaslab_free_dva(spa_t *spa, const dva_t *dva, boolean_t checkpoint)
{
	uint64_t vdev = DVA_GET_VDEV(dva);
	uint64_t offset = DVA_GET_OFFSET(dva);
	uint64_t size = DVA_GET_ASIZE(dva);
	vdev_t *vd = vdev_lookup_top(spa, vdev);

	ASSERT(DVA_IS_VALID(dva));
	ASSERT3U(spa_config_held(spa, SCL_ALL, RW_READER), !=, 0);

	if (DVA_GET_GANG(dva)) {
		size = vdev_psize_to_asize(vd, SPA_GANGBLOCKSIZE);
	}

	metaslab_free_impl(vd, offset, size, checkpoint);
}

/*
 * Reserve some allocation slots. The reservation system must be called
 * before we call into the allocator. If there aren't any available slots
 * then the I/O will be throttled until an I/O completes and its slots are
 * freed up. The function returns true if it was successful in placing
 * the reservation.
 */
boolean_t
metaslab_class_throttle_reserve(metaslab_class_t *mc, int slots, int allocator,
    zio_t *zio, int flags)
{
	uint64_t available_slots = 0;
	boolean_t slot_reserved = B_FALSE;
	uint64_t max = mc->mc_alloc_max_slots[allocator];

	ASSERT(mc->mc_alloc_throttle_enabled);
	mutex_enter(&mc->mc_lock);

	uint64_t reserved_slots =
	    zfs_refcount_count(&mc->mc_alloc_slots[allocator]);
	if (reserved_slots < max)
		available_slots = max - reserved_slots;

	if (slots <= available_slots || GANG_ALLOCATION(flags) ||
	    flags & METASLAB_MUST_RESERVE) {
		/*
		 * We reserve the slots individually so that we can unreserve
		 * them individually when an I/O completes.
		 */
		for (int d = 0; d < slots; d++) {
			reserved_slots =
			    zfs_refcount_add(&mc->mc_alloc_slots[allocator],
			    zio);
		}
		zio->io_flags |= ZIO_FLAG_IO_ALLOCATING;
		slot_reserved = B_TRUE;
	}

	mutex_exit(&mc->mc_lock);
	return (slot_reserved);
}

void
metaslab_class_throttle_unreserve(metaslab_class_t *mc, int slots,
    int allocator, zio_t *zio)
{
	ASSERT(mc->mc_alloc_throttle_enabled);
	mutex_enter(&mc->mc_lock);
	for (int d = 0; d < slots; d++) {
		(void) zfs_refcount_remove(&mc->mc_alloc_slots[allocator],
		    zio);
	}
	mutex_exit(&mc->mc_lock);
}

static int
metaslab_claim_concrete(vdev_t *vd, uint64_t offset, uint64_t size,
    uint64_t txg)
{
	metaslab_t *msp;
	spa_t *spa = vd->vdev_spa;
	int error = 0;

	if (offset >> vd->vdev_ms_shift >= vd->vdev_ms_count)
		return (ENXIO);

	ASSERT3P(vd->vdev_ms, !=, NULL);
	msp = vd->vdev_ms[offset >> vd->vdev_ms_shift];

	mutex_enter(&msp->ms_lock);

	if ((txg != 0 && spa_writeable(spa)) || !msp->ms_loaded)
		error = metaslab_activate(msp, 0, METASLAB_WEIGHT_CLAIM, txg);
	/*
	 * No need to fail in that case; someone else has activated the
	 * metaslab, but that doesn't preclude us from using it.
	 */
	if (error == EBUSY)
		error = 0;

	if (error == 0 &&
	    !range_tree_contains(msp->ms_allocatable, offset, size))
		error = SET_ERROR(ENOENT);

	if (error || txg == 0) {	/* txg == 0 indicates dry run */
		mutex_exit(&msp->ms_lock);
		return (error);
	}

	VERIFY(!msp->ms_condensing);
	VERIFY0(P2PHASE(offset, 1ULL << vd->vdev_ashift));
	VERIFY0(P2PHASE(size, 1ULL << vd->vdev_ashift));
	VERIFY3U(range_tree_space(msp->ms_allocatable) - size, <=,
	    msp->ms_size);
	range_tree_remove(msp->ms_allocatable, offset, size);

	if (spa_writeable(spa)) {	/* don't dirty if we're zdb(1M) */
		if (range_tree_is_empty(msp->ms_allocating[txg & TXG_MASK]))
			vdev_dirty(vd, VDD_METASLAB, msp, txg);
		range_tree_add(msp->ms_allocating[txg & TXG_MASK],
		    offset, size);
	}

	mutex_exit(&msp->ms_lock);

	return (0);
}

typedef struct metaslab_claim_cb_arg_t {
	uint64_t	mcca_txg;
	int		mcca_error;
} metaslab_claim_cb_arg_t;

/* ARGSUSED */
static void
metaslab_claim_impl_cb(uint64_t inner_offset, vdev_t *vd, uint64_t offset,
    uint64_t size, void *arg)
{
	metaslab_claim_cb_arg_t *mcca_arg = arg;

	if (mcca_arg->mcca_error == 0) {
		mcca_arg->mcca_error = metaslab_claim_concrete(vd, offset,
		    size, mcca_arg->mcca_txg);
	}
}

int
metaslab_claim_impl(vdev_t *vd, uint64_t offset, uint64_t size, uint64_t txg)
{
	if (vd->vdev_ops->vdev_op_remap != NULL) {
		metaslab_claim_cb_arg_t arg;

		/*
		 * Only zdb(1M) can claim on indirect vdevs.  This is used
		 * to detect leaks of mapped space (that are not accounted
		 * for in the obsolete counts, spacemap, or bpobj).
		 */
		ASSERT(!spa_writeable(vd->vdev_spa));
		arg.mcca_error = 0;
		arg.mcca_txg = txg;

		vd->vdev_ops->vdev_op_remap(vd, offset, size,
		    metaslab_claim_impl_cb, &arg);

		if (arg.mcca_error == 0) {
			arg.mcca_error = metaslab_claim_concrete(vd,
			    offset, size, txg);
		}
		return (arg.mcca_error);
	} else {
		return (metaslab_claim_concrete(vd, offset, size, txg));
	}
}

/*
 * Intent log support: upon opening the pool after a crash, notify the SPA
 * of blocks that the intent log has allocated for immediate write, but
 * which are still considered free by the SPA because the last transaction
 * group didn't commit yet.
 */
static int
metaslab_claim_dva(spa_t *spa, const dva_t *dva, uint64_t txg)
{
	uint64_t vdev = DVA_GET_VDEV(dva);
	uint64_t offset = DVA_GET_OFFSET(dva);
	uint64_t size = DVA_GET_ASIZE(dva);
	vdev_t *vd;

	if ((vd = vdev_lookup_top(spa, vdev)) == NULL) {
		return (SET_ERROR(ENXIO));
	}

	ASSERT(DVA_IS_VALID(dva));

	if (DVA_GET_GANG(dva))
		size = vdev_psize_to_asize(vd, SPA_GANGBLOCKSIZE);

	return (metaslab_claim_impl(vd, offset, size, txg));
}

int
metaslab_alloc(spa_t *spa, metaslab_class_t *mc, uint64_t psize, blkptr_t *bp,
    int ndvas, uint64_t txg, blkptr_t *hintbp, int flags,
    zio_alloc_list_t *zal, zio_t *zio, int allocator)
{
	dva_t *dva = bp->blk_dva;
	dva_t *hintdva = hintbp->blk_dva;
	int error = 0;

	ASSERT(bp->blk_birth == 0);
	ASSERT(BP_PHYSICAL_BIRTH(bp) == 0);

	spa_config_enter(spa, SCL_ALLOC, FTAG, RW_READER);

	if (mc->mc_rotor == NULL) {	/* no vdevs in this class */
		spa_config_exit(spa, SCL_ALLOC, FTAG);
		return (SET_ERROR(ENOSPC));
	}

	ASSERT(ndvas > 0 && ndvas <= spa_max_replication(spa));
	ASSERT(BP_GET_NDVAS(bp) == 0);
	ASSERT(hintbp == NULL || ndvas <= BP_GET_NDVAS(hintbp));
	ASSERT3P(zal, !=, NULL);

	for (int d = 0; d < ndvas; d++) {
		error = metaslab_alloc_dva(spa, mc, psize, dva, d, hintdva,
		    txg, flags, zal, allocator);
		if (error != 0) {
			for (d--; d >= 0; d--) {
				metaslab_unalloc_dva(spa, &dva[d], txg);
				metaslab_group_alloc_decrement(spa,
				    DVA_GET_VDEV(&dva[d]), zio, flags,
				    allocator, B_FALSE);
				bzero(&dva[d], sizeof (dva_t));
			}
			spa_config_exit(spa, SCL_ALLOC, FTAG);
			return (error);
		} else {
			/*
			 * Update the metaslab group's queue depth
			 * based on the newly allocated dva.
			 */
			metaslab_group_alloc_increment(spa,
			    DVA_GET_VDEV(&dva[d]), zio, flags, allocator);
		}

	}
	ASSERT(error == 0);
	ASSERT(BP_GET_NDVAS(bp) == ndvas);

	spa_config_exit(spa, SCL_ALLOC, FTAG);

	BP_SET_BIRTH(bp, txg, txg);

	return (0);
}

void
metaslab_free(spa_t *spa, const blkptr_t *bp, uint64_t txg, boolean_t now)
{
	const dva_t *dva = bp->blk_dva;
	int ndvas = BP_GET_NDVAS(bp);

	ASSERT(!BP_IS_HOLE(bp));
	ASSERT(!now || bp->blk_birth >= spa_syncing_txg(spa));

	/*
	 * If we have a checkpoint for the pool we need to make sure that
	 * the blocks that we free that are part of the checkpoint won't be
	 * reused until the checkpoint is discarded or we revert to it.
	 *
	 * The checkpoint flag is passed down the metaslab_free code path
	 * and is set whenever we want to add a block to the checkpoint's
	 * accounting. That is, we "checkpoint" blocks that existed at the
	 * time the checkpoint was created and are therefore referenced by
	 * the checkpointed uberblock.
	 *
	 * Note that, we don't checkpoint any blocks if the current
	 * syncing txg <= spa_checkpoint_txg. We want these frees to sync
	 * normally as they will be referenced by the checkpointed uberblock.
	 */
	boolean_t checkpoint = B_FALSE;
	if (bp->blk_birth <= spa->spa_checkpoint_txg &&
	    spa_syncing_txg(spa) > spa->spa_checkpoint_txg) {
		/*
		 * At this point, if the block is part of the checkpoint
		 * there is no way it was created in the current txg.
		 */
		ASSERT(!now);
		ASSERT3U(spa_syncing_txg(spa), ==, txg);
		checkpoint = B_TRUE;
	}

	spa_config_enter(spa, SCL_FREE, FTAG, RW_READER);

	for (int d = 0; d < ndvas; d++) {
		if (now) {
			metaslab_unalloc_dva(spa, &dva[d], txg);
		} else {
			ASSERT3U(txg, ==, spa_syncing_txg(spa));
			metaslab_free_dva(spa, &dva[d], checkpoint);
		}
	}

	spa_config_exit(spa, SCL_FREE, FTAG);
}

int
metaslab_claim(spa_t *spa, const blkptr_t *bp, uint64_t txg)
{
	const dva_t *dva = bp->blk_dva;
	int ndvas = BP_GET_NDVAS(bp);
	int error = 0;

	ASSERT(!BP_IS_HOLE(bp));

	if (txg != 0) {
		/*
		 * First do a dry run to make sure all DVAs are claimable,
		 * so we don't have to unwind from partial failures below.
		 */
		if ((error = metaslab_claim(spa, bp, 0)) != 0)
			return (error);
	}

	spa_config_enter(spa, SCL_ALLOC, FTAG, RW_READER);

	for (int d = 0; d < ndvas; d++) {
		error = metaslab_claim_dva(spa, &dva[d], txg);
		if (error != 0)
			break;
	}

	spa_config_exit(spa, SCL_ALLOC, FTAG);

	ASSERT(error == 0 || txg == 0);

	return (error);
}

/* ARGSUSED */
static void
metaslab_check_free_impl_cb(uint64_t inner, vdev_t *vd, uint64_t offset,
    uint64_t size, void *arg)
{
	if (vd->vdev_ops == &vdev_indirect_ops)
		return;

	metaslab_check_free_impl(vd, offset, size);
}

static void
metaslab_check_free_impl(vdev_t *vd, uint64_t offset, uint64_t size)
{
	metaslab_t *msp;
	spa_t *spa = vd->vdev_spa;

	if ((zfs_flags & ZFS_DEBUG_ZIO_FREE) == 0)
		return;

	if (vd->vdev_ops->vdev_op_remap != NULL) {
		vd->vdev_ops->vdev_op_remap(vd, offset, size,
		    metaslab_check_free_impl_cb, NULL);
		return;
	}

	ASSERT(vdev_is_concrete(vd));
	ASSERT3U(offset >> vd->vdev_ms_shift, <, vd->vdev_ms_count);
	ASSERT3U(spa_config_held(spa, SCL_ALL, RW_READER), !=, 0);

	msp = vd->vdev_ms[offset >> vd->vdev_ms_shift];

	mutex_enter(&msp->ms_lock);
	if (msp->ms_loaded)
		range_tree_verify(msp->ms_allocatable, offset, size);

	range_tree_verify(msp->ms_freeing, offset, size);
	range_tree_verify(msp->ms_checkpointing, offset, size);
	range_tree_verify(msp->ms_freed, offset, size);
	for (int j = 0; j < TXG_DEFER_SIZE; j++)
		range_tree_verify(msp->ms_defer[j], offset, size);
	mutex_exit(&msp->ms_lock);
}

void
metaslab_check_free(spa_t *spa, const blkptr_t *bp)
{
	if ((zfs_flags & ZFS_DEBUG_ZIO_FREE) == 0)
		return;

	spa_config_enter(spa, SCL_VDEV, FTAG, RW_READER);
	for (int i = 0; i < BP_GET_NDVAS(bp); i++) {
		uint64_t vdev = DVA_GET_VDEV(&bp->blk_dva[i]);
		vdev_t *vd = vdev_lookup_top(spa, vdev);
		uint64_t offset = DVA_GET_OFFSET(&bp->blk_dva[i]);
		uint64_t size = DVA_GET_ASIZE(&bp->blk_dva[i]);

		if (DVA_GET_GANG(&bp->blk_dva[i]))
			size = vdev_psize_to_asize(vd, SPA_GANGBLOCKSIZE);

		ASSERT3P(vd, !=, NULL);

		metaslab_check_free_impl(vd, offset, size);
	}
	spa_config_exit(spa, SCL_VDEV, FTAG);
}<|MERGE_RESOLUTION|>--- conflicted
+++ resolved
@@ -23,11 +23,8 @@
  * Copyright (c) 2011, 2018 by Delphix. All rights reserved.
  * Copyright (c) 2013 by Saso Kiselkov. All rights reserved.
  * Copyright (c) 2014 Integros [integros.com]
-<<<<<<< HEAD
  * Copyright 2019 Joyent, Inc.
-=======
  * Copyright (c) 2017, Intel Corporation.
->>>>>>> f4769751
  */
 
 #include <sys/zfs_context.h>
