--- conflicted
+++ resolved
@@ -1002,32 +1002,21 @@
 		int max_bonuslen = DN_SLOTS_TO_BONUSLEN(dn->dn_num_slots);
 
 		ASSERT3U(bonuslen, <=, db->db.db_size);
-<<<<<<< HEAD
-		db->db.db_data = zio_buf_alloc(DN_MAX_BONUSLEN);
-		arc_space_consume(DN_MAX_BONUSLEN, ARC_SPACE_OTHER);
-		if (bonuslen < DN_MAX_BONUSLEN)
-			bzero(db->db.db_data, DN_MAX_BONUSLEN);
-
+		db->db.db_data = zio_buf_alloc(max_bonuslen);
+		arc_space_consume(max_bonuslen, ARC_SPACE_BONUS);
+		if (bonuslen < max_bonuslen)
+			bzero(db->db.db_data, max_bonuslen);
 		if (bonuslen) {
 			/*
 			 * Absent byzantine on-disk corruption, we fully expect
-			 * our bonuslen to be no more than DN_MAX_BONUSLEN --
+			 * our bonuslen to be no more than max_bonuslen --
 			 * but we nonetheless explicitly clamp it on the bcopy()
 			 * to prevent any on-disk corruption from becoming
 			 * rampant in-kernel corruption.
 			 */
 			bcopy(DN_BONUS(dn->dn_phys), db->db.db_data,
-			    MIN(bonuslen, DN_MAX_BONUSLEN));
-		}
-
-=======
-		db->db.db_data = zio_buf_alloc(max_bonuslen);
-		arc_space_consume(max_bonuslen, ARC_SPACE_BONUS);
-		if (bonuslen < max_bonuslen)
-			bzero(db->db.db_data, max_bonuslen);
-		if (bonuslen)
-			bcopy(DN_BONUS(dn->dn_phys), db->db.db_data, bonuslen);
->>>>>>> ba00d94a
+			    MIN(bonuslen, max_bonuslen));
+		}
 		DB_DNODE_EXIT(db);
 		db->db_state = DB_CACHED;
 		mutex_exit(&db->db_mtx);
