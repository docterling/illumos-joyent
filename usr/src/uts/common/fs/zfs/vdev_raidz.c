/*
 * CDDL HEADER START
 *
 * The contents of this file are subject to the terms of the
 * Common Development and Distribution License (the "License").
 * You may not use this file except in compliance with the License.
 *
 * You can obtain a copy of the license at usr/src/OPENSOLARIS.LICENSE
 * or http://www.opensolaris.org/os/licensing.
 * See the License for the specific language governing permissions
 * and limitations under the License.
 *
 * When distributing Covered Code, include this CDDL HEADER in each
 * file and include the License file at usr/src/OPENSOLARIS.LICENSE.
 * If applicable, add the following below this CDDL HEADER, with the
 * fields enclosed by brackets "[]" replaced with your own identifying
 * information: Portions Copyright [yyyy] [name of copyright owner]
 *
 * CDDL HEADER END
 */

/*
 * Copyright (c) 2005, 2010, Oracle and/or its affiliates. All rights reserved.
 * Copyright (c) 2013 by Delphix. All rights reserved.
 * Copyright (c) 2012, Joyent, Inc. All rights reserved.
 */

#include <sys/zfs_context.h>
#include <sys/spa.h>
#include <sys/vdev_impl.h>
#include <sys/vdev_disk.h>
#include <sys/vdev_file.h>
#include <sys/vdev_raidz.h>
#include <sys/zio.h>
#include <sys/zio_checksum.h>
#include <sys/fs/zfs.h>
#include <sys/fm/fs/zfs.h>

/*
 * Virtual device vector for RAID-Z.
 *
 * This vdev supports single, double, and triple parity. For single parity,
 * we use a simple XOR of all the data columns. For double or triple parity,
 * we use a special case of Reed-Solomon coding. This extends the
 * technique described in "The mathematics of RAID-6" by H. Peter Anvin by
 * drawing on the system described in "A Tutorial on Reed-Solomon Coding for
 * Fault-Tolerance in RAID-like Systems" by James S. Plank on which the
 * former is also based. The latter is designed to provide higher performance
 * for writes.
 *
 * Note that the Plank paper claimed to support arbitrary N+M, but was then
 * amended six years later identifying a critical flaw that invalidates its
 * claims. Nevertheless, the technique can be adapted to work for up to
 * triple parity. For additional parity, the amendment "Note: Correction to
 * the 1997 Tutorial on Reed-Solomon Coding" by James S. Plank and Ying Ding
 * is viable, but the additional complexity means that write performance will
 * suffer.
 *
 * All of the methods above operate on a Galois field, defined over the
 * integers mod 2^N. In our case we choose N=8 for GF(8) so that all elements
 * can be expressed with a single byte. Briefly, the operations on the
 * field are defined as follows:
 *
 *   o addition (+) is represented by a bitwise XOR
 *   o subtraction (-) is therefore identical to addition: A + B = A - B
 *   o multiplication of A by 2 is defined by the following bitwise expression:
 *
 *	(A * 2)_7 = A_6
 *	(A * 2)_6 = A_5
 *	(A * 2)_5 = A_4
 *	(A * 2)_4 = A_3 + A_7
 *	(A * 2)_3 = A_2 + A_7
 *	(A * 2)_2 = A_1 + A_7
 *	(A * 2)_1 = A_0
 *	(A * 2)_0 = A_7
 *
 * In C, multiplying by 2 is therefore ((a << 1) ^ ((a & 0x80) ? 0x1d : 0)).
 * As an aside, this multiplication is derived from the error correcting
 * primitive polynomial x^8 + x^4 + x^3 + x^2 + 1.
 *
 * Observe that any number in the field (except for 0) can be expressed as a
 * power of 2 -- a generator for the field. We store a table of the powers of
 * 2 and logs base 2 for quick look ups, and exploit the fact that A * B can
 * be rewritten as 2^(log_2(A) + log_2(B)) (where '+' is normal addition rather
 * than field addition). The inverse of a field element A (A^-1) is therefore
 * A ^ (255 - 1) = A^254.
 *
 * The up-to-three parity columns, P, Q, R over several data columns,
 * D_0, ... D_n-1, can be expressed by field operations:
 *
 *	P = D_0 + D_1 + ... + D_n-2 + D_n-1
 *	Q = 2^n-1 * D_0 + 2^n-2 * D_1 + ... + 2^1 * D_n-2 + 2^0 * D_n-1
 *	  = ((...((D_0) * 2 + D_1) * 2 + ...) * 2 + D_n-2) * 2 + D_n-1
 *	R = 4^n-1 * D_0 + 4^n-2 * D_1 + ... + 4^1 * D_n-2 + 4^0 * D_n-1
 *	  = ((...((D_0) * 4 + D_1) * 4 + ...) * 4 + D_n-2) * 4 + D_n-1
 *
 * We chose 1, 2, and 4 as our generators because 1 corresponds to the trival
 * XOR operation, and 2 and 4 can be computed quickly and generate linearly-
 * independent coefficients. (There are no additional coefficients that have
 * this property which is why the uncorrected Plank method breaks down.)
 *
 * See the reconstruction code below for how P, Q and R can used individually
 * or in concert to recover missing data columns.
 */

typedef struct raidz_col {
	uint64_t rc_devidx;		/* child device index for I/O */
	uint64_t rc_offset;		/* device offset */
	uint64_t rc_size;		/* I/O size */
	void *rc_data;			/* I/O data */
	void *rc_gdata;			/* used to store the "good" version */
	int rc_error;			/* I/O error for this device */
	uint8_t rc_tried;		/* Did we attempt this I/O column? */
	uint8_t rc_skipped;		/* Did we skip this I/O column? */
} raidz_col_t;

typedef struct raidz_map {
	uint64_t rm_cols;		/* Regular column count */
	uint64_t rm_scols;		/* Count including skipped columns */
	uint64_t rm_bigcols;		/* Number of oversized columns */
	uint64_t rm_asize;		/* Actual total I/O size */
	uint64_t rm_missingdata;	/* Count of missing data devices */
	uint64_t rm_missingparity;	/* Count of missing parity devices */
	uint64_t rm_firstdatacol;	/* First data column/parity count */
	uint64_t rm_nskip;		/* Skipped sectors for padding */
	uint64_t rm_skipstart;		/* Column index of padding start */
	void *rm_datacopy;		/* rm_asize-buffer of copied data */
	uintptr_t rm_reports;		/* # of referencing checksum reports */
	uint8_t	rm_freed;		/* map no longer has referencing ZIO */
	uint8_t	rm_ecksuminjected;	/* checksum error was injected */
	raidz_col_t rm_col[1];		/* Flexible array of I/O columns */
} raidz_map_t;

#define	VDEV_RAIDZ_P		0
#define	VDEV_RAIDZ_Q		1
#define	VDEV_RAIDZ_R		2

#define	VDEV_RAIDZ_MUL_2(x)	(((x) << 1) ^ (((x) & 0x80) ? 0x1d : 0))
#define	VDEV_RAIDZ_MUL_4(x)	(VDEV_RAIDZ_MUL_2(VDEV_RAIDZ_MUL_2(x)))

/*
 * We provide a mechanism to perform the field multiplication operation on a
 * 64-bit value all at once rather than a byte at a time. This works by
 * creating a mask from the top bit in each byte and using that to
 * conditionally apply the XOR of 0x1d.
 */
#define	VDEV_RAIDZ_64MUL_2(x, mask) \
{ \
	(mask) = (x) & 0x8080808080808080ULL; \
	(mask) = ((mask) << 1) - ((mask) >> 7); \
	(x) = (((x) << 1) & 0xfefefefefefefefeULL) ^ \
	    ((mask) & 0x1d1d1d1d1d1d1d1d); \
}

#define	VDEV_RAIDZ_64MUL_4(x, mask) \
{ \
	VDEV_RAIDZ_64MUL_2((x), mask); \
	VDEV_RAIDZ_64MUL_2((x), mask); \
}

#define	VDEV_LABEL_OFFSET(x)	(x + VDEV_LABEL_START_SIZE)

/*
 * Force reconstruction to use the general purpose method.
 */
int vdev_raidz_default_to_general;

/* Powers of 2 in the Galois field defined above. */
static const uint8_t vdev_raidz_pow2[256] = {
	0x01, 0x02, 0x04, 0x08, 0x10, 0x20, 0x40, 0x80,
	0x1d, 0x3a, 0x74, 0xe8, 0xcd, 0x87, 0x13, 0x26,
	0x4c, 0x98, 0x2d, 0x5a, 0xb4, 0x75, 0xea, 0xc9,
	0x8f, 0x03, 0x06, 0x0c, 0x18, 0x30, 0x60, 0xc0,
	0x9d, 0x27, 0x4e, 0x9c, 0x25, 0x4a, 0x94, 0x35,
	0x6a, 0xd4, 0xb5, 0x77, 0xee, 0xc1, 0x9f, 0x23,
	0x46, 0x8c, 0x05, 0x0a, 0x14, 0x28, 0x50, 0xa0,
	0x5d, 0xba, 0x69, 0xd2, 0xb9, 0x6f, 0xde, 0xa1,
	0x5f, 0xbe, 0x61, 0xc2, 0x99, 0x2f, 0x5e, 0xbc,
	0x65, 0xca, 0x89, 0x0f, 0x1e, 0x3c, 0x78, 0xf0,
	0xfd, 0xe7, 0xd3, 0xbb, 0x6b, 0xd6, 0xb1, 0x7f,
	0xfe, 0xe1, 0xdf, 0xa3, 0x5b, 0xb6, 0x71, 0xe2,
	0xd9, 0xaf, 0x43, 0x86, 0x11, 0x22, 0x44, 0x88,
	0x0d, 0x1a, 0x34, 0x68, 0xd0, 0xbd, 0x67, 0xce,
	0x81, 0x1f, 0x3e, 0x7c, 0xf8, 0xed, 0xc7, 0x93,
	0x3b, 0x76, 0xec, 0xc5, 0x97, 0x33, 0x66, 0xcc,
	0x85, 0x17, 0x2e, 0x5c, 0xb8, 0x6d, 0xda, 0xa9,
	0x4f, 0x9e, 0x21, 0x42, 0x84, 0x15, 0x2a, 0x54,
	0xa8, 0x4d, 0x9a, 0x29, 0x52, 0xa4, 0x55, 0xaa,
	0x49, 0x92, 0x39, 0x72, 0xe4, 0xd5, 0xb7, 0x73,
	0xe6, 0xd1, 0xbf, 0x63, 0xc6, 0x91, 0x3f, 0x7e,
	0xfc, 0xe5, 0xd7, 0xb3, 0x7b, 0xf6, 0xf1, 0xff,
	0xe3, 0xdb, 0xab, 0x4b, 0x96, 0x31, 0x62, 0xc4,
	0x95, 0x37, 0x6e, 0xdc, 0xa5, 0x57, 0xae, 0x41,
	0x82, 0x19, 0x32, 0x64, 0xc8, 0x8d, 0x07, 0x0e,
	0x1c, 0x38, 0x70, 0xe0, 0xdd, 0xa7, 0x53, 0xa6,
	0x51, 0xa2, 0x59, 0xb2, 0x79, 0xf2, 0xf9, 0xef,
	0xc3, 0x9b, 0x2b, 0x56, 0xac, 0x45, 0x8a, 0x09,
	0x12, 0x24, 0x48, 0x90, 0x3d, 0x7a, 0xf4, 0xf5,
	0xf7, 0xf3, 0xfb, 0xeb, 0xcb, 0x8b, 0x0b, 0x16,
	0x2c, 0x58, 0xb0, 0x7d, 0xfa, 0xe9, 0xcf, 0x83,
	0x1b, 0x36, 0x6c, 0xd8, 0xad, 0x47, 0x8e, 0x01
};
/* Logs of 2 in the Galois field defined above. */
static const uint8_t vdev_raidz_log2[256] = {
	0x00, 0x00, 0x01, 0x19, 0x02, 0x32, 0x1a, 0xc6,
	0x03, 0xdf, 0x33, 0xee, 0x1b, 0x68, 0xc7, 0x4b,
	0x04, 0x64, 0xe0, 0x0e, 0x34, 0x8d, 0xef, 0x81,
	0x1c, 0xc1, 0x69, 0xf8, 0xc8, 0x08, 0x4c, 0x71,
	0x05, 0x8a, 0x65, 0x2f, 0xe1, 0x24, 0x0f, 0x21,
	0x35, 0x93, 0x8e, 0xda, 0xf0, 0x12, 0x82, 0x45,
	0x1d, 0xb5, 0xc2, 0x7d, 0x6a, 0x27, 0xf9, 0xb9,
	0xc9, 0x9a, 0x09, 0x78, 0x4d, 0xe4, 0x72, 0xa6,
	0x06, 0xbf, 0x8b, 0x62, 0x66, 0xdd, 0x30, 0xfd,
	0xe2, 0x98, 0x25, 0xb3, 0x10, 0x91, 0x22, 0x88,
	0x36, 0xd0, 0x94, 0xce, 0x8f, 0x96, 0xdb, 0xbd,
	0xf1, 0xd2, 0x13, 0x5c, 0x83, 0x38, 0x46, 0x40,
	0x1e, 0x42, 0xb6, 0xa3, 0xc3, 0x48, 0x7e, 0x6e,
	0x6b, 0x3a, 0x28, 0x54, 0xfa, 0x85, 0xba, 0x3d,
	0xca, 0x5e, 0x9b, 0x9f, 0x0a, 0x15, 0x79, 0x2b,
	0x4e, 0xd4, 0xe5, 0xac, 0x73, 0xf3, 0xa7, 0x57,
	0x07, 0x70, 0xc0, 0xf7, 0x8c, 0x80, 0x63, 0x0d,
	0x67, 0x4a, 0xde, 0xed, 0x31, 0xc5, 0xfe, 0x18,
	0xe3, 0xa5, 0x99, 0x77, 0x26, 0xb8, 0xb4, 0x7c,
	0x11, 0x44, 0x92, 0xd9, 0x23, 0x20, 0x89, 0x2e,
	0x37, 0x3f, 0xd1, 0x5b, 0x95, 0xbc, 0xcf, 0xcd,
	0x90, 0x87, 0x97, 0xb2, 0xdc, 0xfc, 0xbe, 0x61,
	0xf2, 0x56, 0xd3, 0xab, 0x14, 0x2a, 0x5d, 0x9e,
	0x84, 0x3c, 0x39, 0x53, 0x47, 0x6d, 0x41, 0xa2,
	0x1f, 0x2d, 0x43, 0xd8, 0xb7, 0x7b, 0xa4, 0x76,
	0xc4, 0x17, 0x49, 0xec, 0x7f, 0x0c, 0x6f, 0xf6,
	0x6c, 0xa1, 0x3b, 0x52, 0x29, 0x9d, 0x55, 0xaa,
	0xfb, 0x60, 0x86, 0xb1, 0xbb, 0xcc, 0x3e, 0x5a,
	0xcb, 0x59, 0x5f, 0xb0, 0x9c, 0xa9, 0xa0, 0x51,
	0x0b, 0xf5, 0x16, 0xeb, 0x7a, 0x75, 0x2c, 0xd7,
	0x4f, 0xae, 0xd5, 0xe9, 0xe6, 0xe7, 0xad, 0xe8,
	0x74, 0xd6, 0xf4, 0xea, 0xa8, 0x50, 0x58, 0xaf,
};

static void vdev_raidz_generate_parity(raidz_map_t *rm);

/*
 * Multiply a given number by 2 raised to the given power.
 */
static uint8_t
vdev_raidz_exp2(uint_t a, int exp)
{
	if (a == 0)
		return (0);

	ASSERT(exp >= 0);
	ASSERT(vdev_raidz_log2[a] > 0 || a == 1);

	exp += vdev_raidz_log2[a];
	if (exp > 255)
		exp -= 255;

	return (vdev_raidz_pow2[exp]);
}

static void
vdev_raidz_map_free(raidz_map_t *rm)
{
	int c;
	size_t size;

	for (c = 0; c < rm->rm_firstdatacol; c++) {
		zio_buf_free(rm->rm_col[c].rc_data, rm->rm_col[c].rc_size);

		if (rm->rm_col[c].rc_gdata != NULL)
			zio_buf_free(rm->rm_col[c].rc_gdata,
			    rm->rm_col[c].rc_size);
	}

	size = 0;
	for (c = rm->rm_firstdatacol; c < rm->rm_cols; c++)
		size += rm->rm_col[c].rc_size;

	if (rm->rm_datacopy != NULL)
		zio_buf_free(rm->rm_datacopy, size);

	kmem_free(rm, offsetof(raidz_map_t, rm_col[rm->rm_scols]));
}

static void
vdev_raidz_map_free_vsd(zio_t *zio)
{
	raidz_map_t *rm = zio->io_vsd;

	ASSERT0(rm->rm_freed);
	rm->rm_freed = 1;

	if (rm->rm_reports == 0)
		vdev_raidz_map_free(rm);
}

/*ARGSUSED*/
static void
vdev_raidz_cksum_free(void *arg, size_t ignored)
{
	raidz_map_t *rm = arg;

	ASSERT3U(rm->rm_reports, >, 0);

	if (--rm->rm_reports == 0 && rm->rm_freed != 0)
		vdev_raidz_map_free(rm);
}

static void
vdev_raidz_cksum_finish(zio_cksum_report_t *zcr, const void *good_data)
{
	raidz_map_t *rm = zcr->zcr_cbdata;
	size_t c = zcr->zcr_cbinfo;
	size_t x;

	const char *good = NULL;
	const char *bad = rm->rm_col[c].rc_data;

	if (good_data == NULL) {
		zfs_ereport_finish_checksum(zcr, NULL, NULL, B_FALSE);
		return;
	}

	if (c < rm->rm_firstdatacol) {
		/*
		 * The first time through, calculate the parity blocks for
		 * the good data (this relies on the fact that the good
		 * data never changes for a given logical ZIO)
		 */
		if (rm->rm_col[0].rc_gdata == NULL) {
			char *bad_parity[VDEV_RAIDZ_MAXPARITY];
			char *buf;

			/*
			 * Set up the rm_col[]s to generate the parity for
			 * good_data, first saving the parity bufs and
			 * replacing them with buffers to hold the result.
			 */
			for (x = 0; x < rm->rm_firstdatacol; x++) {
				bad_parity[x] = rm->rm_col[x].rc_data;
				rm->rm_col[x].rc_data = rm->rm_col[x].rc_gdata =
				    zio_buf_alloc(rm->rm_col[x].rc_size);
			}

			/* fill in the data columns from good_data */
			buf = (char *)good_data;
			for (; x < rm->rm_cols; x++) {
				rm->rm_col[x].rc_data = buf;
				buf += rm->rm_col[x].rc_size;
			}

			/*
			 * Construct the parity from the good data.
			 */
			vdev_raidz_generate_parity(rm);

			/* restore everything back to its original state */
			for (x = 0; x < rm->rm_firstdatacol; x++)
				rm->rm_col[x].rc_data = bad_parity[x];

			buf = rm->rm_datacopy;
			for (x = rm->rm_firstdatacol; x < rm->rm_cols; x++) {
				rm->rm_col[x].rc_data = buf;
				buf += rm->rm_col[x].rc_size;
			}
		}

		ASSERT3P(rm->rm_col[c].rc_gdata, !=, NULL);
		good = rm->rm_col[c].rc_gdata;
	} else {
		/* adjust good_data to point at the start of our column */
		good = good_data;

		for (x = rm->rm_firstdatacol; x < c; x++)
			good += rm->rm_col[x].rc_size;
	}

	/* we drop the ereport if it ends up that the data was good */
	zfs_ereport_finish_checksum(zcr, good, bad, B_TRUE);
}

/*
 * Invoked indirectly by zfs_ereport_start_checksum(), called
 * below when our read operation fails completely.  The main point
 * is to keep a copy of everything we read from disk, so that at
 * vdev_raidz_cksum_finish() time we can compare it with the good data.
 */
static void
vdev_raidz_cksum_report(zio_t *zio, zio_cksum_report_t *zcr, void *arg)
{
	size_t c = (size_t)(uintptr_t)arg;
	caddr_t buf;

	raidz_map_t *rm = zio->io_vsd;
	size_t size;

	/* set up the report and bump the refcount  */
	zcr->zcr_cbdata = rm;
	zcr->zcr_cbinfo = c;
	zcr->zcr_finish = vdev_raidz_cksum_finish;
	zcr->zcr_free = vdev_raidz_cksum_free;

	rm->rm_reports++;
	ASSERT3U(rm->rm_reports, >, 0);

	if (rm->rm_datacopy != NULL)
		return;

	/*
	 * It's the first time we're called for this raidz_map_t, so we need
	 * to copy the data aside; there's no guarantee that our zio's buffer
	 * won't be re-used for something else.
	 *
	 * Our parity data is already in separate buffers, so there's no need
	 * to copy them.
	 */

	size = 0;
	for (c = rm->rm_firstdatacol; c < rm->rm_cols; c++)
		size += rm->rm_col[c].rc_size;

	buf = rm->rm_datacopy = zio_buf_alloc(size);

	for (c = rm->rm_firstdatacol; c < rm->rm_cols; c++) {
		raidz_col_t *col = &rm->rm_col[c];

		bcopy(col->rc_data, buf, col->rc_size);
		col->rc_data = buf;

		buf += col->rc_size;
	}
	ASSERT3P(buf - (caddr_t)rm->rm_datacopy, ==, size);
}

static const zio_vsd_ops_t vdev_raidz_vsd_ops = {
	vdev_raidz_map_free_vsd,
	vdev_raidz_cksum_report
};

/*
 * Divides the IO evenly across all child vdevs; usually, dcols is
 * the number of children in the target vdev.
 */
static raidz_map_t *
vdev_raidz_map_alloc(caddr_t data, uint64_t size, uint64_t offset,
    uint64_t unit_shift, uint64_t dcols, uint64_t nparity)
{
	raidz_map_t *rm;
<<<<<<< HEAD
	uint64_t b = offset >> unit_shift;
	uint64_t s = size >> unit_shift;
=======
	/* The starting RAIDZ (parent) vdev sector of the block. */
	uint64_t b = zio->io_offset >> unit_shift;
	/* The zio's size in units of the vdev's minimum sector size. */
	uint64_t s = zio->io_size >> unit_shift;
	/* The first column for this stripe. */
>>>>>>> 3cb69f73
	uint64_t f = b % dcols;
	/* The starting byte offset on each child vdev. */
	uint64_t o = (b / dcols) << unit_shift;
	uint64_t q, r, c, bc, col, acols, scols, coff, devidx, asize, tot;

	/*
	 * "Quotient": The number of data sectors for this stripe on all but
	 * the "big column" child vdevs that also contain "remainder" data.
	 */
	q = s / (dcols - nparity);

	/*
	 * "Remainder": The number of partial stripe data sectors in this I/O.
	 * This will add a sector to some, but not all, child vdevs.
	 */
	r = s - q * (dcols - nparity);

	/* The number of "big columns" - those which contain remainder data. */
	bc = (r == 0 ? 0 : r + nparity);

	/*
	 * The total number of data and parity sectors associated with
	 * this I/O.
	 */
	tot = s + nparity * (q + (r == 0 ? 0 : 1));

	/* acols: The columns that will be accessed. */
	/* scols: The columns that will be accessed or skipped. */
	if (q == 0) {
		/* Our I/O request doesn't span all child vdevs. */
		acols = bc;
		scols = MIN(dcols, roundup(bc, nparity + 1));
	} else {
		acols = dcols;
		scols = dcols;
	}

	ASSERT3U(acols, <=, scols);

	rm = kmem_alloc(offsetof(raidz_map_t, rm_col[scols]), KM_SLEEP);

	rm->rm_cols = acols;
	rm->rm_scols = scols;
	rm->rm_bigcols = bc;
	rm->rm_skipstart = bc;
	rm->rm_missingdata = 0;
	rm->rm_missingparity = 0;
	rm->rm_firstdatacol = nparity;
	rm->rm_datacopy = NULL;
	rm->rm_reports = 0;
	rm->rm_freed = 0;
	rm->rm_ecksuminjected = 0;

	asize = 0;

	for (c = 0; c < scols; c++) {
		col = f + c;
		coff = o;
		if (col >= dcols) {
			col -= dcols;
			coff += 1ULL << unit_shift;
		}
		rm->rm_col[c].rc_devidx = col;
		rm->rm_col[c].rc_offset = coff;
		rm->rm_col[c].rc_data = NULL;
		rm->rm_col[c].rc_gdata = NULL;
		rm->rm_col[c].rc_error = 0;
		rm->rm_col[c].rc_tried = 0;
		rm->rm_col[c].rc_skipped = 0;

		if (c >= acols)
			rm->rm_col[c].rc_size = 0;
		else if (c < bc)
			rm->rm_col[c].rc_size = (q + 1) << unit_shift;
		else
			rm->rm_col[c].rc_size = q << unit_shift;

		asize += rm->rm_col[c].rc_size;
	}

	ASSERT3U(asize, ==, tot << unit_shift);
	rm->rm_asize = roundup(asize, (nparity + 1) << unit_shift);
	rm->rm_nskip = roundup(tot, nparity + 1) - tot;
	ASSERT3U(rm->rm_asize - asize, ==, rm->rm_nskip << unit_shift);
	ASSERT3U(rm->rm_nskip, <=, nparity);

	for (c = 0; c < rm->rm_firstdatacol; c++)
		rm->rm_col[c].rc_data = zio_buf_alloc(rm->rm_col[c].rc_size);

	rm->rm_col[c].rc_data = data;

	for (c = c + 1; c < acols; c++)
		rm->rm_col[c].rc_data = (char *)rm->rm_col[c - 1].rc_data +
		    rm->rm_col[c - 1].rc_size;

	/*
	 * If all data stored spans all columns, there's a danger that parity
	 * will always be on the same device and, since parity isn't read
	 * during normal operation, that that device's I/O bandwidth won't be
	 * used effectively. We therefore switch the parity every 1MB.
	 *
	 * ... at least that was, ostensibly, the theory. As a practical
	 * matter unless we juggle the parity between all devices evenly, we
	 * won't see any benefit. Further, occasional writes that aren't a
	 * multiple of the LCM of the number of children and the minimum
	 * stripe width are sufficient to avoid pessimal behavior.
	 * Unfortunately, this decision created an implicit on-disk format
	 * requirement that we need to support for all eternity, but only
	 * for single-parity RAID-Z.
	 *
	 * If we intend to skip a sector in the zeroth column for padding
	 * we must make sure to note this swap. We will never intend to
	 * skip the first column since at least one data and one parity
	 * column must appear in each row.
	 */
	ASSERT(rm->rm_cols >= 2);
	ASSERT(rm->rm_col[0].rc_size == rm->rm_col[1].rc_size);

	if (rm->rm_firstdatacol == 1 && (offset & (1ULL << 20))) {
		devidx = rm->rm_col[0].rc_devidx;
		o = rm->rm_col[0].rc_offset;
		rm->rm_col[0].rc_devidx = rm->rm_col[1].rc_devidx;
		rm->rm_col[0].rc_offset = rm->rm_col[1].rc_offset;
		rm->rm_col[1].rc_devidx = devidx;
		rm->rm_col[1].rc_offset = o;

		if (rm->rm_skipstart == 0)
			rm->rm_skipstart = 1;
	}

	return (rm);
}

static void
vdev_raidz_generate_parity_p(raidz_map_t *rm)
{
	uint64_t *p, *src, pcount, ccount, i;
	int c;

	pcount = rm->rm_col[VDEV_RAIDZ_P].rc_size / sizeof (src[0]);

	for (c = rm->rm_firstdatacol; c < rm->rm_cols; c++) {
		src = rm->rm_col[c].rc_data;
		p = rm->rm_col[VDEV_RAIDZ_P].rc_data;
		ccount = rm->rm_col[c].rc_size / sizeof (src[0]);

		if (c == rm->rm_firstdatacol) {
			ASSERT(ccount == pcount);
			for (i = 0; i < ccount; i++, src++, p++) {
				*p = *src;
			}
		} else {
			ASSERT(ccount <= pcount);
			for (i = 0; i < ccount; i++, src++, p++) {
				*p ^= *src;
			}
		}
	}
}

static void
vdev_raidz_generate_parity_pq(raidz_map_t *rm)
{
	uint64_t *p, *q, *src, pcnt, ccnt, mask, i;
	int c;

	pcnt = rm->rm_col[VDEV_RAIDZ_P].rc_size / sizeof (src[0]);
	ASSERT(rm->rm_col[VDEV_RAIDZ_P].rc_size ==
	    rm->rm_col[VDEV_RAIDZ_Q].rc_size);

	for (c = rm->rm_firstdatacol; c < rm->rm_cols; c++) {
		src = rm->rm_col[c].rc_data;
		p = rm->rm_col[VDEV_RAIDZ_P].rc_data;
		q = rm->rm_col[VDEV_RAIDZ_Q].rc_data;

		ccnt = rm->rm_col[c].rc_size / sizeof (src[0]);

		if (c == rm->rm_firstdatacol) {
			ASSERT(ccnt == pcnt || ccnt == 0);
			for (i = 0; i < ccnt; i++, src++, p++, q++) {
				*p = *src;
				*q = *src;
			}
			for (; i < pcnt; i++, src++, p++, q++) {
				*p = 0;
				*q = 0;
			}
		} else {
			ASSERT(ccnt <= pcnt);

			/*
			 * Apply the algorithm described above by multiplying
			 * the previous result and adding in the new value.
			 */
			for (i = 0; i < ccnt; i++, src++, p++, q++) {
				*p ^= *src;

				VDEV_RAIDZ_64MUL_2(*q, mask);
				*q ^= *src;
			}

			/*
			 * Treat short columns as though they are full of 0s.
			 * Note that there's therefore nothing needed for P.
			 */
			for (; i < pcnt; i++, q++) {
				VDEV_RAIDZ_64MUL_2(*q, mask);
			}
		}
	}
}

static void
vdev_raidz_generate_parity_pqr(raidz_map_t *rm)
{
	uint64_t *p, *q, *r, *src, pcnt, ccnt, mask, i;
	int c;

	pcnt = rm->rm_col[VDEV_RAIDZ_P].rc_size / sizeof (src[0]);
	ASSERT(rm->rm_col[VDEV_RAIDZ_P].rc_size ==
	    rm->rm_col[VDEV_RAIDZ_Q].rc_size);
	ASSERT(rm->rm_col[VDEV_RAIDZ_P].rc_size ==
	    rm->rm_col[VDEV_RAIDZ_R].rc_size);

	for (c = rm->rm_firstdatacol; c < rm->rm_cols; c++) {
		src = rm->rm_col[c].rc_data;
		p = rm->rm_col[VDEV_RAIDZ_P].rc_data;
		q = rm->rm_col[VDEV_RAIDZ_Q].rc_data;
		r = rm->rm_col[VDEV_RAIDZ_R].rc_data;

		ccnt = rm->rm_col[c].rc_size / sizeof (src[0]);

		if (c == rm->rm_firstdatacol) {
			ASSERT(ccnt == pcnt || ccnt == 0);
			for (i = 0; i < ccnt; i++, src++, p++, q++, r++) {
				*p = *src;
				*q = *src;
				*r = *src;
			}
			for (; i < pcnt; i++, src++, p++, q++, r++) {
				*p = 0;
				*q = 0;
				*r = 0;
			}
		} else {
			ASSERT(ccnt <= pcnt);

			/*
			 * Apply the algorithm described above by multiplying
			 * the previous result and adding in the new value.
			 */
			for (i = 0; i < ccnt; i++, src++, p++, q++, r++) {
				*p ^= *src;

				VDEV_RAIDZ_64MUL_2(*q, mask);
				*q ^= *src;

				VDEV_RAIDZ_64MUL_4(*r, mask);
				*r ^= *src;
			}

			/*
			 * Treat short columns as though they are full of 0s.
			 * Note that there's therefore nothing needed for P.
			 */
			for (; i < pcnt; i++, q++, r++) {
				VDEV_RAIDZ_64MUL_2(*q, mask);
				VDEV_RAIDZ_64MUL_4(*r, mask);
			}
		}
	}
}

/*
 * Generate RAID parity in the first virtual columns according to the number of
 * parity columns available.
 */
static void
vdev_raidz_generate_parity(raidz_map_t *rm)
{
	switch (rm->rm_firstdatacol) {
	case 1:
		vdev_raidz_generate_parity_p(rm);
		break;
	case 2:
		vdev_raidz_generate_parity_pq(rm);
		break;
	case 3:
		vdev_raidz_generate_parity_pqr(rm);
		break;
	default:
		cmn_err(CE_PANIC, "invalid RAID-Z configuration");
	}
}

static int
vdev_raidz_reconstruct_p(raidz_map_t *rm, int *tgts, int ntgts)
{
	uint64_t *dst, *src, xcount, ccount, count, i;
	int x = tgts[0];
	int c;

	ASSERT(ntgts == 1);
	ASSERT(x >= rm->rm_firstdatacol);
	ASSERT(x < rm->rm_cols);

	xcount = rm->rm_col[x].rc_size / sizeof (src[0]);
	ASSERT(xcount <= rm->rm_col[VDEV_RAIDZ_P].rc_size / sizeof (src[0]));
	ASSERT(xcount > 0);

	src = rm->rm_col[VDEV_RAIDZ_P].rc_data;
	dst = rm->rm_col[x].rc_data;
	for (i = 0; i < xcount; i++, dst++, src++) {
		*dst = *src;
	}

	for (c = rm->rm_firstdatacol; c < rm->rm_cols; c++) {
		src = rm->rm_col[c].rc_data;
		dst = rm->rm_col[x].rc_data;

		if (c == x)
			continue;

		ccount = rm->rm_col[c].rc_size / sizeof (src[0]);
		count = MIN(ccount, xcount);

		for (i = 0; i < count; i++, dst++, src++) {
			*dst ^= *src;
		}
	}

	return (1 << VDEV_RAIDZ_P);
}

static int
vdev_raidz_reconstruct_q(raidz_map_t *rm, int *tgts, int ntgts)
{
	uint64_t *dst, *src, xcount, ccount, count, mask, i;
	uint8_t *b;
	int x = tgts[0];
	int c, j, exp;

	ASSERT(ntgts == 1);

	xcount = rm->rm_col[x].rc_size / sizeof (src[0]);
	ASSERT(xcount <= rm->rm_col[VDEV_RAIDZ_Q].rc_size / sizeof (src[0]));

	for (c = rm->rm_firstdatacol; c < rm->rm_cols; c++) {
		src = rm->rm_col[c].rc_data;
		dst = rm->rm_col[x].rc_data;

		if (c == x)
			ccount = 0;
		else
			ccount = rm->rm_col[c].rc_size / sizeof (src[0]);

		count = MIN(ccount, xcount);

		if (c == rm->rm_firstdatacol) {
			for (i = 0; i < count; i++, dst++, src++) {
				*dst = *src;
			}
			for (; i < xcount; i++, dst++) {
				*dst = 0;
			}

		} else {
			for (i = 0; i < count; i++, dst++, src++) {
				VDEV_RAIDZ_64MUL_2(*dst, mask);
				*dst ^= *src;
			}

			for (; i < xcount; i++, dst++) {
				VDEV_RAIDZ_64MUL_2(*dst, mask);
			}
		}
	}

	src = rm->rm_col[VDEV_RAIDZ_Q].rc_data;
	dst = rm->rm_col[x].rc_data;
	exp = 255 - (rm->rm_cols - 1 - x);

	for (i = 0; i < xcount; i++, dst++, src++) {
		*dst ^= *src;
		for (j = 0, b = (uint8_t *)dst; j < 8; j++, b++) {
			*b = vdev_raidz_exp2(*b, exp);
		}
	}

	return (1 << VDEV_RAIDZ_Q);
}

static int
vdev_raidz_reconstruct_pq(raidz_map_t *rm, int *tgts, int ntgts)
{
	uint8_t *p, *q, *pxy, *qxy, *xd, *yd, tmp, a, b, aexp, bexp;
	void *pdata, *qdata;
	uint64_t xsize, ysize, i;
	int x = tgts[0];
	int y = tgts[1];

	ASSERT(ntgts == 2);
	ASSERT(x < y);
	ASSERT(x >= rm->rm_firstdatacol);
	ASSERT(y < rm->rm_cols);

	ASSERT(rm->rm_col[x].rc_size >= rm->rm_col[y].rc_size);

	/*
	 * Move the parity data aside -- we're going to compute parity as
	 * though columns x and y were full of zeros -- Pxy and Qxy. We want to
	 * reuse the parity generation mechanism without trashing the actual
	 * parity so we make those columns appear to be full of zeros by
	 * setting their lengths to zero.
	 */
	pdata = rm->rm_col[VDEV_RAIDZ_P].rc_data;
	qdata = rm->rm_col[VDEV_RAIDZ_Q].rc_data;
	xsize = rm->rm_col[x].rc_size;
	ysize = rm->rm_col[y].rc_size;

	rm->rm_col[VDEV_RAIDZ_P].rc_data =
	    zio_buf_alloc(rm->rm_col[VDEV_RAIDZ_P].rc_size);
	rm->rm_col[VDEV_RAIDZ_Q].rc_data =
	    zio_buf_alloc(rm->rm_col[VDEV_RAIDZ_Q].rc_size);
	rm->rm_col[x].rc_size = 0;
	rm->rm_col[y].rc_size = 0;

	vdev_raidz_generate_parity_pq(rm);

	rm->rm_col[x].rc_size = xsize;
	rm->rm_col[y].rc_size = ysize;

	p = pdata;
	q = qdata;
	pxy = rm->rm_col[VDEV_RAIDZ_P].rc_data;
	qxy = rm->rm_col[VDEV_RAIDZ_Q].rc_data;
	xd = rm->rm_col[x].rc_data;
	yd = rm->rm_col[y].rc_data;

	/*
	 * We now have:
	 *	Pxy = P + D_x + D_y
	 *	Qxy = Q + 2^(ndevs - 1 - x) * D_x + 2^(ndevs - 1 - y) * D_y
	 *
	 * We can then solve for D_x:
	 *	D_x = A * (P + Pxy) + B * (Q + Qxy)
	 * where
	 *	A = 2^(x - y) * (2^(x - y) + 1)^-1
	 *	B = 2^(ndevs - 1 - x) * (2^(x - y) + 1)^-1
	 *
	 * With D_x in hand, we can easily solve for D_y:
	 *	D_y = P + Pxy + D_x
	 */

	a = vdev_raidz_pow2[255 + x - y];
	b = vdev_raidz_pow2[255 - (rm->rm_cols - 1 - x)];
	tmp = 255 - vdev_raidz_log2[a ^ 1];

	aexp = vdev_raidz_log2[vdev_raidz_exp2(a, tmp)];
	bexp = vdev_raidz_log2[vdev_raidz_exp2(b, tmp)];

	for (i = 0; i < xsize; i++, p++, q++, pxy++, qxy++, xd++, yd++) {
		*xd = vdev_raidz_exp2(*p ^ *pxy, aexp) ^
		    vdev_raidz_exp2(*q ^ *qxy, bexp);

		if (i < ysize)
			*yd = *p ^ *pxy ^ *xd;
	}

	zio_buf_free(rm->rm_col[VDEV_RAIDZ_P].rc_data,
	    rm->rm_col[VDEV_RAIDZ_P].rc_size);
	zio_buf_free(rm->rm_col[VDEV_RAIDZ_Q].rc_data,
	    rm->rm_col[VDEV_RAIDZ_Q].rc_size);

	/*
	 * Restore the saved parity data.
	 */
	rm->rm_col[VDEV_RAIDZ_P].rc_data = pdata;
	rm->rm_col[VDEV_RAIDZ_Q].rc_data = qdata;

	return ((1 << VDEV_RAIDZ_P) | (1 << VDEV_RAIDZ_Q));
}

/* BEGIN CSTYLED */
/*
 * In the general case of reconstruction, we must solve the system of linear
 * equations defined by the coeffecients used to generate parity as well as
 * the contents of the data and parity disks. This can be expressed with
 * vectors for the original data (D) and the actual data (d) and parity (p)
 * and a matrix composed of the identity matrix (I) and a dispersal matrix (V):
 *
 *            __   __                     __     __
 *            |     |         __     __   |  p_0  |
 *            |  V  |         |  D_0  |   | p_m-1 |
 *            |     |    x    |   :   | = |  d_0  |
 *            |  I  |         | D_n-1 |   |   :   |
 *            |     |         ~~     ~~   | d_n-1 |
 *            ~~   ~~                     ~~     ~~
 *
 * I is simply a square identity matrix of size n, and V is a vandermonde
 * matrix defined by the coeffecients we chose for the various parity columns
 * (1, 2, 4). Note that these values were chosen both for simplicity, speedy
 * computation as well as linear separability.
 *
 *      __               __               __     __
 *      |   1   ..  1 1 1 |               |  p_0  |
 *      | 2^n-1 ..  4 2 1 |   __     __   |   :   |
 *      | 4^n-1 .. 16 4 1 |   |  D_0  |   | p_m-1 |
 *      |   1   ..  0 0 0 |   |  D_1  |   |  d_0  |
 *      |   0   ..  0 0 0 | x |  D_2  | = |  d_1  |
 *      |   :       : : : |   |   :   |   |  d_2  |
 *      |   0   ..  1 0 0 |   | D_n-1 |   |   :   |
 *      |   0   ..  0 1 0 |   ~~     ~~   |   :   |
 *      |   0   ..  0 0 1 |               | d_n-1 |
 *      ~~               ~~               ~~     ~~
 *
 * Note that I, V, d, and p are known. To compute D, we must invert the
 * matrix and use the known data and parity values to reconstruct the unknown
 * data values. We begin by removing the rows in V|I and d|p that correspond
 * to failed or missing columns; we then make V|I square (n x n) and d|p
 * sized n by removing rows corresponding to unused parity from the bottom up
 * to generate (V|I)' and (d|p)'. We can then generate the inverse of (V|I)'
 * using Gauss-Jordan elimination. In the example below we use m=3 parity
 * columns, n=8 data columns, with errors in d_1, d_2, and p_1:
 *           __                               __
 *           |  1   1   1   1   1   1   1   1  |
 *           | 128  64  32  16  8   4   2   1  | <-----+-+-- missing disks
 *           |  19 205 116  29  64  16  4   1  |      / /
 *           |  1   0   0   0   0   0   0   0  |     / /
 *           |  0   1   0   0   0   0   0   0  | <--' /
 *  (V|I)  = |  0   0   1   0   0   0   0   0  | <---'
 *           |  0   0   0   1   0   0   0   0  |
 *           |  0   0   0   0   1   0   0   0  |
 *           |  0   0   0   0   0   1   0   0  |
 *           |  0   0   0   0   0   0   1   0  |
 *           |  0   0   0   0   0   0   0   1  |
 *           ~~                               ~~
 *           __                               __
 *           |  1   1   1   1   1   1   1   1  |
 *           |  19 205 116  29  64  16  4   1  |
 *           |  1   0   0   0   0   0   0   0  |
 *  (V|I)' = |  0   0   0   1   0   0   0   0  |
 *           |  0   0   0   0   1   0   0   0  |
 *           |  0   0   0   0   0   1   0   0  |
 *           |  0   0   0   0   0   0   1   0  |
 *           |  0   0   0   0   0   0   0   1  |
 *           ~~                               ~~
 *
 * Here we employ Gauss-Jordan elimination to find the inverse of (V|I)'. We
 * have carefully chosen the seed values 1, 2, and 4 to ensure that this
 * matrix is not singular.
 * __                                                                 __
 * |  1   1   1   1   1   1   1   1     1   0   0   0   0   0   0   0  |
 * |  19 205 116  29  64  16  4   1     0   1   0   0   0   0   0   0  |
 * |  1   0   0   0   0   0   0   0     0   0   1   0   0   0   0   0  |
 * |  0   0   0   1   0   0   0   0     0   0   0   1   0   0   0   0  |
 * |  0   0   0   0   1   0   0   0     0   0   0   0   1   0   0   0  |
 * |  0   0   0   0   0   1   0   0     0   0   0   0   0   1   0   0  |
 * |  0   0   0   0   0   0   1   0     0   0   0   0   0   0   1   0  |
 * |  0   0   0   0   0   0   0   1     0   0   0   0   0   0   0   1  |
 * ~~                                                                 ~~
 * __                                                                 __
 * |  1   0   0   0   0   0   0   0     0   0   1   0   0   0   0   0  |
 * |  1   1   1   1   1   1   1   1     1   0   0   0   0   0   0   0  |
 * |  19 205 116  29  64  16  4   1     0   1   0   0   0   0   0   0  |
 * |  0   0   0   1   0   0   0   0     0   0   0   1   0   0   0   0  |
 * |  0   0   0   0   1   0   0   0     0   0   0   0   1   0   0   0  |
 * |  0   0   0   0   0   1   0   0     0   0   0   0   0   1   0   0  |
 * |  0   0   0   0   0   0   1   0     0   0   0   0   0   0   1   0  |
 * |  0   0   0   0   0   0   0   1     0   0   0   0   0   0   0   1  |
 * ~~                                                                 ~~
 * __                                                                 __
 * |  1   0   0   0   0   0   0   0     0   0   1   0   0   0   0   0  |
 * |  0   1   1   0   0   0   0   0     1   0   1   1   1   1   1   1  |
 * |  0  205 116  0   0   0   0   0     0   1   19  29  64  16  4   1  |
 * |  0   0   0   1   0   0   0   0     0   0   0   1   0   0   0   0  |
 * |  0   0   0   0   1   0   0   0     0   0   0   0   1   0   0   0  |
 * |  0   0   0   0   0   1   0   0     0   0   0   0   0   1   0   0  |
 * |  0   0   0   0   0   0   1   0     0   0   0   0   0   0   1   0  |
 * |  0   0   0   0   0   0   0   1     0   0   0   0   0   0   0   1  |
 * ~~                                                                 ~~
 * __                                                                 __
 * |  1   0   0   0   0   0   0   0     0   0   1   0   0   0   0   0  |
 * |  0   1   1   0   0   0   0   0     1   0   1   1   1   1   1   1  |
 * |  0   0  185  0   0   0   0   0    205  1  222 208 141 221 201 204 |
 * |  0   0   0   1   0   0   0   0     0   0   0   1   0   0   0   0  |
 * |  0   0   0   0   1   0   0   0     0   0   0   0   1   0   0   0  |
 * |  0   0   0   0   0   1   0   0     0   0   0   0   0   1   0   0  |
 * |  0   0   0   0   0   0   1   0     0   0   0   0   0   0   1   0  |
 * |  0   0   0   0   0   0   0   1     0   0   0   0   0   0   0   1  |
 * ~~                                                                 ~~
 * __                                                                 __
 * |  1   0   0   0   0   0   0   0     0   0   1   0   0   0   0   0  |
 * |  0   1   1   0   0   0   0   0     1   0   1   1   1   1   1   1  |
 * |  0   0   1   0   0   0   0   0    166 100  4   40 158 168 216 209 |
 * |  0   0   0   1   0   0   0   0     0   0   0   1   0   0   0   0  |
 * |  0   0   0   0   1   0   0   0     0   0   0   0   1   0   0   0  |
 * |  0   0   0   0   0   1   0   0     0   0   0   0   0   1   0   0  |
 * |  0   0   0   0   0   0   1   0     0   0   0   0   0   0   1   0  |
 * |  0   0   0   0   0   0   0   1     0   0   0   0   0   0   0   1  |
 * ~~                                                                 ~~
 * __                                                                 __
 * |  1   0   0   0   0   0   0   0     0   0   1   0   0   0   0   0  |
 * |  0   1   0   0   0   0   0   0    167 100  5   41 159 169 217 208 |
 * |  0   0   1   0   0   0   0   0    166 100  4   40 158 168 216 209 |
 * |  0   0   0   1   0   0   0   0     0   0   0   1   0   0   0   0  |
 * |  0   0   0   0   1   0   0   0     0   0   0   0   1   0   0   0  |
 * |  0   0   0   0   0   1   0   0     0   0   0   0   0   1   0   0  |
 * |  0   0   0   0   0   0   1   0     0   0   0   0   0   0   1   0  |
 * |  0   0   0   0   0   0   0   1     0   0   0   0   0   0   0   1  |
 * ~~                                                                 ~~
 *                   __                               __
 *                   |  0   0   1   0   0   0   0   0  |
 *                   | 167 100  5   41 159 169 217 208 |
 *                   | 166 100  4   40 158 168 216 209 |
 *       (V|I)'^-1 = |  0   0   0   1   0   0   0   0  |
 *                   |  0   0   0   0   1   0   0   0  |
 *                   |  0   0   0   0   0   1   0   0  |
 *                   |  0   0   0   0   0   0   1   0  |
 *                   |  0   0   0   0   0   0   0   1  |
 *                   ~~                               ~~
 *
 * We can then simply compute D = (V|I)'^-1 x (d|p)' to discover the values
 * of the missing data.
 *
 * As is apparent from the example above, the only non-trivial rows in the
 * inverse matrix correspond to the data disks that we're trying to
 * reconstruct. Indeed, those are the only rows we need as the others would
 * only be useful for reconstructing data known or assumed to be valid. For
 * that reason, we only build the coefficients in the rows that correspond to
 * targeted columns.
 */
/* END CSTYLED */

static void
vdev_raidz_matrix_init(raidz_map_t *rm, int n, int nmap, int *map,
    uint8_t **rows)
{
	int i, j;
	int pow;

	ASSERT(n == rm->rm_cols - rm->rm_firstdatacol);

	/*
	 * Fill in the missing rows of interest.
	 */
	for (i = 0; i < nmap; i++) {
		ASSERT3S(0, <=, map[i]);
		ASSERT3S(map[i], <=, 2);

		pow = map[i] * n;
		if (pow > 255)
			pow -= 255;
		ASSERT(pow <= 255);

		for (j = 0; j < n; j++) {
			pow -= map[i];
			if (pow < 0)
				pow += 255;
			rows[i][j] = vdev_raidz_pow2[pow];
		}
	}
}

static void
vdev_raidz_matrix_invert(raidz_map_t *rm, int n, int nmissing, int *missing,
    uint8_t **rows, uint8_t **invrows, const uint8_t *used)
{
	int i, j, ii, jj;
	uint8_t log;

	/*
	 * Assert that the first nmissing entries from the array of used
	 * columns correspond to parity columns and that subsequent entries
	 * correspond to data columns.
	 */
	for (i = 0; i < nmissing; i++) {
		ASSERT3S(used[i], <, rm->rm_firstdatacol);
	}
	for (; i < n; i++) {
		ASSERT3S(used[i], >=, rm->rm_firstdatacol);
	}

	/*
	 * First initialize the storage where we'll compute the inverse rows.
	 */
	for (i = 0; i < nmissing; i++) {
		for (j = 0; j < n; j++) {
			invrows[i][j] = (i == j) ? 1 : 0;
		}
	}

	/*
	 * Subtract all trivial rows from the rows of consequence.
	 */
	for (i = 0; i < nmissing; i++) {
		for (j = nmissing; j < n; j++) {
			ASSERT3U(used[j], >=, rm->rm_firstdatacol);
			jj = used[j] - rm->rm_firstdatacol;
			ASSERT3S(jj, <, n);
			invrows[i][j] = rows[i][jj];
			rows[i][jj] = 0;
		}
	}

	/*
	 * For each of the rows of interest, we must normalize it and subtract
	 * a multiple of it from the other rows.
	 */
	for (i = 0; i < nmissing; i++) {
		for (j = 0; j < missing[i]; j++) {
			ASSERT0(rows[i][j]);
		}
		ASSERT3U(rows[i][missing[i]], !=, 0);

		/*
		 * Compute the inverse of the first element and multiply each
		 * element in the row by that value.
		 */
		log = 255 - vdev_raidz_log2[rows[i][missing[i]]];

		for (j = 0; j < n; j++) {
			rows[i][j] = vdev_raidz_exp2(rows[i][j], log);
			invrows[i][j] = vdev_raidz_exp2(invrows[i][j], log);
		}

		for (ii = 0; ii < nmissing; ii++) {
			if (i == ii)
				continue;

			ASSERT3U(rows[ii][missing[i]], !=, 0);

			log = vdev_raidz_log2[rows[ii][missing[i]]];

			for (j = 0; j < n; j++) {
				rows[ii][j] ^=
				    vdev_raidz_exp2(rows[i][j], log);
				invrows[ii][j] ^=
				    vdev_raidz_exp2(invrows[i][j], log);
			}
		}
	}

	/*
	 * Verify that the data that is left in the rows are properly part of
	 * an identity matrix.
	 */
	for (i = 0; i < nmissing; i++) {
		for (j = 0; j < n; j++) {
			if (j == missing[i]) {
				ASSERT3U(rows[i][j], ==, 1);
			} else {
				ASSERT0(rows[i][j]);
			}
		}
	}
}

static void
vdev_raidz_matrix_reconstruct(raidz_map_t *rm, int n, int nmissing,
    int *missing, uint8_t **invrows, const uint8_t *used)
{
	int i, j, x, cc, c;
	uint8_t *src;
	uint64_t ccount;
	uint8_t *dst[VDEV_RAIDZ_MAXPARITY];
	uint64_t dcount[VDEV_RAIDZ_MAXPARITY];
	uint8_t log = 0;
	uint8_t val;
	int ll;
	uint8_t *invlog[VDEV_RAIDZ_MAXPARITY];
	uint8_t *p, *pp;
	size_t psize;

	psize = sizeof (invlog[0][0]) * n * nmissing;
	p = kmem_alloc(psize, KM_SLEEP);

	for (pp = p, i = 0; i < nmissing; i++) {
		invlog[i] = pp;
		pp += n;
	}

	for (i = 0; i < nmissing; i++) {
		for (j = 0; j < n; j++) {
			ASSERT3U(invrows[i][j], !=, 0);
			invlog[i][j] = vdev_raidz_log2[invrows[i][j]];
		}
	}

	for (i = 0; i < n; i++) {
		c = used[i];
		ASSERT3U(c, <, rm->rm_cols);

		src = rm->rm_col[c].rc_data;
		ccount = rm->rm_col[c].rc_size;
		for (j = 0; j < nmissing; j++) {
			cc = missing[j] + rm->rm_firstdatacol;
			ASSERT3U(cc, >=, rm->rm_firstdatacol);
			ASSERT3U(cc, <, rm->rm_cols);
			ASSERT3U(cc, !=, c);

			dst[j] = rm->rm_col[cc].rc_data;
			dcount[j] = rm->rm_col[cc].rc_size;
		}

		ASSERT(ccount >= rm->rm_col[missing[0]].rc_size || i > 0);

		for (x = 0; x < ccount; x++, src++) {
			if (*src != 0)
				log = vdev_raidz_log2[*src];

			for (cc = 0; cc < nmissing; cc++) {
				if (x >= dcount[cc])
					continue;

				if (*src == 0) {
					val = 0;
				} else {
					if ((ll = log + invlog[cc][i]) >= 255)
						ll -= 255;
					val = vdev_raidz_pow2[ll];
				}

				if (i == 0)
					dst[cc][x] = val;
				else
					dst[cc][x] ^= val;
			}
		}
	}

	kmem_free(p, psize);
}

static int
vdev_raidz_reconstruct_general(raidz_map_t *rm, int *tgts, int ntgts)
{
	int n, i, c, t, tt;
	int nmissing_rows;
	int missing_rows[VDEV_RAIDZ_MAXPARITY];
	int parity_map[VDEV_RAIDZ_MAXPARITY];

	uint8_t *p, *pp;
	size_t psize;

	uint8_t *rows[VDEV_RAIDZ_MAXPARITY];
	uint8_t *invrows[VDEV_RAIDZ_MAXPARITY];
	uint8_t *used;

	int code = 0;


	n = rm->rm_cols - rm->rm_firstdatacol;

	/*
	 * Figure out which data columns are missing.
	 */
	nmissing_rows = 0;
	for (t = 0; t < ntgts; t++) {
		if (tgts[t] >= rm->rm_firstdatacol) {
			missing_rows[nmissing_rows++] =
			    tgts[t] - rm->rm_firstdatacol;
		}
	}

	/*
	 * Figure out which parity columns to use to help generate the missing
	 * data columns.
	 */
	for (tt = 0, c = 0, i = 0; i < nmissing_rows; c++) {
		ASSERT(tt < ntgts);
		ASSERT(c < rm->rm_firstdatacol);

		/*
		 * Skip any targeted parity columns.
		 */
		if (c == tgts[tt]) {
			tt++;
			continue;
		}

		code |= 1 << c;

		parity_map[i] = c;
		i++;
	}

	ASSERT(code != 0);
	ASSERT3U(code, <, 1 << VDEV_RAIDZ_MAXPARITY);

	psize = (sizeof (rows[0][0]) + sizeof (invrows[0][0])) *
	    nmissing_rows * n + sizeof (used[0]) * n;
	p = kmem_alloc(psize, KM_SLEEP);

	for (pp = p, i = 0; i < nmissing_rows; i++) {
		rows[i] = pp;
		pp += n;
		invrows[i] = pp;
		pp += n;
	}
	used = pp;

	for (i = 0; i < nmissing_rows; i++) {
		used[i] = parity_map[i];
	}

	for (tt = 0, c = rm->rm_firstdatacol; c < rm->rm_cols; c++) {
		if (tt < nmissing_rows &&
		    c == missing_rows[tt] + rm->rm_firstdatacol) {
			tt++;
			continue;
		}

		ASSERT3S(i, <, n);
		used[i] = c;
		i++;
	}

	/*
	 * Initialize the interesting rows of the matrix.
	 */
	vdev_raidz_matrix_init(rm, n, nmissing_rows, parity_map, rows);

	/*
	 * Invert the matrix.
	 */
	vdev_raidz_matrix_invert(rm, n, nmissing_rows, missing_rows, rows,
	    invrows, used);

	/*
	 * Reconstruct the missing data using the generated matrix.
	 */
	vdev_raidz_matrix_reconstruct(rm, n, nmissing_rows, missing_rows,
	    invrows, used);

	kmem_free(p, psize);

	return (code);
}

static int
vdev_raidz_reconstruct(raidz_map_t *rm, int *t, int nt)
{
	int tgts[VDEV_RAIDZ_MAXPARITY], *dt;
	int ntgts;
	int i, c;
	int code;
	int nbadparity, nbaddata;
	int parity_valid[VDEV_RAIDZ_MAXPARITY];

	/*
	 * The tgts list must already be sorted.
	 */
	for (i = 1; i < nt; i++) {
		ASSERT(t[i] > t[i - 1]);
	}

	nbadparity = rm->rm_firstdatacol;
	nbaddata = rm->rm_cols - nbadparity;
	ntgts = 0;
	for (i = 0, c = 0; c < rm->rm_cols; c++) {
		if (c < rm->rm_firstdatacol)
			parity_valid[c] = B_FALSE;

		if (i < nt && c == t[i]) {
			tgts[ntgts++] = c;
			i++;
		} else if (rm->rm_col[c].rc_error != 0) {
			tgts[ntgts++] = c;
		} else if (c >= rm->rm_firstdatacol) {
			nbaddata--;
		} else {
			parity_valid[c] = B_TRUE;
			nbadparity--;
		}
	}

	ASSERT(ntgts >= nt);
	ASSERT(nbaddata >= 0);
	ASSERT(nbaddata + nbadparity == ntgts);

	dt = &tgts[nbadparity];

	/*
	 * See if we can use any of our optimized reconstruction routines.
	 */
	if (!vdev_raidz_default_to_general) {
		switch (nbaddata) {
		case 1:
			if (parity_valid[VDEV_RAIDZ_P])
				return (vdev_raidz_reconstruct_p(rm, dt, 1));

			ASSERT(rm->rm_firstdatacol > 1);

			if (parity_valid[VDEV_RAIDZ_Q])
				return (vdev_raidz_reconstruct_q(rm, dt, 1));

			ASSERT(rm->rm_firstdatacol > 2);
			break;

		case 2:
			ASSERT(rm->rm_firstdatacol > 1);

			if (parity_valid[VDEV_RAIDZ_P] &&
			    parity_valid[VDEV_RAIDZ_Q])
				return (vdev_raidz_reconstruct_pq(rm, dt, 2));

			ASSERT(rm->rm_firstdatacol > 2);

			break;
		}
	}

	code = vdev_raidz_reconstruct_general(rm, tgts, ntgts);
	ASSERT(code < (1 << VDEV_RAIDZ_MAXPARITY));
	ASSERT(code > 0);
	return (code);
}

static int
vdev_raidz_open(vdev_t *vd, uint64_t *asize, uint64_t *max_asize,
    uint64_t *ashift)
{
	vdev_t *cvd;
	uint64_t nparity = vd->vdev_nparity;
	int c;
	int lasterror = 0;
	int numerrors = 0;

	ASSERT(nparity > 0);

	if (nparity > VDEV_RAIDZ_MAXPARITY ||
	    vd->vdev_children < nparity + 1) {
		vd->vdev_stat.vs_aux = VDEV_AUX_BAD_LABEL;
		return (SET_ERROR(EINVAL));
	}

	vdev_open_children(vd);

	for (c = 0; c < vd->vdev_children; c++) {
		cvd = vd->vdev_child[c];

		if (cvd->vdev_open_error != 0) {
			lasterror = cvd->vdev_open_error;
			numerrors++;
			continue;
		}

		*asize = MIN(*asize - 1, cvd->vdev_asize - 1) + 1;
		*max_asize = MIN(*max_asize - 1, cvd->vdev_max_asize - 1) + 1;
		*ashift = MAX(*ashift, cvd->vdev_ashift);
	}

	*asize *= vd->vdev_children;
	*max_asize *= vd->vdev_children;

	if (numerrors > nparity) {
		vd->vdev_stat.vs_aux = VDEV_AUX_NO_REPLICAS;
		return (lasterror);
	}

	return (0);
}

static void
vdev_raidz_close(vdev_t *vd)
{
	int c;

	for (c = 0; c < vd->vdev_children; c++)
		vdev_close(vd->vdev_child[c]);
}

/*
 * Handle a read or write I/O to a RAID-Z dump device.
 *
 * The dump device is in a unique situation compared to other ZFS datasets:
 * writing to this device should be as simple and fast as possible.  In
 * addition, durability matters much less since the dump will be extracted
 * once the machine reboots.  For that reason, this function eschews parity for
 * performance and simplicity.  The dump device uses the checksum setting
 * ZIO_CHECKSUM_NOPARITY to indicate that parity is not maintained for this
 * dataset.
 *
 * Blocks of size 128 KB have been preallocated for this volume.  I/Os less than
 * 128 KB will not fill an entire block; in addition, they may not be properly
 * aligned.  In that case, this function uses the preallocated 128 KB block and
 * omits reading or writing any "empty" portions of that block, as opposed to
 * allocating a fresh appropriately-sized block.
 *
 * Looking at an example of a 32 KB I/O to a RAID-Z vdev with 5 child vdevs:
 *
 *     vdev_raidz_io_start(data, size: 32 KB, offset: 64 KB)
 *
 * If this were a standard RAID-Z dataset, a block of at least 40 KB would be
 * allocated which spans all five child vdevs.  8 KB of data would be written to
 * each of four vdevs, with the fifth containing the parity bits.
 *
 *       parity    data     data     data     data
 *     |   PP   |   XX   |   XX   |   XX   |   XX   |
 *         ^        ^        ^        ^        ^
 *         |        |        |        |        |
 *   8 KB parity    ------8 KB data blocks------
 *
 * However, when writing to the dump device, the layout is different:
 *
 *     vdev_raidz_physio(data, size: 32 KB, offset: 64 KB)
 *
 * Unlike the normal RAID-Z case in which the block is allocated based on the
 * I/O size, reads and writes here always use a 128 KB logical I/O size.  is
 * less than 128 KB, only the actual portions of data are written.  In this
 * example the data is written to the third data vdev since that vdev contains
 * the offset [64 KB, 96 KB).
 *
 *       parity    data     data     data     data
 *     |        |        |        |   XX   |        |
 *                                    ^
 *                                    |
 *                             32 KB data block
 *
 * As a result, an individual I/O may not span all child vdevs; moreover, a
 * small I/O may only operate on a single child vdev.
 *
 * Note that since there are no parity bits calculated or written, this format
 * remains the same no matter how many parity bits are used in a normal RAID-Z
 * stripe.  On a RAID-Z3 configuration with seven child vdevs, the example above
 * would look like:
 *
 *       parity   parity   parity    data     data     data     data
 *     |        |        |        |        |        |   XX   |        |
 *                                                      ^
 *                                                      |
 *                                               32 KB data block
 */
int
vdev_raidz_physio(vdev_t *vd, caddr_t data, size_t size,
    uint64_t offset, uint64_t origoffset, boolean_t doread)
{
	vdev_t *tvd = vd->vdev_top;
	vdev_t *cvd;
	raidz_map_t *rm;
	raidz_col_t *rc;
	int c, err = 0;

	uint64_t start, end, colstart, colend;
	uint64_t coloffset, colsize, colskip;

	int flags = doread ? B_READ : B_WRITE;

#ifdef	_KERNEL

	/*
	 * Don't write past the end of the block
	 */
	VERIFY3U(offset + size, <=, origoffset + SPA_MAXBLOCKSIZE);

	start = offset;
	end = start + size;

	/*
	 * Allocate a RAID-Z map for this block.  Note that this block starts
	 * from the "original" offset, this is, the offset of the extent which
	 * contains the requisite offset of the data being read or written.
	 *
	 * Even if this I/O operation doesn't span the full block size, let's
	 * treat the on-disk format as if the only blocks are the complete 128
	 * KB size.
	 */
	rm = vdev_raidz_map_alloc(data - (offset - origoffset),
	    SPA_MAXBLOCKSIZE, origoffset, tvd->vdev_ashift, vd->vdev_children,
	    vd->vdev_nparity);

	coloffset = origoffset;

	for (c = rm->rm_firstdatacol; c < rm->rm_cols;
	    c++, coloffset += rc->rc_size) {
		rc = &rm->rm_col[c];
		cvd = vd->vdev_child[rc->rc_devidx];

		/*
		 * Find the start and end of this column in the RAID-Z map,
		 * keeping in mind that the stated size and offset of the
		 * operation may not fill the entire column for this vdev.
		 *
		 * If any portion of the data spans this column, issue the
		 * appropriate operation to the vdev.
		 */
		if (coloffset + rc->rc_size <= start)
			continue;
		if (coloffset >= end)
			continue;

		colstart = MAX(coloffset, start);
		colend = MIN(end, coloffset + rc->rc_size);
		colsize = colend - colstart;
		colskip = colstart - coloffset;

		VERIFY3U(colsize, <=, rc->rc_size);
		VERIFY3U(colskip, <=, rc->rc_size);

		/*
		 * Note that the child vdev will have a vdev label at the start
		 * of its range of offsets, hence the need for
		 * VDEV_LABEL_OFFSET().  See zio_vdev_child_io() for another
		 * example of why this calculation is needed.
		 */
		if ((err = vdev_disk_physio(cvd,
		    ((char *)rc->rc_data) + colskip, colsize,
		    VDEV_LABEL_OFFSET(rc->rc_offset) + colskip,
		    flags)) != 0)
			break;
	}

	vdev_raidz_map_free(rm);
#endif	/* KERNEL */

	return (err);
}

static uint64_t
vdev_raidz_asize(vdev_t *vd, uint64_t psize)
{
	uint64_t asize;
	uint64_t ashift = vd->vdev_top->vdev_ashift;
	uint64_t cols = vd->vdev_children;
	uint64_t nparity = vd->vdev_nparity;

	asize = ((psize - 1) >> ashift) + 1;
	asize += nparity * ((asize + cols - nparity - 1) / (cols - nparity));
	asize = roundup(asize, nparity + 1) << ashift;

	return (asize);
}

static void
vdev_raidz_child_done(zio_t *zio)
{
	raidz_col_t *rc = zio->io_private;

	rc->rc_error = zio->io_error;
	rc->rc_tried = 1;
	rc->rc_skipped = 0;
}

/*
 * Start an IO operation on a RAIDZ VDev
 *
 * Outline:
 * - For write operations:
 *   1. Generate the parity data
 *   2. Create child zio write operations to each column's vdev, for both
 *      data and parity.
 *   3. If the column skips any sectors for padding, create optional dummy
 *      write zio children for those areas to improve aggregation continuity.
 * - For read operations:
 *   1. Create child zio read operations to each data column's vdev to read
 *      the range of data required for zio.
 *   2. If this is a scrub or resilver operation, or if any of the data
 *      vdevs have had errors, then create zio read operations to the parity
 *      columns' VDevs as well.
 */
static int
vdev_raidz_io_start(zio_t *zio)
{
	vdev_t *vd = zio->io_vd;
	vdev_t *tvd = vd->vdev_top;
	vdev_t *cvd;
	raidz_map_t *rm;
	raidz_col_t *rc;
	int c, i;

	rm = vdev_raidz_map_alloc(zio->io_data, zio->io_size, zio->io_offset,
	    tvd->vdev_ashift, vd->vdev_children,
	    vd->vdev_nparity);

	zio->io_vsd = rm;
	zio->io_vsd_ops = &vdev_raidz_vsd_ops;

	ASSERT3U(rm->rm_asize, ==, vdev_psize_to_asize(vd, zio->io_size));

	if (zio->io_type == ZIO_TYPE_WRITE) {
		vdev_raidz_generate_parity(rm);

		for (c = 0; c < rm->rm_cols; c++) {
			rc = &rm->rm_col[c];
			cvd = vd->vdev_child[rc->rc_devidx];
			zio_nowait(zio_vdev_child_io(zio, NULL, cvd,
			    rc->rc_offset, rc->rc_data, rc->rc_size,
			    zio->io_type, zio->io_priority, 0,
			    vdev_raidz_child_done, rc));
		}

		/*
		 * Generate optional I/Os for any skipped sectors to improve
		 * aggregation contiguity.
		 */
		for (c = rm->rm_skipstart, i = 0; i < rm->rm_nskip; c++, i++) {
			ASSERT(c <= rm->rm_scols);
			if (c == rm->rm_scols)
				c = 0;
			rc = &rm->rm_col[c];
			cvd = vd->vdev_child[rc->rc_devidx];
			zio_nowait(zio_vdev_child_io(zio, NULL, cvd,
			    rc->rc_offset + rc->rc_size, NULL,
			    1 << tvd->vdev_ashift,
			    zio->io_type, zio->io_priority,
			    ZIO_FLAG_NODATA | ZIO_FLAG_OPTIONAL, NULL, NULL));
		}

		return (ZIO_PIPELINE_CONTINUE);
	}

	ASSERT(zio->io_type == ZIO_TYPE_READ);

	/*
	 * Iterate over the columns in reverse order so that we hit the parity
	 * last -- any errors along the way will force us to read the parity.
	 */
	for (c = rm->rm_cols - 1; c >= 0; c--) {
		rc = &rm->rm_col[c];
		cvd = vd->vdev_child[rc->rc_devidx];
		if (!vdev_readable(cvd)) {
			if (c >= rm->rm_firstdatacol)
				rm->rm_missingdata++;
			else
				rm->rm_missingparity++;
			rc->rc_error = SET_ERROR(ENXIO);
			rc->rc_tried = 1;	/* don't even try */
			rc->rc_skipped = 1;
			continue;
		}
		if (vdev_dtl_contains(cvd, DTL_MISSING, zio->io_txg, 1)) {
			if (c >= rm->rm_firstdatacol)
				rm->rm_missingdata++;
			else
				rm->rm_missingparity++;
			rc->rc_error = SET_ERROR(ESTALE);
			rc->rc_skipped = 1;
			continue;
		}
		if (c >= rm->rm_firstdatacol || rm->rm_missingdata > 0 ||
		    (zio->io_flags & (ZIO_FLAG_SCRUB | ZIO_FLAG_RESILVER))) {
			zio_nowait(zio_vdev_child_io(zio, NULL, cvd,
			    rc->rc_offset, rc->rc_data, rc->rc_size,
			    zio->io_type, zio->io_priority, 0,
			    vdev_raidz_child_done, rc));
		}
	}

	return (ZIO_PIPELINE_CONTINUE);
}


/*
 * Report a checksum error for a child of a RAID-Z device.
 */
static void
raidz_checksum_error(zio_t *zio, raidz_col_t *rc, void *bad_data)
{
	vdev_t *vd = zio->io_vd->vdev_child[rc->rc_devidx];

	if (!(zio->io_flags & ZIO_FLAG_SPECULATIVE)) {
		zio_bad_cksum_t zbc;
		raidz_map_t *rm = zio->io_vsd;

		mutex_enter(&vd->vdev_stat_lock);
		vd->vdev_stat.vs_checksum_errors++;
		mutex_exit(&vd->vdev_stat_lock);

		zbc.zbc_has_cksum = 0;
		zbc.zbc_injected = rm->rm_ecksuminjected;

		zfs_ereport_post_checksum(zio->io_spa, vd, zio,
		    rc->rc_offset, rc->rc_size, rc->rc_data, bad_data,
		    &zbc);
	}
}

/*
 * We keep track of whether or not there were any injected errors, so that
 * any ereports we generate can note it.
 */
static int
raidz_checksum_verify(zio_t *zio)
{
	zio_bad_cksum_t zbc;
	raidz_map_t *rm = zio->io_vsd;

	int ret = zio_checksum_error(zio, &zbc);
	if (ret != 0 && zbc.zbc_injected != 0)
		rm->rm_ecksuminjected = 1;

	return (ret);
}

/*
 * Generate the parity from the data columns. If we tried and were able to
 * read the parity without error, verify that the generated parity matches the
 * data we read. If it doesn't, we fire off a checksum error. Return the
 * number such failures.
 */
static int
raidz_parity_verify(zio_t *zio, raidz_map_t *rm)
{
	void *orig[VDEV_RAIDZ_MAXPARITY];
	int c, ret = 0;
	raidz_col_t *rc;

	blkptr_t *bp = zio->io_bp;
	enum zio_checksum checksum = (bp == NULL ? zio->io_prop.zp_checksum :
	    (BP_IS_GANG(bp) ? ZIO_CHECKSUM_GANG_HEADER : BP_GET_CHECKSUM(bp)));

	if (checksum == ZIO_CHECKSUM_NOPARITY)
		return (ret);

	for (c = 0; c < rm->rm_firstdatacol; c++) {
		rc = &rm->rm_col[c];
		if (!rc->rc_tried || rc->rc_error != 0)
			continue;
		orig[c] = zio_buf_alloc(rc->rc_size);
		bcopy(rc->rc_data, orig[c], rc->rc_size);
	}

	vdev_raidz_generate_parity(rm);

	for (c = 0; c < rm->rm_firstdatacol; c++) {
		rc = &rm->rm_col[c];
		if (!rc->rc_tried || rc->rc_error != 0)
			continue;
		if (bcmp(orig[c], rc->rc_data, rc->rc_size) != 0) {
			raidz_checksum_error(zio, rc, orig[c]);
			rc->rc_error = SET_ERROR(ECKSUM);
			ret++;
		}
		zio_buf_free(orig[c], rc->rc_size);
	}

	return (ret);
}

/*
 * Keep statistics on all the ways that we used parity to correct data.
 */
static uint64_t raidz_corrected[1 << VDEV_RAIDZ_MAXPARITY];

static int
vdev_raidz_worst_error(raidz_map_t *rm)
{
	int error = 0;

	for (int c = 0; c < rm->rm_cols; c++)
		error = zio_worst_error(error, rm->rm_col[c].rc_error);

	return (error);
}

/*
 * Iterate over all combinations of bad data and attempt a reconstruction.
 * Note that the algorithm below is non-optimal because it doesn't take into
 * account how reconstruction is actually performed. For example, with
 * triple-parity RAID-Z the reconstruction procedure is the same if column 4
 * is targeted as invalid as if columns 1 and 4 are targeted since in both
 * cases we'd only use parity information in column 0.
 */
static int
vdev_raidz_combrec(zio_t *zio, int total_errors, int data_errors)
{
	raidz_map_t *rm = zio->io_vsd;
	raidz_col_t *rc;
	void *orig[VDEV_RAIDZ_MAXPARITY];
	int tstore[VDEV_RAIDZ_MAXPARITY + 2];
	int *tgts = &tstore[1];
	int current, next, i, c, n;
	int code, ret = 0;

	ASSERT(total_errors < rm->rm_firstdatacol);

	/*
	 * This simplifies one edge condition.
	 */
	tgts[-1] = -1;

	for (n = 1; n <= rm->rm_firstdatacol - total_errors; n++) {
		/*
		 * Initialize the targets array by finding the first n columns
		 * that contain no error.
		 *
		 * If there were no data errors, we need to ensure that we're
		 * always explicitly attempting to reconstruct at least one
		 * data column. To do this, we simply push the highest target
		 * up into the data columns.
		 */
		for (c = 0, i = 0; i < n; i++) {
			if (i == n - 1 && data_errors == 0 &&
			    c < rm->rm_firstdatacol) {
				c = rm->rm_firstdatacol;
			}

			while (rm->rm_col[c].rc_error != 0) {
				c++;
				ASSERT3S(c, <, rm->rm_cols);
			}

			tgts[i] = c++;
		}

		/*
		 * Setting tgts[n] simplifies the other edge condition.
		 */
		tgts[n] = rm->rm_cols;

		/*
		 * These buffers were allocated in previous iterations.
		 */
		for (i = 0; i < n - 1; i++) {
			ASSERT(orig[i] != NULL);
		}

		orig[n - 1] = zio_buf_alloc(rm->rm_col[0].rc_size);

		current = 0;
		next = tgts[current];

		while (current != n) {
			tgts[current] = next;
			current = 0;

			/*
			 * Save off the original data that we're going to
			 * attempt to reconstruct.
			 */
			for (i = 0; i < n; i++) {
				ASSERT(orig[i] != NULL);
				c = tgts[i];
				ASSERT3S(c, >=, 0);
				ASSERT3S(c, <, rm->rm_cols);
				rc = &rm->rm_col[c];
				bcopy(rc->rc_data, orig[i], rc->rc_size);
			}

			/*
			 * Attempt a reconstruction and exit the outer loop on
			 * success.
			 */
			code = vdev_raidz_reconstruct(rm, tgts, n);
			if (raidz_checksum_verify(zio) == 0) {
				atomic_inc_64(&raidz_corrected[code]);

				for (i = 0; i < n; i++) {
					c = tgts[i];
					rc = &rm->rm_col[c];
					ASSERT(rc->rc_error == 0);
					if (rc->rc_tried)
						raidz_checksum_error(zio, rc,
						    orig[i]);
					rc->rc_error = SET_ERROR(ECKSUM);
				}

				ret = code;
				goto done;
			}

			/*
			 * Restore the original data.
			 */
			for (i = 0; i < n; i++) {
				c = tgts[i];
				rc = &rm->rm_col[c];
				bcopy(orig[i], rc->rc_data, rc->rc_size);
			}

			do {
				/*
				 * Find the next valid column after the current
				 * position..
				 */
				for (next = tgts[current] + 1;
				    next < rm->rm_cols &&
				    rm->rm_col[next].rc_error != 0; next++)
					continue;

				ASSERT(next <= tgts[current + 1]);

				/*
				 * If that spot is available, we're done here.
				 */
				if (next != tgts[current + 1])
					break;

				/*
				 * Otherwise, find the next valid column after
				 * the previous position.
				 */
				for (c = tgts[current - 1] + 1;
				    rm->rm_col[c].rc_error != 0; c++)
					continue;

				tgts[current] = c;
				current++;

			} while (current != n);
		}
	}
	n--;
done:
	for (i = 0; i < n; i++) {
		zio_buf_free(orig[i], rm->rm_col[0].rc_size);
	}

	return (ret);
}

/*
 * Complete an IO operation on a RAIDZ VDev
 *
 * Outline:
 * - For write operations:
 *   1. Check for errors on the child IOs.
 *   2. Return, setting an error code if too few child VDevs were written
 *      to reconstruct the data later.  Note that partial writes are
 *      considered successful if they can be reconstructed at all.
 * - For read operations:
 *   1. Check for errors on the child IOs.
 *   2. If data errors occurred:
 *      a. Try to reassemble the data from the parity available.
 *      b. If we haven't yet read the parity drives, read them now.
 *      c. If all parity drives have been read but the data still doesn't
 *         reassemble with a correct checksum, then try combinatorial
 *         reconstruction.
 *      d. If that doesn't work, return an error.
 *   3. If there were unexpected errors or this is a resilver operation,
 *      rewrite the vdevs that had errors.
 */
static void
vdev_raidz_io_done(zio_t *zio)
{
	vdev_t *vd = zio->io_vd;
	vdev_t *cvd;
	raidz_map_t *rm = zio->io_vsd;
	raidz_col_t *rc;
	int unexpected_errors = 0;
	int parity_errors = 0;
	int parity_untried = 0;
	int data_errors = 0;
	int total_errors = 0;
	int n, c;
	int tgts[VDEV_RAIDZ_MAXPARITY];
	int code;

	ASSERT(zio->io_bp != NULL);  /* XXX need to add code to enforce this */

	ASSERT(rm->rm_missingparity <= rm->rm_firstdatacol);
	ASSERT(rm->rm_missingdata <= rm->rm_cols - rm->rm_firstdatacol);

	for (c = 0; c < rm->rm_cols; c++) {
		rc = &rm->rm_col[c];

		if (rc->rc_error) {
			ASSERT(rc->rc_error != ECKSUM);	/* child has no bp */

			if (c < rm->rm_firstdatacol)
				parity_errors++;
			else
				data_errors++;

			if (!rc->rc_skipped)
				unexpected_errors++;

			total_errors++;
		} else if (c < rm->rm_firstdatacol && !rc->rc_tried) {
			parity_untried++;
		}
	}

	if (zio->io_type == ZIO_TYPE_WRITE) {
		/*
		 * XXX -- for now, treat partial writes as a success.
		 * (If we couldn't write enough columns to reconstruct
		 * the data, the I/O failed.  Otherwise, good enough.)
		 *
		 * Now that we support write reallocation, it would be better
		 * to treat partial failure as real failure unless there are
		 * no non-degraded top-level vdevs left, and not update DTLs
		 * if we intend to reallocate.
		 */
		/* XXPOLICY */
		if (total_errors > rm->rm_firstdatacol)
			zio->io_error = vdev_raidz_worst_error(rm);

		return;
	}

	ASSERT(zio->io_type == ZIO_TYPE_READ);
	/*
	 * There are three potential phases for a read:
	 *	1. produce valid data from the columns read
	 *	2. read all disks and try again
	 *	3. perform combinatorial reconstruction
	 *
	 * Each phase is progressively both more expensive and less likely to
	 * occur. If we encounter more errors than we can repair or all phases
	 * fail, we have no choice but to return an error.
	 */

	/*
	 * If the number of errors we saw was correctable -- less than or equal
	 * to the number of parity disks read -- attempt to produce data that
	 * has a valid checksum. Naturally, this case applies in the absence of
	 * any errors.
	 */
	if (total_errors <= rm->rm_firstdatacol - parity_untried) {
		if (data_errors == 0) {
			if (raidz_checksum_verify(zio) == 0) {
				/*
				 * If we read parity information (unnecessarily
				 * as it happens since no reconstruction was
				 * needed) regenerate and verify the parity.
				 * We also regenerate parity when resilvering
				 * so we can write it out to the failed device
				 * later.
				 */
				if (parity_errors + parity_untried <
				    rm->rm_firstdatacol ||
				    (zio->io_flags & ZIO_FLAG_RESILVER)) {
					n = raidz_parity_verify(zio, rm);
					unexpected_errors += n;
					ASSERT(parity_errors + n <=
					    rm->rm_firstdatacol);
				}
				goto done;
			}
		} else {
			/*
			 * We either attempt to read all the parity columns or
			 * none of them. If we didn't try to read parity, we
			 * wouldn't be here in the correctable case. There must
			 * also have been fewer parity errors than parity
			 * columns or, again, we wouldn't be in this code path.
			 */
			ASSERT(parity_untried == 0);
			ASSERT(parity_errors < rm->rm_firstdatacol);

			/*
			 * Identify the data columns that reported an error.
			 */
			n = 0;
			for (c = rm->rm_firstdatacol; c < rm->rm_cols; c++) {
				rc = &rm->rm_col[c];
				if (rc->rc_error != 0) {
					ASSERT(n < VDEV_RAIDZ_MAXPARITY);
					tgts[n++] = c;
				}
			}

			ASSERT(rm->rm_firstdatacol >= n);

			code = vdev_raidz_reconstruct(rm, tgts, n);

			if (raidz_checksum_verify(zio) == 0) {
				atomic_inc_64(&raidz_corrected[code]);

				/*
				 * If we read more parity disks than were used
				 * for reconstruction, confirm that the other
				 * parity disks produced correct data. This
				 * routine is suboptimal in that it regenerates
				 * the parity that we already used in addition
				 * to the parity that we're attempting to
				 * verify, but this should be a relatively
				 * uncommon case, and can be optimized if it
				 * becomes a problem. Note that we regenerate
				 * parity when resilvering so we can write it
				 * out to failed devices later.
				 */
				if (parity_errors < rm->rm_firstdatacol - n ||
				    (zio->io_flags & ZIO_FLAG_RESILVER)) {
					n = raidz_parity_verify(zio, rm);
					unexpected_errors += n;
					ASSERT(parity_errors + n <=
					    rm->rm_firstdatacol);
				}

				goto done;
			}
		}
	}

	/*
	 * This isn't a typical situation -- either we got a read error or
	 * a child silently returned bad data. Read every block so we can
	 * try again with as much data and parity as we can track down. If
	 * we've already been through once before, all children will be marked
	 * as tried so we'll proceed to combinatorial reconstruction.
	 */
	unexpected_errors = 1;
	rm->rm_missingdata = 0;
	rm->rm_missingparity = 0;

	for (c = 0; c < rm->rm_cols; c++) {
		if (rm->rm_col[c].rc_tried)
			continue;

		zio_vdev_io_redone(zio);
		do {
			rc = &rm->rm_col[c];
			if (rc->rc_tried)
				continue;
			zio_nowait(zio_vdev_child_io(zio, NULL,
			    vd->vdev_child[rc->rc_devidx],
			    rc->rc_offset, rc->rc_data, rc->rc_size,
			    zio->io_type, zio->io_priority, 0,
			    vdev_raidz_child_done, rc));
		} while (++c < rm->rm_cols);

		return;
	}

	/*
	 * At this point we've attempted to reconstruct the data given the
	 * errors we detected, and we've attempted to read all columns. There
	 * must, therefore, be one or more additional problems -- silent errors
	 * resulting in invalid data rather than explicit I/O errors resulting
	 * in absent data. We check if there is enough additional data to
	 * possibly reconstruct the data and then perform combinatorial
	 * reconstruction over all possible combinations. If that fails,
	 * we're cooked.
	 */
	if (total_errors > rm->rm_firstdatacol) {
		zio->io_error = vdev_raidz_worst_error(rm);

	} else if (total_errors < rm->rm_firstdatacol &&
	    (code = vdev_raidz_combrec(zio, total_errors, data_errors)) != 0) {
		/*
		 * If we didn't use all the available parity for the
		 * combinatorial reconstruction, verify that the remaining
		 * parity is correct.
		 */
		if (code != (1 << rm->rm_firstdatacol) - 1)
			(void) raidz_parity_verify(zio, rm);
	} else {
		/*
		 * We're here because either:
		 *
		 *	total_errors == rm_first_datacol, or
		 *	vdev_raidz_combrec() failed
		 *
		 * In either case, there is enough bad data to prevent
		 * reconstruction.
		 *
		 * Start checksum ereports for all children which haven't
		 * failed, and the IO wasn't speculative.
		 */
		zio->io_error = SET_ERROR(ECKSUM);

		if (!(zio->io_flags & ZIO_FLAG_SPECULATIVE)) {
			for (c = 0; c < rm->rm_cols; c++) {
				rc = &rm->rm_col[c];
				if (rc->rc_error == 0) {
					zio_bad_cksum_t zbc;
					zbc.zbc_has_cksum = 0;
					zbc.zbc_injected =
					    rm->rm_ecksuminjected;

					zfs_ereport_start_checksum(
					    zio->io_spa,
					    vd->vdev_child[rc->rc_devidx],
					    zio, rc->rc_offset, rc->rc_size,
					    (void *)(uintptr_t)c, &zbc);
				}
			}
		}
	}

done:
	zio_checksum_verified(zio);

	if (zio->io_error == 0 && spa_writeable(zio->io_spa) &&
	    (unexpected_errors || (zio->io_flags & ZIO_FLAG_RESILVER))) {
		/*
		 * Use the good data we have in hand to repair damaged children.
		 */
		for (c = 0; c < rm->rm_cols; c++) {
			rc = &rm->rm_col[c];
			cvd = vd->vdev_child[rc->rc_devidx];

			if (rc->rc_error == 0)
				continue;

			zio_nowait(zio_vdev_child_io(zio, NULL, cvd,
			    rc->rc_offset, rc->rc_data, rc->rc_size,
			    ZIO_TYPE_WRITE, zio->io_priority,
			    ZIO_FLAG_IO_REPAIR | (unexpected_errors ?
			    ZIO_FLAG_SELF_HEAL : 0), NULL, NULL));
		}
	}
}

static void
vdev_raidz_state_change(vdev_t *vd, int faulted, int degraded)
{
	if (faulted > vd->vdev_nparity)
		vdev_set_state(vd, B_FALSE, VDEV_STATE_CANT_OPEN,
		    VDEV_AUX_NO_REPLICAS);
	else if (degraded + faulted != 0)
		vdev_set_state(vd, B_FALSE, VDEV_STATE_DEGRADED, VDEV_AUX_NONE);
	else
		vdev_set_state(vd, B_FALSE, VDEV_STATE_HEALTHY, VDEV_AUX_NONE);
}

vdev_ops_t vdev_raidz_ops = {
	vdev_raidz_open,
	vdev_raidz_close,
	vdev_raidz_asize,
	vdev_raidz_io_start,
	vdev_raidz_io_done,
	vdev_raidz_state_change,
	NULL,
	NULL,
	VDEV_TYPE_RAIDZ,	/* name of this vdev type */
	B_FALSE			/* not a leaf vdev */
};<|MERGE_RESOLUTION|>--- conflicted
+++ resolved
@@ -445,16 +445,11 @@
     uint64_t unit_shift, uint64_t dcols, uint64_t nparity)
 {
 	raidz_map_t *rm;
-<<<<<<< HEAD
+	/* The starting RAIDZ (parent) vdev sector of the block. */
 	uint64_t b = offset >> unit_shift;
+	/* The zio's size in units of the vdev's minimum sector size. */
 	uint64_t s = size >> unit_shift;
-=======
-	/* The starting RAIDZ (parent) vdev sector of the block. */
-	uint64_t b = zio->io_offset >> unit_shift;
-	/* The zio's size in units of the vdev's minimum sector size. */
-	uint64_t s = zio->io_size >> unit_shift;
 	/* The first column for this stripe. */
->>>>>>> 3cb69f73
 	uint64_t f = b % dcols;
 	/* The starting byte offset on each child vdev. */
 	uint64_t o = (b / dcols) << unit_shift;
