--- conflicted
+++ resolved
@@ -248,39 +248,12 @@
 static int
 cons_change(const char *string)
 {
-<<<<<<< HEAD
-    int		cons, active;
-    char	*curpos, *dup, *next;
-
-    /* Disable all consoles */
-    for (cons = 0; consoles[cons] != NULL; cons++) {
-	consoles[cons]->c_flags &= ~(C_ACTIVEIN | C_ACTIVEOUT);
-    }
-
-    /* Enable selected consoles */
-    dup = next = strdup(string);
-    active = 0;
-    while (next != NULL) {
-	curpos = strsep(&next, " ,");
-	if (*curpos == '\0')
-		continue;
-	cons = cons_find(curpos);
-	if (cons >= 0) {
-	    consoles[cons]->c_flags |= C_ACTIVEIN | C_ACTIVEOUT;
-	    consoles[cons]->c_init(consoles[cons], 0);
-	    if ((consoles[cons]->c_flags & (C_PRESENTIN | C_PRESENTOUT)) ==
-		(C_PRESENTIN | C_PRESENTOUT)) {
-		active++;
-		continue;
-	    }
-=======
 	int	cons, active;
 	char	*curpos, *dup, *next;
 
 	/* Disable all consoles */
 	for (cons = 0; consoles[cons] != NULL; cons++) {
 		consoles[cons]->c_flags &= ~(C_ACTIVEIN | C_ACTIVEOUT);
->>>>>>> 451d765f
 	}
 
 	/* Enable selected consoles */
