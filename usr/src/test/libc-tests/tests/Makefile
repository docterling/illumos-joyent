--- conflicted
+++ resolved
@@ -14,11 +14,7 @@
 # Copyright 2015 Garrett D'Amore <garrett@damore.org>
 #
 
-<<<<<<< HEAD
-SUBDIRS = fpround newlocale nl_langinfo wcsrtombs wctype random
-=======
-SUBDIRS = fpround newlocale nl_langinfo symbols wcsrtombs wctype
->>>>>>> be3e2ab9
+SUBDIRS = fpround newlocale nl_langinfo symbols wcsrtombs wctype random
 
 include $(SRC)/Makefile.master
 include $(SRC)/test/Makefile.com