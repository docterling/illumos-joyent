--- conflicted
+++ resolved
@@ -23,11 +23,7 @@
  * Copyright (c) 1999, 2010, Oracle and/or its affiliates. All rights reserved.
  */
 /*
-<<<<<<< HEAD
- * Copyright (c) 2012, Joyent, Inc. All rights reserved.
-=======
  * Copyright (c) 2014, Joyent, Inc. All rights reserved.
->>>>>>> 9ee94b97
  */
 
 #ifndef _THR_UBERDATA_H
@@ -498,12 +494,8 @@
  * As part of per-thread caching libumem (ptcumem), we add a small amount to the
  * thread's uberdata to facilitate it. The tm_roots are the roots of linked
  * lists which is used by libumem to chain together allocations. tm_size is used
-<<<<<<< HEAD
- * to track the total amount of data stored across those linked lists.
-=======
  * to track the total amount of data stored across those linked lists. For more
  * information, see libumem's big theory statement.
->>>>>>> 9ee94b97
  */
 #define	NTMEMBASE	16
 
