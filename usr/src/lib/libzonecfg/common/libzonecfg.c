--- conflicted
+++ resolved
@@ -22,11 +22,7 @@
 /*
  * Copyright 2014 Gary Mills
  * Copyright (c) 2003, 2010, Oracle and/or its affiliates. All rights reserved.
-<<<<<<< HEAD
- * Copyright 2015 Joyent Inc.
-=======
  * Copyright (c) 2018, Joyent, Inc.
->>>>>>> 981fe1b1
  * Copyright 2015 Nexenta Systems, Inc. All rights reserved.
  */
 
