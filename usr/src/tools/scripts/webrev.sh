--- conflicted
+++ resolved
@@ -25,12 +25,8 @@
 # Copyright 2008, 2010, Richard Lowe
 # Copyright 2012 Marcel Telka <marcel@telka.sk>
 # Copyright 2014 Bart Coddens <bart.coddens@gmail.com>
-<<<<<<< HEAD
-# Copyright 2015 Nexenta Systems, Inc.  All rights reserved.
+# Copyright 2016 Nexenta Systems, Inc.
 # Copyright 2016 Joyent, Inc.
-=======
-# Copyright 2016 Nexenta Systems, Inc.
->>>>>>> a6631734
 #
 
 #
