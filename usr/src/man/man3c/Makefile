#
# This file and its contents are supplied under the terms of the
# Common Development and Distribution License ("CDDL"), version 1.0.
# You may only use this file in accordance with the terms of version
# 1.0 of the CDDL.
#
# A full copy of the text of the CDDL should have accompanied this
# source.  A copy of the CDDL is also available via the Internet
# at http://www.illumos.org/license/CDDL.
#

#
# Copyright 2011, Richard Lowe
# Copyright 2017 Nexenta Systems, Inc.
# Copyright 2013, OmniTI Computer Consulting, Inc. All rights reserved.
# Copyright 2014 Garrett D'Amore <garrett@damore.org>
# Copyright 2016 Joyent, Inc.
#

include		$(SRC)/Makefile.master

MANSECT=	3c

MANFILES=	__fbufsize.3c					\
		_longjmp.3c					\
		_stack_grow.3c					\
		a64l.3c						\
		abort.3c					\
		abs.3c						\
		addsev.3c					\
		addseverity.3c					\
		aio_cancel.3c					\
		aio_error.3c					\
		aio_fsync.3c					\
		aio_read.3c					\
		aio_return.3c					\
		aio_suspend.3c					\
		aio_waitn.3c					\
		aio_write.3c					\
		aiocancel.3c					\
		aioread.3c					\
		aiowait.3c					\
		aligned_alloc.3c				\
		arc4random.3c					\
		assert.3c					\
		atexit.3c					\
		atomic_add.3c					\
		atomic_and.3c					\
		atomic_bits.3c					\
		atomic_cas.3c					\
		atomic_dec.3c					\
		atomic_inc.3c					\
		atomic_ops.3c					\
		atomic_or.3c					\
		atomic_swap.3c					\
		attropen.3c					\
		basename.3c					\
		bsd_signal.3c					\
		bsearch.3c					\
		bstring.3c					\
		btowc.3c					\
		call_once.3c					\
		catgets.3c					\
		catopen.3c					\
		cfgetispeed.3c					\
		cfsetispeed.3c					\
		clearenv.3c					\
		clock.3c					\
		clock_nanosleep.3c				\
		clock_settime.3c				\
		closedir.3c					\
		closefrom.3c					\
		cnd.3c						\
		cond_init.3c					\
		confstr.3c					\
		crypt.3c					\
		crypt_genhash_impl.3c				\
		crypt_gensalt.3c				\
		crypt_gensalt_impl.3c				\
		cset.3c						\
		ctermid.3c					\
		ctime.3c					\
		ctype.3c					\
		cuserid.3c					\
		daemon.3c					\
		decimal_to_floating.3c				\
		difftime.3c					\
		directio.3c					\
		dirfd.3c					\
		dirname.3c					\
		div.3c						\
		dladdr.3c					\
		dlclose.3c					\
		dldump.3c					\
		dlerror.3c					\
		dlinfo.3c					\
		dlopen.3c					\
		dlsym.3c					\
		door_bind.3c					\
		door_call.3c					\
		door_create.3c					\
		door_cred.3c					\
		door_getparam.3c				\
		door_info.3c					\
		door_return.3c					\
		door_revoke.3c					\
		door_server_create.3c				\
		door_ucred.3c					\
		drand48.3c					\
		dup2.3c						\
		econvert.3c					\
		ecvt.3c						\
		enable_extended_FILE_stdio.3c			\
		encrypt.3c					\
		end.3c						\
		endian.3c					\
		epoll_create.3c					\
		epoll_ctl.3c					\
		epoll_wait.3c					\
		err.3c						\
		euclen.3c					\
		eventfd.3c					\
		exit.3c						\
		fattach.3c					\
		fclose.3c					\
		fcloseall.3c					\
		fdatasync.3c					\
		fdetach.3c					\
		fdopen.3c					\
		ferror.3c					\
		fflush.3c					\
		ffs.3c						\
		fgetattr.3c					\
		fgetc.3c					\
		fgetpos.3c					\
		fgetwc.3c					\
		floating_to_decimal.3c				\
		flock.3c					\
		flockfile.3c					\
		fmtmsg.3c					\
		fnmatch.3c					\
		fopen.3c					\
		fpgetround.3c					\
		fputc.3c					\
		fputwc.3c					\
		fputws.3c					\
		fread.3c					\
		freopen.3c					\
		fseek.3c					\
		fsetpos.3c					\
		fsync.3c					\
		ftell.3c					\
		ftime.3c					\
		ftok.3c						\
		fts.3c						\
		ftw.3c						\
		fwide.3c					\
		fwprintf.3c					\
		fwrite.3c					\
		fwscanf.3c					\
		get_nprocs.3c					\
		getcpuid.3c					\
		getcwd.3c					\
		getdate.3c					\
		getdtablesize.3c				\
		getentropy.3c					\
		getenv.3c					\
		getexecname.3c					\
		getgrnam.3c					\
		gethostid.3c					\
		gethostname.3c					\
		gethrtime.3c					\
		getline.3c					\
		getloadavg.3c					\
		getlogin.3c					\
		getmntent.3c					\
		getnetgrent.3c					\
		getopt.3c					\
		getpagesize.3c					\
		getpagesizes.3c					\
		getpass.3c					\
		getpeerucred.3c					\
		getpriority.3c					\
		getprogname.3c					\
<<<<<<< HEAD
	 	getpw.3c					\
	 	getpwnam.3c					\
	 	getrusage.3c					\
	 	gets.3c						\
	 	getspnam.3c					\
	 	getsubopt.3c					\
	 	gettext.3c					\
	 	gettimeofday.3c					\
	 	gettxt.3c					\
	 	getusershell.3c					\
	 	getutent.3c					\
	 	getutxent.3c					\
	 	getvfsent.3c					\
	 	getwc.3c					\
	 	getwchar.3c					\
	 	getwd.3c					\
	 	getwidth.3c					\
	 	getws.3c					\
	 	getzoneid.3c					\
	 	glob.3c						\
	 	grantpt.3c					\
	 	hsearch.3c					\
	 	iconv.3c					\
	 	iconv_close.3c					\
	 	iconv_open.3c					\
	 	imaxabs.3c					\
	 	imaxdiv.3c					\
	 	index.3c					\
	 	initgroups.3c					\
	 	inotify_init.3c					\
	 	inotify_add_watch.3c				\
	 	inotify_rm_watch.3c				\
	 	insque.3c					\
	 	is_system_labeled.3c				\
	 	isaexec.3c					\
	 	isastream.3c					\
	 	isatty.3c					\
	 	isnand.3c					\
	 	iswalpha.3c					\
	 	iswctype.3c					\
	 	killpg.3c					\
	 	lckpwdf.3c					\
	 	lfmt.3c						\
	 	lio_listio.3c					\
	 	localeconv.3c					\
	 	lockf.3c					\
	 	lsearch.3c					\
	 	madvise.3c					\
	 	makecontext.3c					\
	 	makedev.3c					\
	 	malloc.3c					\
	 	mblen.3c					\
	 	mbrlen.3c					\
	 	mbrtowc.3c					\
	 	mbsinit.3c					\
	 	mbsrtowcs.3c					\
=======
		getpw.3c					\
		getpwnam.3c					\
		getrusage.3c					\
		gets.3c						\
		getspnam.3c					\
		getsubopt.3c					\
		gettext.3c					\
		gettimeofday.3c					\
		gettxt.3c					\
		getusershell.3c					\
		getutent.3c					\
		getutxent.3c					\
		getvfsent.3c					\
		getwc.3c					\
		getwchar.3c					\
		getwd.3c					\
		getwidth.3c					\
		getws.3c					\
		getzoneid.3c					\
		glob.3c						\
		grantpt.3c					\
		hsearch.3c					\
		iconv.3c					\
		iconv_close.3c					\
		iconv_open.3c					\
		imaxabs.3c					\
		imaxdiv.3c					\
		index.3c					\
		initgroups.3c					\
		insque.3c					\
		is_system_labeled.3c				\
		isaexec.3c					\
		isastream.3c					\
		isatty.3c					\
		isnand.3c					\
		iswalpha.3c					\
		iswctype.3c					\
		killpg.3c					\
		lckpwdf.3c					\
		lfmt.3c						\
		lio_listio.3c					\
		localeconv.3c					\
		lockf.3c					\
		lsearch.3c					\
		madvise.3c					\
		makecontext.3c					\
		makedev.3c					\
		malloc.3c					\
		mblen.3c					\
		mbrlen.3c					\
		mbrtowc.3c					\
		mbsinit.3c					\
		mbsrtowcs.3c					\
>>>>>>> 4585130b
		mbstowcs.3c					\
		mbtowc.3c					\
		membar_ops.3c					\
		memory.3c					\
		mkfifo.3c					\
		mkstemp.3c					\
		mktemp.3c					\
		mktime.3c					\
		mlock.3c					\
		mlockall.3c					\
		monitor.3c					\
		mq_close.3c					\
		mq_getattr.3c					\
		mq_notify.3c					\
		mq_open.3c					\
		mq_receive.3c					\
		mq_send.3c					\
		mq_setattr.3c					\
		mq_unlink.3c					\
		msync.3c					\
		mtx.3c						\
		mutex_init.3c					\
		nanosleep.3c					\
		ndbm.3c						\
		newlocale.3c					\
		nl_langinfo.3c					\
		offsetof.3c					\
		opendir.3c					\
		perror.3c					\
		pfmt.3c						\
		plock.3c					\
		popen.3c					\
		port_alert.3c					\
		port_associate.3c				\
		port_create.3c					\
		port_get.3c					\
		port_send.3c					\
		posix_fadvise.3c				\
		posix_fallocate.3c				\
		posix_madvise.3c				\
		posix_memalign.3c				\
		posix_openpt.3c					\
		posix_spawn.3c					\
		posix_spawn_file_actions_addclose.3c		\
		posix_spawn_file_actions_addclosefrom_np.3c	\
		posix_spawn_file_actions_adddup2.3c		\
		posix_spawn_file_actions_destroy.3c		\
		posix_spawn_pipe_np.3c				\
		posix_spawnattr_destroy.3c			\
		posix_spawnattr_getflags.3c			\
		posix_spawnattr_getpgroup.3c			\
		posix_spawnattr_getschedparam.3c		\
		posix_spawnattr_getschedpolicy.3c		\
		posix_spawnattr_getsigdefault.3c		\
		posix_spawnattr_getsigignore_np.3c		\
		posix_spawnattr_getsigmask.3c			\
		printf.3c					\
		priv_addset.3c					\
		priv_set.3c					\
		priv_str_to_set.3c				\
		pset_getloadavg.3c				\
		psignal.3c					\
		pthread_atfork.3c				\
		pthread_attr_get_np.3c				\
		pthread_attr_getdetachstate.3c			\
		pthread_attr_getguardsize.3c			\
		pthread_attr_getinheritsched.3c			\
		pthread_attr_getschedparam.3c			\
		pthread_attr_getschedpolicy.3c			\
		pthread_attr_getscope.3c			\
		pthread_attr_getstack.3c			\
		pthread_attr_getstackaddr.3c			\
		pthread_attr_getstacksize.3c			\
		pthread_attr_init.3c				\
		pthread_barrier_destroy.3c			\
		pthread_barrier_wait.3c				\
		pthread_barrierattr_destroy.3c			\
		pthread_barrierattr_getpshared.3c		\
		pthread_cancel.3c				\
		pthread_cleanup_pop.3c				\
		pthread_cleanup_push.3c				\
		pthread_cond_init.3c				\
		pthread_cond_signal.3c				\
		pthread_cond_wait.3c				\
		pthread_condattr_getclock.3c			\
		pthread_condattr_getpshared.3c			\
		pthread_condattr_init.3c			\
		pthread_create.3c				\
		pthread_detach.3c				\
		pthread_equal.3c				\
		pthread_exit.3c					\
		pthread_getconcurrency.3c			\
		pthread_getschedparam.3c			\
		pthread_getspecific.3c				\
		pthread_join.3c					\
		pthread_key_create.3c				\
		pthread_key_delete.3c				\
		pthread_kill.3c					\
		pthread_mutex_consistent.3c			\
		pthread_mutex_getprioceiling.3c			\
		pthread_mutex_init.3c				\
		pthread_mutex_lock.3c				\
		pthread_mutex_timedlock.3c			\
		pthread_mutexattr_getprioceiling.3c		\
		pthread_mutexattr_getprotocol.3c		\
		pthread_mutexattr_getpshared.3c			\
		pthread_mutexattr_getrobust.3c			\
		pthread_mutexattr_gettype.3c			\
		pthread_mutexattr_init.3c			\
		pthread_once.3c					\
		pthread_rwlock_init.3c				\
		pthread_rwlock_rdlock.3c			\
		pthread_rwlock_timedrdlock.3c			\
		pthread_rwlock_timedwrlock.3c			\
		pthread_rwlock_unlock.3c			\
		pthread_rwlock_wrlock.3c			\
		pthread_rwlockattr_getpshared.3c		\
		pthread_rwlockattr_init.3c			\
		pthread_self.3c					\
		pthread_setcancelstate.3c			\
		pthread_setcanceltype.3c			\
		pthread_setschedprio.3c				\
		pthread_sigmask.3c				\
		pthread_spin_destroy.3c				\
		pthread_spin_lock.3c				\
		pthread_spin_unlock.3c				\
		pthread_testcancel.3c				\
		ptrace.3c					\
		ptsname.3c					\
		putenv.3c					\
		putpwent.3c					\
		puts.3c						\
		putspent.3c					\
		putws.3c					\
		qsort.3c					\
		quick_exit.3c					\
		raise.3c					\
		rand.3c						\
		random.3c					\
		rctl_walk.3c					\
		rctlblk_set_value.3c				\
		re_comp.3c					\
		readdir.3c					\
		realpath.3c					\
		reboot.3c					\
		regcmp.3c					\
		regcomp.3c					\
		remove.3c					\
		rewind.3c					\
		rewinddir.3c					\
		rwlock.3c					\
		scandir.3c					\
		scanf.3c					\
		sched_get_priority_max.3c			\
		sched_getparam.3c				\
		sched_getscheduler.3c				\
		sched_rr_get_interval.3c			\
		sched_setparam.3c				\
		sched_setscheduler.3c				\
		sched_yield.3c					\
		schedctl_init.3c				\
		seekdir.3c					\
		select.3c					\
		sem_close.3c					\
		sem_destroy.3c					\
		sem_getvalue.3c					\
		sem_init.3c					\
		sem_open.3c					\
		sem_post.3c					\
		sem_timedwait.3c				\
		sem_unlink.3c					\
		sem_wait.3c					\
		semaphore.3c					\
		setbuf.3c					\
		setbuffer.3c					\
		setcat.3c					\
		setenv.3c					\
		setjmp.3c					\
		setkey.3c					\
		setlabel.3c					\
		setlocale.3c					\
		shm_open.3c					\
		shm_unlink.3c					\
		sigfpe.3c					\
		siginterrupt.3c					\
		signal.3c					\
		signalfd.3c					\
		sigqueue.3c					\
		sigsetops.3c					\
		sigstack.3c					\
		sigwaitinfo.3c					\
		sleep.3c					\
		smt_pause.3c					\
		ssignal.3c					\
		stack_getbounds.3c				\
		stack_inbounds.3c				\
		stack_setbounds.3c				\
		stack_violation.3c				\
		stdio.3c					\
		str2sig.3c					\
		strcoll.3c					\
		strerror.3c					\
		strfmon.3c					\
		strftime.3c					\
		string.3c					\
		string_to_decimal.3c				\
		strptime.3c					\
		strsignal.3c					\
		strtod.3c					\
		strtoimax.3c					\
		strtol.3c					\
		strtonum.3c					\
		strtoul.3c					\
		strtows.3c					\
		strxfrm.3c					\
		swab.3c						\
		sync_instruction_memory.3c			\
		sysconf.3c					\
		syslog.3c					\
		system.3c					\
		tcdrain.3c					\
		tcflow.3c					\
		tcflush.3c					\
		tcgetattr.3c					\
		tcgetpgrp.3c					\
		tcgetsid.3c					\
		tcsendbreak.3c					\
		tcsetattr.3c					\
		tcsetpgrp.3c					\
		tell.3c						\
		telldir.3c					\
		termios.3c					\
		thr_create.3c					\
		thr_exit.3c					\
		thr_getconcurrency.3c				\
		thr_getprio.3c					\
		thr_join.3c					\
		thr_keycreate.3c				\
		thr_kill.3c					\
		thr_main.3c					\
		thr_min_stack.3c				\
		thr_self.3c					\
		thr_sigsetmask.3c				\
		thr_stksegment.3c				\
		thr_suspend.3c					\
		thr_yield.3c					\
		thrd_create.3c					\
		thrd_current.3c					\
		thrd_detach.3c					\
		thrd_equal.3c					\
		thrd_exit.3c					\
		thrd_join.3c					\
		thrd_yield.3c					\
		timer_create.3c					\
		timer_delete.3c					\
		timer_settime.3c				\
		timeradd.3c					\
		timerfd_create.3c				\
		timespec_get.3c					\
		tmpfile.3c					\
		tmpnam.3c					\
		toascii.3c					\
		tolower.3c					\
		toupper.3c					\
		towlower.3c					\
		towupper.3c					\
		truncate.3c					\
		tsearch.3c					\
		tss.3c						\
		ttyname.3c					\
		ttyslot.3c					\
		u8_strcmp.3c					\
		u8_textprep_str.3c				\
		u8_validate.3c					\
		ualarm.3c					\
		uconv_u16tou32.3c				\
		ucred.3c					\
		ungetc.3c					\
		ungetwc.3c					\
		unlockpt.3c					\
		unsetenv.3c					\
		uselocale.3c					\
		usleep.3c					\
		vfwprintf.3c					\
		vlfmt.3c					\
		vpfmt.3c					\
		vprintf.3c					\
		vsyslog.3c					\
		wait.3c						\
		wait3.3c					\
		waitpid.3c					\
		walkcontext.3c					\
		wcpcpy.3c					\
		wcrtomb.3c					\
		wcscasecmp.3c					\
		wcscoll.3c					\
		wcsdup.3c					\
		wcsftime.3c					\
		wcslen.3c					\
		wcsrtombs.3c					\
		wcsstr.3c					\
		wcstod.3c					\
		wcstoimax.3c					\
		wcstol.3c					\
		wcstombs.3c					\
		wcstoul.3c					\
		wcstring.3c					\
		wcswidth.3c					\
		wcsxfrm.3c					\
		wctob.3c					\
		wctomb.3c					\
		wctrans.3c					\
		wctype.3c					\
		wcwidth.3c					\
		wmemchr.3c					\
		wmemcmp.3c					\
		wmemcpy.3c					\
		wmemmove.3c					\
		wmemset.3c					\
		wordexp.3c					\
		wsprintf.3c					\
		wsscanf.3c					\
		wstring.3c					\

MANLINKS=	FD_CLR.3c				\
		FD_ISSET.3c				\
		FD_SET.3c				\
		FD_ZERO.3c				\
		__flbf.3c				\
		__fpending.3c				\
		__fpurge.3c				\
		__freadable.3c				\
		__freading.3c				\
		__fsetlocking.3c			\
		__fwritable.3c				\
		__fwriting.3c				\
		_edata.3c				\
		_end.3c					\
		_etext.3c				\
		_exithandle.3c				\
		_flushlbf.3c				\
		_setjmp.3c				\
		addrtosymstr.3c				\
		aiowrite.3c				\
		alloca.3c				\
		alphasort.3c				\
		arc4random_buf.3c			\
		arc4random_uniform.3c			\
		ascftime.3c				\
		asctime.3c				\
		asctime_r.3c				\
		asprintf.3c				\
		at_quick_exit.3c			\
		atof.3c					\
		atoi.3c					\
		atol.3c					\
		atoll.3c				\
		atomic_add_16.3c			\
		atomic_add_16_nv.3c			\
		atomic_add_32.3c			\
		atomic_add_32_nv.3c			\
		atomic_add_64.3c			\
		atomic_add_64_nv.3c			\
		atomic_add_8.3c				\
		atomic_add_8_nv.3c			\
		atomic_add_char.3c			\
		atomic_add_char_nv.3c			\
		atomic_add_int.3c			\
		atomic_add_int_nv.3c			\
		atomic_add_long.3c			\
		atomic_add_long_nv.3c			\
		atomic_add_ptr.3c			\
		atomic_add_ptr_nv.3c			\
		atomic_add_short.3c			\
		atomic_add_short_nv.3c			\
		atomic_and_16.3c			\
		atomic_and_16_nv.3c			\
		atomic_and_32.3c			\
		atomic_and_32_nv.3c			\
		atomic_and_64.3c			\
		atomic_and_64_nv.3c			\
		atomic_and_8.3c				\
		atomic_and_8_nv.3c			\
		atomic_and_uchar.3c			\
		atomic_and_uchar_nv.3c			\
		atomic_and_uint.3c			\
		atomic_and_uint_nv.3c			\
		atomic_and_ulong.3c			\
		atomic_and_ulong_nv.3c			\
		atomic_and_ushort.3c			\
		atomic_and_ushort_nv.3c			\
		atomic_cas_16.3c			\
		atomic_cas_32.3c			\
		atomic_cas_64.3c			\
		atomic_cas_8.3c				\
		atomic_cas_ptr.3c			\
		atomic_cas_uchar.3c			\
		atomic_cas_uint.3c			\
		atomic_cas_ulong.3c			\
		atomic_cas_ushort.3c			\
		atomic_clear_long_excl.3c		\
		atomic_dec_16.3c			\
		atomic_dec_16_nv.3c			\
		atomic_dec_32.3c			\
		atomic_dec_32_nv.3c			\
		atomic_dec_64.3c			\
		atomic_dec_64_nv.3c			\
		atomic_dec_8.3c				\
		atomic_dec_8_nv.3c			\
		atomic_dec_ptr.3c			\
		atomic_dec_ptr_nv.3c			\
		atomic_dec_uchar.3c			\
		atomic_dec_uchar_nv.3c			\
		atomic_dec_uint.3c			\
		atomic_dec_uint_nv.3c			\
		atomic_dec_ulong.3c			\
		atomic_dec_ulong_nv.3c			\
		atomic_dec_ushort.3c			\
		atomic_dec_ushort_nv.3c			\
		atomic_inc_16.3c			\
		atomic_inc_16_nv.3c			\
		atomic_inc_32.3c			\
		atomic_inc_32_nv.3c			\
		atomic_inc_64.3c			\
		atomic_inc_64_nv.3c			\
		atomic_inc_8.3c				\
		atomic_inc_8_nv.3c			\
		atomic_inc_ptr.3c			\
		atomic_inc_ptr_nv.3c			\
		atomic_inc_uchar.3c			\
		atomic_inc_uchar_nv.3c			\
		atomic_inc_uint.3c			\
		atomic_inc_uint_nv.3c			\
		atomic_inc_ulong.3c			\
		atomic_inc_ulong_nv.3c			\
		atomic_inc_ushort.3c			\
		atomic_inc_ushort_nv.3c			\
		atomic_or_16.3c				\
		atomic_or_16_nv.3c			\
		atomic_or_32.3c				\
		atomic_or_32_nv.3c			\
		atomic_or_64.3c				\
		atomic_or_64_nv.3c			\
		atomic_or_8.3c				\
		atomic_or_8_nv.3c			\
		atomic_or_uchar.3c			\
		atomic_or_uchar_nv.3c			\
		atomic_or_uint.3c			\
		atomic_or_uint_nv.3c			\
		atomic_or_ulong.3c			\
		atomic_or_ulong_nv.3c			\
		atomic_or_ushort.3c			\
		atomic_or_ushort_nv.3c			\
		atomic_set_long_excl.3c			\
		atomic_swap_16.3c			\
		atomic_swap_32.3c			\
		atomic_swap_64.3c			\
		atomic_swap_8.3c			\
		atomic_swap_ptr.3c			\
		atomic_swap_uchar.3c			\
		atomic_swap_uint.3c			\
		atomic_swap_ulong.3c			\
		atomic_swap_ushort.3c			\
		backtrace.3c				\
		backtrace_symbols.3c			\
		backtrace_symbols_fd.3c			\
		bcmp.3c					\
		bcopy.3c				\
		be16toh.3c				\
		be32toh.3c				\
		be64toh.3c				\
		betoh16.3c				\
		betoh32.3c				\
		betoh64.3c				\
		bind_textdomain_codeset.3c		\
		bindtextdomain.3c			\
		btowc_l.3c				\
		bzero.3c				\
		calloc.3c				\
		canonicalize_file_name.3c		\
		catclose.3c				\
		cfgetospeed.3c				\
		cfsetospeed.3c				\
		cftime.3c				\
		clearerr.3c				\
		clock_getres.3c				\
		clock_gettime.3c			\
		closelog.3c				\
		cnd_broadcast.3c			\
		cnd_destroy.3c				\
		cnd_init.3c				\
		cnd_signal.3c				\
		cnd_timedwait.3c			\
		cnd_wait.3c				\
		cond_broadcast.3c			\
		cond_destroy.3c				\
		cond_reltimedwait.3c			\
		cond_signal.3c				\
		cond_timedwait.3c			\
		cond_wait.3c				\
		csetcol.3c				\
		csetlen.3c				\
		csetno.3c				\
		ctermid_r.3c				\
		ctime_r.3c				\
		dbm_clearerr.3c				\
		dbm_close.3c				\
		dbm_delete.3c				\
		dbm_error.3c				\
		dbm_fetch.3c				\
		dbm_firstkey.3c				\
		dbm_nextkey.3c				\
		dbm_open.3c				\
		dbm_store.3c				\
		dcgettext.3c				\
		dcngettext.3c				\
		decimal_to_double.3c			\
		decimal_to_extended.3c			\
		decimal_to_quadruple.3c			\
		decimal_to_single.3c			\
		dgettext.3c				\
		dladdr1.3c				\
		dlmopen.3c				\
		dngettext.3c				\
		door_setparam.3c			\
		door_unbind.3c				\
		double_to_decimal.3c			\
		dup3.3c					\
		duplocale.3c				\
		edata.3c				\
		endgrent.3c				\
		endnetgrent.3c				\
		endpwent.3c				\
		endspent.3c				\
		endusershell.3c				\
		endutent.3c				\
		endutxent.3c				\
		epoll_create1.3c			\
		epoll_pwait.3c				\
		erand48.3c				\
		errno.3c				\
		errx.3c					\
		etext.3c				\
		euccol.3c				\
		eucscol.3c				\
		explicit_bzero.3c			\
		extended_to_decimal.3c			\
		fconvert.3c				\
		fcvt.3c					\
		fdopendir.3c				\
		fdwalk.3c				\
		feof.3c					\
		ffsl.3c					\
		ffsll.3c				\
		fgetgrent.3c				\
		fgetgrent_r.3c				\
		fgetpwent.3c				\
		fgetpwent_r.3c				\
		fgets.3c				\
		fgetspent.3c				\
		fgetspent_r.3c				\
		fgetwc_l.3c				\
		fgetws.3c				\
		file_to_decimal.3c			\
		fileno.3c				\
		finite.3c				\
		fls.3c					\
		flsl.3c					\
		flsll.3c				\
		fpclass.3c				\
		fpgetmask.3c				\
		fpgetsticky.3c				\
		fprintf.3c				\
		fpsetmask.3c				\
		fpsetround.3c				\
		fpsetsticky.3c				\
		fputs.3c				\
		free.3c					\
		freelocale.3c				\
		fscanf.3c				\
		fseeko.3c				\
		fsetattr.3c				\
		ftello.3c				\
		ftruncate.3c				\
		ftrylockfile.3c				\
		fts_children.3c				\
		fts_close.3c				\
		fts_open.3c				\
		fts_read.3c				\
		fts_set.3c				\
		func_to_decimal.3c			\
		funlockfile.3c				\
		gconvert.3c				\
		gcvt.3c					\
		get_nprocs_conf.3c			\
		getattrat.3c				\
		getc.3c					\
		getc_unlocked.3c			\
		getchar.3c				\
		getchar_unlocked.3c			\
		getdelim.3c				\
		getextmntent.3c				\
		getgrent.3c				\
		getgrent_r.3c				\
		getgrgid.3c				\
		getgrgid_r.3c				\
		getgrnam_r.3c				\
		gethomelgroup.3c			\
		gethrvtime.3c				\
		getlogin_r.3c				\
		getmntany.3c				\
		getnetgrent_r.3c			\
		getpassphrase.3c			\
		getpwent.3c				\
		getpwent_r.3c				\
		getpwnam_r.3c				\
		getpwuid.3c				\
		getpwuid_r.3c				\
		getspent.3c				\
		getspent_r.3c				\
		getspnam_r.3c				\
		getutid.3c				\
		getutline.3c				\
		getutmp.3c				\
		getutmpx.3c				\
		getutxid.3c				\
		getutxline.3c				\
		getvfsany.3c				\
		getvfsfile.3c				\
		getvfsspec.3c				\
		getw.3c					\
		getwc_l.3c				\
		getwchar_l.3c				\
		getzoneidbyname.3c			\
		getzonenamebyid.3c			\
		globfree.3c				\
		gmtime.3c				\
		gmtime_r.3c				\
		gsignal.3c				\
		hasmntopt.3c				\
		hcreate.3c				\
		hdestroy.3c				\
		htobe16.3c				\
		htobe32.3c				\
		htobe64.3c				\
		htole16.3c				\
		htole32.3c				\
		htole64.3c				\
		initstate.3c				\
		innetgr.3c				\
		isalnum.3c				\
		isalnum_l.3c				\
		isalpha.3c				\
		isalpha_l.3c				\
		isascii.3c				\
		isblank.3c				\
		isblank_l.3c				\
		iscntrl.3c				\
		iscntrl_l.3c				\
		isdigit.3c				\
		isdigit_l.3c				\
		isenglish.3c				\
		isgraph.3c				\
		isgraph_l.3c				\
		isideogram.3c				\
		islower.3c				\
		islower_l.3c				\
		isnanf.3c				\
		isnumber.3c				\
		isphonogram.3c				\
		isprint.3c				\
		isprint_l.3c				\
		ispunct.3c				\
		ispunct_l.3c				\
		isspace.3c				\
		isspace_l.3c				\
		isspecial.3c				\
		isupper.3c				\
		isupper_l.3c				\
		iswalnum.3c				\
		iswalnum_l.3c				\
		iswalpha_l.3c				\
		iswascii.3c				\
		iswblank.3c				\
		iswblank_l.3c				\
		iswcntrl.3c				\
		iswcntrl_l.3c				\
		iswctype_l.3c				\
		iswdigit.3c				\
		iswdigit_l.3c				\
		iswgraph.3c				\
		iswgraph_l.3c				\
		iswhexnumber.3c				\
		iswhexnumber_l.3c			\
		iswideogram.3c				\
		iswideogram_l.3c			\
		iswlower.3c				\
		iswlower_l.3c				\
		iswnumber.3c				\
		iswnumber_l.3c				\
		iswphonogram.3c				\
		iswphonogram_l.3c			\
		iswprint.3c				\
		iswprint_l.3c				\
		iswpunct.3c				\
		iswpunct_l.3c				\
		iswspace.3c				\
		iswspace_l.3c				\
		iswspecial.3c				\
		iswspecial_l.3c				\
		iswupper.3c				\
		iswupper_l.3c				\
		iswxdigit.3c				\
		iswxdigit_l.3c				\
		isxdigit.3c				\
		isxdigit_l.3c				\
		jrand48.3c				\
		l64a.3c					\
		labs.3c					\
		lcong48.3c				\
		ldiv.3c					\
		le16toh.3c				\
		le32toh.3c				\
		le64toh.3c				\
		letoh16.3c				\
		letoh32.3c				\
		letoh64.3c				\
		lfind.3c				\
		llabs.3c				\
		lldiv.3c				\
		lltostr.3c				\
		localtime.3c				\
		localtime_r.3c				\
		longjmp.3c				\
		lrand48.3c				\
		major.3c				\
		mblen_l.3c				\
		mbrlen_l.3c				\
		mbrtowc_l.3c				\
		mbsinit_l.3c				\
		mbsnrtowcs.3c				\
		mbsnrtowcs_l.3c				\
		mbsrtowcs_l.3c				\
		mbstowcs_l.3c				\
		mbtowc_l.3c				\
		memalign.3c				\
		membar_consumer.3c			\
		membar_enter.3c				\
		membar_exit.3c				\
		membar_producer.3c			\
		memccpy.3c				\
		memchr.3c				\
		memcmp.3c				\
		memcpy.3c				\
		memmem.3c				\
		memmove.3c				\
		memset.3c				\
		minor.3c				\
		mkdtemp.3c				\
		mkfifoat.3c				\
		mkostemp.3c				\
		mkostemps.3c				\
		mkstemps.3c				\
		mq_reltimedreceive_np.3c		\
		mq_reltimedsend_np.3c			\
		mq_timedreceive.3c			\
		mq_timedsend.3c				\
		mrand48.3c				\
		mtx_destroy.3c				\
		mtx_init.3c				\
		mtx_lock.3c				\
		mtx_timedlock.3c			\
		mtx_trylock.3c				\
		mtx_unlock.3c				\
		munlock.3c				\
		munlockall.3c				\
		mutex_consistent.3c			\
		mutex_destroy.3c			\
		mutex_lock.3c				\
		mutex_trylock.3c			\
		mutex_unlock.3c				\
		nftw.3c					\
		ngettext.3c				\
		nl_langinfo_l.3c			\
		nrand48.3c				\
		openlog.3c				\
		pclose.3c				\
		port_dissociate.3c			\
		port_getn.3c				\
		port_sendn.3c				\
		posix_spawn_file_actions_addopen.3c	\
		posix_spawn_file_actions_init.3c	\
		posix_spawnattr_init.3c			\
		posix_spawnattr_setflags.3c		\
		posix_spawnattr_setpgroup.3c		\
		posix_spawnattr_setschedparam.3c	\
		posix_spawnattr_setschedpolicy.3c	\
		posix_spawnattr_setsigdefault.3c	\
		posix_spawnattr_setsigignore_np.3c	\
		posix_spawnattr_setsigmask.3c		\
		posix_spawnp.3c				\
		printstack.3c				\
		priv_allocset.3c			\
		priv_basicset.3c			\
		priv_copyset.3c				\
		priv_delset.3c				\
		priv_emptyset.3c			\
		priv_fillset.3c				\
		priv_freeset.3c				\
		priv_getbyname.3c			\
		priv_getbynum.3c			\
		priv_getsetbyname.3c			\
		priv_getsetbynum.3c			\
		priv_gettext.3c				\
		priv_ineffect.3c			\
		priv_intersect.3c			\
		priv_inverse.3c				\
		priv_isemptyset.3c			\
		priv_isequalset.3c			\
		priv_isfullset.3c			\
		priv_ismember.3c			\
		priv_issubset.3c			\
		priv_set_to_str.3c			\
		priv_union.3c				\
		pselect.3c				\
		psiginfo.3c				\
		pthread_attr_destroy.3c			\
		pthread_attr_setdetachstate.3c		\
		pthread_attr_setguardsize.3c		\
		pthread_attr_setinheritsched.3c		\
		pthread_attr_setschedparam.3c		\
		pthread_attr_setschedpolicy.3c		\
		pthread_attr_setscope.3c		\
		pthread_attr_setstack.3c		\
		pthread_attr_setstackaddr.3c		\
		pthread_attr_setstacksize.3c		\
		pthread_barrier_init.3c			\
		pthread_barrierattr_init.3c		\
		pthread_barrierattr_setpshared.3c	\
		pthread_cond_broadcast.3c		\
		pthread_cond_destroy.3c			\
		pthread_cond_reltimedwait_np.3c		\
		pthread_cond_timedwait.3c		\
		pthread_condattr_destroy.3c		\
		pthread_condattr_setclock.3c		\
		pthread_condattr_setpshared.3c		\
		pthread_key_create_once_np.3c		\
		pthread_mutex_destroy.3c		\
		pthread_mutex_reltimedlock_np.3c	\
		pthread_mutex_setprioceiling.3c		\
		pthread_mutex_trylock.3c		\
		pthread_mutex_unlock.3c			\
		pthread_mutexattr_destroy.3c		\
		pthread_mutexattr_setprioceiling.3c	\
		pthread_mutexattr_setprotocol.3c	\
		pthread_mutexattr_setpshared.3c		\
		pthread_mutexattr_setrobust.3c		\
		pthread_mutexattr_settype.3c		\
		pthread_rwlock_destroy.3c		\
		pthread_rwlock_reltimedrdlock_np.3c	\
		pthread_rwlock_reltimedwrlock_np.3c	\
		pthread_rwlock_tryrdlock.3c		\
		pthread_rwlock_trywrlock.3c		\
		pthread_rwlockattr_destroy.3c		\
		pthread_rwlockattr_setpshared.3c	\
		pthread_setconcurrency.3c		\
		pthread_setschedparam.3c		\
		pthread_setspecific.3c			\
		pthread_spin_init.3c			\
		pthread_spin_trylock.3c			\
		putc.3c					\
		putc_unlocked.3c			\
		putchar.3c				\
		putchar_unlocked.3c			\
		putmntent.3c				\
		pututline.3c				\
		pututxline.3c				\
		putw.3c					\
		putwc.3c				\
		putwchar.3c				\
		qeconvert.3c				\
		qfconvert.3c				\
		qgconvert.3c				\
		quadruple_to_decimal.3c			\
		rand_r.3c				\
		rctlblk_get_enforced_value.3c		\
		rctlblk_get_firing_time.3c		\
		rctlblk_get_global_action.3c		\
		rctlblk_get_global_flags.3c		\
		rctlblk_get_local_action.3c		\
		rctlblk_get_local_flags.3c		\
		rctlblk_get_privilege.3c		\
		rctlblk_get_recipient_pid.3c		\
		rctlblk_get_value.3c			\
		rctlblk_set_local_action.3c		\
		rctlblk_set_local_flags.3c		\
		rctlblk_set_privilege.3c		\
		rctlblk_set_recipient_pid.3c		\
		rctlblk_size.3c				\
		re_exec.3c				\
		readdir_r.3c				\
		realloc.3c				\
		reallocarray.3c				\
		regerror.3c				\
		regex.3c				\
		regexec.3c				\
		regfree.3c				\
		remque.3c				\
		resetmnttab.3c				\
		rindex.3c				\
		rw_rdlock.3c				\
		rw_tryrdlock.3c				\
		rw_trywrlock.3c				\
		rw_unlock.3c				\
		rw_wrlock.3c				\
		rwlock_destroy.3c			\
		rwlock_init.3c				\
		sched_get_priority_min.3c		\
		schedctl_exit.3c			\
		schedctl_lookup.3c			\
		schedctl_start.3c			\
		schedctl_stop.3c			\
		seconvert.3c				\
		seed48.3c				\
		sem_reltimedwait_np.3c			\
		sem_trywait.3c				\
		sema_destroy.3c				\
		sema_init.3c				\
		sema_post.3c				\
		sema_trywait.3c				\
		sema_wait.3c				\
		setattrat.3c				\
		setgrent.3c				\
		sethostname.3c				\
		setlinebuf.3c				\
		setlogmask.3c				\
		setnetgrent.3c				\
		setpriority.3c				\
		setprogname.3c				\
		setpwent.3c				\
		setspent.3c				\
		setstate.3c				\
		settimeofday.3c				\
		setusershell.3c				\
		setutent.3c				\
		setutxent.3c				\
		setvbuf.3c				\
		sfconvert.3c				\
		sgconvert.3c				\
		sig2str.3c				\
		sigaddset.3c				\
		sigdelset.3c				\
		sigemptyset.3c				\
		sigfillset.3c				\
		sighold.3c				\
		sigignore.3c				\
		sigismember.3c				\
		siglongjmp.3c				\
		sigpause.3c				\
		sigrelse.3c				\
		sigset.3c				\
		sigsetjmp.3c				\
		sigtimedwait.3c				\
		single_to_decimal.3c			\
		snprintf.3c				\
		sprintf.3c				\
		srand.3c				\
		srand48.3c				\
		srandom.3c				\
		sscanf.3c				\
		stderr.3c				\
		stdin.3c				\
		stdout.3c				\
		stpcpy.3c				\
		stpncpy.3c				\
		strcasecmp.3c				\
		strcasecmp_l.3c				\
		strcasestr.3c				\
		strcasestr_l.3c				\
		strcat.3c				\
		strchr.3c				\
		strchrnul.3c				\
		strcmp.3c				\
		strcoll_l.3c				\
		strcpy.3c				\
		strcspn.3c				\
		strdup.3c				\
		strdupa.3c				\
		strerror_l.3c				\
		strerror_r.3c				\
		strfmon_l.3c				\
		strftime_l.3c				\
		strlcat.3c				\
		strlcpy.3c				\
		strlen.3c				\
		strncasecmp.3c				\
		strncasecmp_l.3c			\
		strncat.3c				\
		strncmp.3c				\
		strncpy.3c				\
		strndup.3c				\
		strndupa.3c				\
		strnlen.3c				\
		strnstr.3c				\
		strpbrk.3c				\
		strptime_l.3c				\
		strrchr.3c				\
		strsep.3c				\
		strspn.3c				\
		strstr.3c				\
		strtof.3c				\
		strtok.3c				\
		strtok_r.3c				\
		strtold.3c				\
		strtoll.3c				\
		strtoull.3c				\
		strtoumax.3c				\
		strxfrm_l.3c				\
		swapcontext.3c				\
		swprintf.3c				\
		swscanf.3c				\
		tdelete.3c				\
		tempnam.3c				\
		textdomain.3c				\
		tfind.3c				\
		thr_continue.3c				\
		thr_getspecific.3c			\
		thr_keycreate_once.3c			\
		thr_setconcurrency.3c			\
		thr_setprio.3c				\
		thr_setspecific.3c			\
		thrd_sleep.3c				\
		timegm.3c				\
		timer_getoverrun.3c			\
		timer_gettime.3c			\
		timerclear.3c				\
		timercmp.3c				\
		timerfd_gettime.3c			\
		timerfd_settime.3c			\
		timerisset.3c				\
		timersub.3c				\
		tmpnam_r.3c				\
		tolower_l.3c				\
		toupper_l.3c				\
		towctrans.3c				\
		towctrans_l.3c				\
		towlower_l.3c				\
		towupper_l.3c				\
		tss_create.3c				\
		tss_delete.3c				\
		tss_get.3c				\
		tss_set.3c				\
		ttyname_r.3c				\
		twalk.3c				\
		tzset.3c				\
		uconv_u16tou8.3c			\
		uconv_u32tou16.3c			\
		uconv_u32tou8.3c			\
		uconv_u8tou16.3c			\
		uconv_u8tou32.3c			\
		ucred_free.3c				\
		ucred_get.3c				\
		ucred_getegid.3c			\
		ucred_geteuid.3c			\
		ucred_getgroups.3c			\
		ucred_getlabel.3c			\
		ucred_getpflags.3c			\
		ucred_getpid.3c				\
		ucred_getprivset.3c			\
		ucred_getprojid.3c			\
		ucred_getrgid.3c			\
		ucred_getruid.3c			\
		ucred_getsgid.3c			\
		ucred_getsuid.3c			\
		ucred_getzoneid.3c			\
		ucred_size.3c				\
		ulckpwdf.3c				\
		ulltostr.3c				\
		unordered.3c				\
		updwtmp.3c				\
		updwtmpx.3c				\
		utmpname.3c				\
		utmpxname.3c				\
		valloc.3c				\
		vasprintf.3c				\
		verr.3c					\
		verrx.3c				\
		vfprintf.3c				\
		vfscanf.3c				\
		vfwscanf.3c				\
		vscanf.3c				\
		vsnprintf.3c				\
		vsprintf.3c				\
		vsscanf.3c				\
		vswprintf.3c				\
		vswscanf.3c				\
		vwarn.3c				\
		vwarnx.3c				\
		vwprintf.3c				\
		vwscanf.3c				\
		wait4.3c				\
		warn.3c					\
		warnx.3c				\
		watof.3c				\
		watoi.3c				\
		watol.3c				\
		watoll.3c				\
		wcpncpy.3c				\
		wcrtomb_l.3c				\
		wcscasecmp_l.3c				\
		wcscat.3c				\
		wcschr.3c				\
		wcscmp.3c				\
		wcscoll_l.3c				\
		wcscpy.3c				\
		wcscspn.3c				\
		wcsetno.3c				\
		wcsncasecmp.3c				\
		wcsncasecmp_l.3c			\
		wcsncat.3c				\
		wcsncmp.3c				\
		wcsncpy.3c				\
		wcsnlen.3c				\
		wcsnrtombs.3c				\
		wcsnrtombs_l.3c				\
		wcspbrk.3c				\
		wcsrchr.3c				\
		wcsrtombs_l.3c				\
		wcsspn.3c				\
		wcstof.3c				\
		wcstok.3c				\
		wcstold.3c				\
		wcstoll.3c				\
		wcstombs_l.3c				\
		wcstoull.3c				\
		wcstoumax.3c				\
		wcswcs.3c				\
		wcswidth_l.3c				\
		wctob_l.3c				\
		wctomb_l.3c				\
		wctrans_l.3c				\
		wctype_l.3c				\
		wcwidth_l.3c				\
		windex.3c				\
		wordfree.3c				\
		wprintf.3c				\
		wrindex.3c				\
		wscanf.3c				\
		wscasecmp.3c				\
		wscat.3c				\
		wschr.3c				\
		wscmp.3c				\
		wscol.3c				\
		wscoll.3c				\
		wscpy.3c				\
		wscspn.3c				\
		wsdup.3c				\
		wslen.3c				\
		wsncasecmp.3c				\
		wsncat.3c				\
		wsncmp.3c				\
		wsncpy.3c				\
		wspbrk.3c				\
		wsrchr.3c				\
		wsspn.3c				\
		wstod.3c				\
		wstok.3c				\
		wstol.3c				\
		wstostr.3c				\
		wsxfrm.3c

__flbf.3c				:= LINKSRC = __fbufsize.3c
__fpending.3c				:= LINKSRC = __fbufsize.3c
__fpurge.3c				:= LINKSRC = __fbufsize.3c
__freadable.3c				:= LINKSRC = __fbufsize.3c
__freading.3c				:= LINKSRC = __fbufsize.3c
__fsetlocking.3c			:= LINKSRC = __fbufsize.3c
__fwritable.3c				:= LINKSRC = __fbufsize.3c
__fwriting.3c				:= LINKSRC = __fbufsize.3c
_flushlbf.3c				:= LINKSRC = __fbufsize.3c

_setjmp.3c				:= LINKSRC = _longjmp.3c

l64a.3c					:= LINKSRC = a64l.3c

labs.3c					:= LINKSRC = abs.3c
llabs.3c				:= LINKSRC = abs.3c

aiowrite.3c				:= LINKSRC = aioread.3c

arc4random_buf.3c			:= LINKSRC = arc4random.3c
arc4random_uniform.3c			:= LINKSRC = arc4random.3c

at_quick_exit.3c			:= LINKSRC = quick_exit.3c

atomic_add_16.3c			:= LINKSRC = atomic_add.3c
atomic_add_16_nv.3c			:= LINKSRC = atomic_add.3c
atomic_add_32.3c			:= LINKSRC = atomic_add.3c
atomic_add_32_nv.3c			:= LINKSRC = atomic_add.3c
atomic_add_64.3c			:= LINKSRC = atomic_add.3c
atomic_add_64_nv.3c			:= LINKSRC = atomic_add.3c
atomic_add_8.3c				:= LINKSRC = atomic_add.3c
atomic_add_8_nv.3c			:= LINKSRC = atomic_add.3c
atomic_add_char.3c			:= LINKSRC = atomic_add.3c
atomic_add_char_nv.3c			:= LINKSRC = atomic_add.3c
atomic_add_int.3c			:= LINKSRC = atomic_add.3c
atomic_add_int_nv.3c			:= LINKSRC = atomic_add.3c
atomic_add_long.3c			:= LINKSRC = atomic_add.3c
atomic_add_long_nv.3c			:= LINKSRC = atomic_add.3c
atomic_add_ptr.3c			:= LINKSRC = atomic_add.3c
atomic_add_ptr_nv.3c			:= LINKSRC = atomic_add.3c
atomic_add_short.3c			:= LINKSRC = atomic_add.3c
atomic_add_short_nv.3c			:= LINKSRC = atomic_add.3c
atomic_and_16.3c			:= LINKSRC = atomic_and.3c
atomic_and_16_nv.3c			:= LINKSRC = atomic_and.3c
atomic_and_32.3c			:= LINKSRC = atomic_and.3c
atomic_and_32_nv.3c			:= LINKSRC = atomic_and.3c
atomic_and_64.3c			:= LINKSRC = atomic_and.3c
atomic_and_64_nv.3c			:= LINKSRC = atomic_and.3c
atomic_and_8.3c				:= LINKSRC = atomic_and.3c
atomic_and_8_nv.3c			:= LINKSRC = atomic_and.3c
atomic_and_uchar.3c			:= LINKSRC = atomic_and.3c
atomic_and_uchar_nv.3c			:= LINKSRC = atomic_and.3c
atomic_and_uint.3c			:= LINKSRC = atomic_and.3c
atomic_and_uint_nv.3c			:= LINKSRC = atomic_and.3c
atomic_and_ulong.3c			:= LINKSRC = atomic_and.3c
atomic_and_ulong_nv.3c			:= LINKSRC = atomic_and.3c
atomic_and_ushort.3c			:= LINKSRC = atomic_and.3c
atomic_and_ushort_nv.3c			:= LINKSRC = atomic_and.3c

atomic_clear_long_excl.3c		:= LINKSRC = atomic_bits.3c
atomic_set_long_excl.3c			:= LINKSRC = atomic_bits.3c

atomic_cas_16.3c			:= LINKSRC = atomic_cas.3c
atomic_cas_32.3c			:= LINKSRC = atomic_cas.3c
atomic_cas_64.3c			:= LINKSRC = atomic_cas.3c
atomic_cas_8.3c				:= LINKSRC = atomic_cas.3c
atomic_cas_ptr.3c			:= LINKSRC = atomic_cas.3c
atomic_cas_uchar.3c			:= LINKSRC = atomic_cas.3c
atomic_cas_uint.3c			:= LINKSRC = atomic_cas.3c
atomic_cas_ulong.3c			:= LINKSRC = atomic_cas.3c
atomic_cas_ushort.3c			:= LINKSRC = atomic_cas.3c

atomic_dec_16.3c			:= LINKSRC = atomic_dec.3c
atomic_dec_16_nv.3c			:= LINKSRC = atomic_dec.3c
atomic_dec_32.3c			:= LINKSRC = atomic_dec.3c
atomic_dec_32_nv.3c			:= LINKSRC = atomic_dec.3c
atomic_dec_64.3c			:= LINKSRC = atomic_dec.3c
atomic_dec_64_nv.3c			:= LINKSRC = atomic_dec.3c
atomic_dec_8.3c				:= LINKSRC = atomic_dec.3c
atomic_dec_8_nv.3c			:= LINKSRC = atomic_dec.3c
atomic_dec_ptr.3c			:= LINKSRC = atomic_dec.3c
atomic_dec_ptr_nv.3c			:= LINKSRC = atomic_dec.3c
atomic_dec_uchar.3c			:= LINKSRC = atomic_dec.3c
atomic_dec_uchar_nv.3c			:= LINKSRC = atomic_dec.3c
atomic_dec_uint.3c			:= LINKSRC = atomic_dec.3c
atomic_dec_uint_nv.3c			:= LINKSRC = atomic_dec.3c
atomic_dec_ulong.3c			:= LINKSRC = atomic_dec.3c
atomic_dec_ulong_nv.3c			:= LINKSRC = atomic_dec.3c
atomic_dec_ushort.3c			:= LINKSRC = atomic_dec.3c
atomic_dec_ushort_nv.3c			:= LINKSRC = atomic_dec.3c

atomic_inc_16.3c			:= LINKSRC = atomic_inc.3c
atomic_inc_16_nv.3c			:= LINKSRC = atomic_inc.3c
atomic_inc_32.3c			:= LINKSRC = atomic_inc.3c
atomic_inc_32_nv.3c			:= LINKSRC = atomic_inc.3c
atomic_inc_64.3c			:= LINKSRC = atomic_inc.3c
atomic_inc_64_nv.3c			:= LINKSRC = atomic_inc.3c
atomic_inc_8.3c				:= LINKSRC = atomic_inc.3c
atomic_inc_8_nv.3c			:= LINKSRC = atomic_inc.3c
atomic_inc_ptr.3c			:= LINKSRC = atomic_inc.3c
atomic_inc_ptr_nv.3c			:= LINKSRC = atomic_inc.3c
atomic_inc_uchar.3c			:= LINKSRC = atomic_inc.3c
atomic_inc_uchar_nv.3c			:= LINKSRC = atomic_inc.3c
atomic_inc_uint.3c			:= LINKSRC = atomic_inc.3c
atomic_inc_uint_nv.3c			:= LINKSRC = atomic_inc.3c
atomic_inc_ulong.3c			:= LINKSRC = atomic_inc.3c
atomic_inc_ulong_nv.3c			:= LINKSRC = atomic_inc.3c
atomic_inc_ushort.3c			:= LINKSRC = atomic_inc.3c
atomic_inc_ushort_nv.3c			:= LINKSRC = atomic_inc.3c

atomic_or_16.3c				:= LINKSRC = atomic_or.3c
atomic_or_16_nv.3c			:= LINKSRC = atomic_or.3c
atomic_or_32.3c				:= LINKSRC = atomic_or.3c
atomic_or_32_nv.3c			:= LINKSRC = atomic_or.3c
atomic_or_64.3c				:= LINKSRC = atomic_or.3c
atomic_or_64_nv.3c			:= LINKSRC = atomic_or.3c
atomic_or_8.3c				:= LINKSRC = atomic_or.3c
atomic_or_8_nv.3c			:= LINKSRC = atomic_or.3c
atomic_or_uchar.3c			:= LINKSRC = atomic_or.3c
atomic_or_uchar_nv.3c			:= LINKSRC = atomic_or.3c
atomic_or_uint.3c			:= LINKSRC = atomic_or.3c
atomic_or_uint_nv.3c			:= LINKSRC = atomic_or.3c
atomic_or_ulong.3c			:= LINKSRC = atomic_or.3c
atomic_or_ulong_nv.3c			:= LINKSRC = atomic_or.3c
atomic_or_ushort.3c			:= LINKSRC = atomic_or.3c
atomic_or_ushort_nv.3c			:= LINKSRC = atomic_or.3c

atomic_swap_16.3c			:= LINKSRC = atomic_swap.3c
atomic_swap_32.3c			:= LINKSRC = atomic_swap.3c
atomic_swap_64.3c			:= LINKSRC = atomic_swap.3c
atomic_swap_8.3c			:= LINKSRC = atomic_swap.3c
atomic_swap_ptr.3c			:= LINKSRC = atomic_swap.3c
atomic_swap_uchar.3c			:= LINKSRC = atomic_swap.3c
atomic_swap_uint.3c			:= LINKSRC = atomic_swap.3c
atomic_swap_ulong.3c			:= LINKSRC = atomic_swap.3c
atomic_swap_ushort.3c			:= LINKSRC = atomic_swap.3c

bcmp.3c					:= LINKSRC = bstring.3c
bcopy.3c				:= LINKSRC = bstring.3c
bzero.3c				:= LINKSRC = bstring.3c
explicit_bzero.3c			:= LINKSRC = bstring.3c

btowc_l.3c				:= LINKSRC = btowc.3c

canonicalize_file_name.3c		:= LINKSRC = realpath.3c

catclose.3c				:= LINKSRC = catopen.3c

cfgetospeed.3c				:= LINKSRC = cfgetispeed.3c

cfsetospeed.3c				:= LINKSRC = cfsetispeed.3c

clock_getres.3c				:= LINKSRC = clock_settime.3c
clock_gettime.3c			:= LINKSRC = clock_settime.3c

fdwalk.3c				:= LINKSRC = closefrom.3c

cnd_broadcast.3c			:= LINKSRC = cnd.3c
cnd_destroy.3c				:= LINKSRC = cnd.3c
cnd_init.3c				:= LINKSRC = cnd.3c
cnd_signal.3c				:= LINKSRC = cnd.3c
cnd_timedwait.3c			:= LINKSRC = cnd.3c
cnd_wait.3c				:= LINKSRC = cnd.3c

cond_broadcast.3c			:= LINKSRC = cond_init.3c
cond_destroy.3c				:= LINKSRC = cond_init.3c
cond_reltimedwait.3c			:= LINKSRC = cond_init.3c
cond_signal.3c				:= LINKSRC = cond_init.3c
cond_timedwait.3c			:= LINKSRC = cond_init.3c
cond_wait.3c				:= LINKSRC = cond_init.3c

csetcol.3c				:= LINKSRC = cset.3c
csetlen.3c				:= LINKSRC = cset.3c
csetno.3c				:= LINKSRC = cset.3c
wcsetno.3c				:= LINKSRC = cset.3c

ctermid_r.3c				:= LINKSRC = ctermid.3c

asctime.3c				:= LINKSRC = ctime.3c
asctime_r.3c				:= LINKSRC = ctime.3c
ctime_r.3c				:= LINKSRC = ctime.3c
gmtime.3c				:= LINKSRC = ctime.3c
gmtime_r.3c				:= LINKSRC = ctime.3c
localtime.3c				:= LINKSRC = ctime.3c
localtime_r.3c				:= LINKSRC = ctime.3c
tzset.3c				:= LINKSRC = ctime.3c

isalnum.3c				:= LINKSRC = ctype.3c
isalnum_l.3c				:= LINKSRC = ctype.3c
isalpha.3c				:= LINKSRC = ctype.3c
isalpha_l.3c				:= LINKSRC = ctype.3c
isascii.3c				:= LINKSRC = ctype.3c
isblank.3c				:= LINKSRC = ctype.3c
isblank_l.3c				:= LINKSRC = ctype.3c
iscntrl.3c				:= LINKSRC = ctype.3c
iscntrl_l.3c				:= LINKSRC = ctype.3c
isdigit.3c				:= LINKSRC = ctype.3c
isdigit_l.3c				:= LINKSRC = ctype.3c
isgraph.3c				:= LINKSRC = ctype.3c
isgraph_l.3c				:= LINKSRC = ctype.3c
islower.3c				:= LINKSRC = ctype.3c
islower_l.3c				:= LINKSRC = ctype.3c
isprint.3c				:= LINKSRC = ctype.3c
isprint_l.3c				:= LINKSRC = ctype.3c
ispunct.3c				:= LINKSRC = ctype.3c
ispunct_l.3c				:= LINKSRC = ctype.3c
isspace.3c				:= LINKSRC = ctype.3c
isspace_l.3c				:= LINKSRC = ctype.3c
isupper.3c				:= LINKSRC = ctype.3c
isupper_l.3c				:= LINKSRC = ctype.3c
isxdigit.3c				:= LINKSRC = ctype.3c
isxdigit_l.3c				:= LINKSRC = ctype.3c

decimal_to_double.3c			:= LINKSRC = decimal_to_floating.3c
decimal_to_extended.3c			:= LINKSRC = decimal_to_floating.3c
decimal_to_quadruple.3c			:= LINKSRC = decimal_to_floating.3c
decimal_to_single.3c			:= LINKSRC = decimal_to_floating.3c

ldiv.3c					:= LINKSRC = div.3c
lldiv.3c				:= LINKSRC = div.3c

dladdr1.3c				:= LINKSRC = dladdr.3c

dlmopen.3c				:= LINKSRC = dlopen.3c

door_unbind.3c				:= LINKSRC = door_bind.3c

door_setparam.3c			:= LINKSRC = door_getparam.3c

erand48.3c				:= LINKSRC = drand48.3c
jrand48.3c				:= LINKSRC = drand48.3c
lcong48.3c				:= LINKSRC = drand48.3c
lrand48.3c				:= LINKSRC = drand48.3c
mrand48.3c				:= LINKSRC = drand48.3c
nrand48.3c				:= LINKSRC = drand48.3c
seed48.3c				:= LINKSRC = drand48.3c
srand48.3c				:= LINKSRC = drand48.3c

dup3.3c					:= LINKSRC = dup2.3c

fconvert.3c				:= LINKSRC = econvert.3c
gconvert.3c				:= LINKSRC = econvert.3c
qeconvert.3c				:= LINKSRC = econvert.3c
qfconvert.3c				:= LINKSRC = econvert.3c
qgconvert.3c				:= LINKSRC = econvert.3c
seconvert.3c				:= LINKSRC = econvert.3c
sfconvert.3c				:= LINKSRC = econvert.3c
sgconvert.3c				:= LINKSRC = econvert.3c

fcvt.3c					:= LINKSRC = ecvt.3c
gcvt.3c					:= LINKSRC = ecvt.3c

_edata.3c				:= LINKSRC = end.3c
_end.3c					:= LINKSRC = end.3c
_etext.3c				:= LINKSRC = end.3c
edata.3c				:= LINKSRC = end.3c
etext.3c				:= LINKSRC = end.3c

be16toh.3c				:= LINKSRC = endian.3c
be32toh.3c				:= LINKSRC = endian.3c
be64toh.3c				:= LINKSRC = endian.3c
betoh16.3c				:= LINKSRC = endian.3c
betoh32.3c				:= LINKSRC = endian.3c
betoh64.3c				:= LINKSRC = endian.3c
htobe16.3c				:= LINKSRC = endian.3c
htobe32.3c				:= LINKSRC = endian.3c
htobe64.3c				:= LINKSRC = endian.3c
htole16.3c				:= LINKSRC = endian.3c
htole32.3c				:= LINKSRC = endian.3c
htole64.3c				:= LINKSRC = endian.3c
le16toh.3c				:= LINKSRC = endian.3c
le32toh.3c				:= LINKSRC = endian.3c
le64toh.3c				:= LINKSRC = endian.3c
letoh16.3c				:= LINKSRC = endian.3c
letoh32.3c				:= LINKSRC = endian.3c
letoh64.3c				:= LINKSRC = endian.3c

epoll_create1.3c			:= LINKSRC = epoll_create.3c
epoll_pwait.3c				:= LINKSRC = epoll_wait.3c

errx.3c					:= LINKSRC = err.3c
verr.3c					:= LINKSRC = err.3c
verrx.3c				:= LINKSRC = err.3c
vwarn.3c				:= LINKSRC = err.3c
vwarnx.3c				:= LINKSRC = err.3c
warn.3c					:= LINKSRC = err.3c
warnx.3c				:= LINKSRC = err.3c

euccol.3c				:= LINKSRC = euclen.3c
eucscol.3c				:= LINKSRC = euclen.3c

_exithandle.3c				:= LINKSRC = exit.3c

clearerr.3c				:= LINKSRC = ferror.3c
feof.3c					:= LINKSRC = ferror.3c
fileno.3c				:= LINKSRC = ferror.3c

ffsl.3c					:= LINKSRC = ffs.3c
ffsll.3c				:= LINKSRC = ffs.3c
fls.3c					:= LINKSRC = ffs.3c
flsl.3c					:= LINKSRC = ffs.3c
flsll.3c				:= LINKSRC = ffs.3c

fsetattr.3c				:= LINKSRC = fgetattr.3c
getattrat.3c				:= LINKSRC = fgetattr.3c
setattrat.3c				:= LINKSRC = fgetattr.3c

getc.3c					:= LINKSRC = fgetc.3c
getc_unlocked.3c			:= LINKSRC = fgetc.3c
getchar.3c				:= LINKSRC = fgetc.3c
getchar_unlocked.3c			:= LINKSRC = fgetc.3c
getw.3c					:= LINKSRC = fgetc.3c

fgetwc_l.3c				:= LINKSRC = fgetwc.3c

double_to_decimal.3c			:= LINKSRC = floating_to_decimal.3c
extended_to_decimal.3c			:= LINKSRC = floating_to_decimal.3c
quadruple_to_decimal.3c			:= LINKSRC = floating_to_decimal.3c
single_to_decimal.3c			:= LINKSRC = floating_to_decimal.3c

ftrylockfile.3c				:= LINKSRC = flockfile.3c
funlockfile.3c				:= LINKSRC = flockfile.3c

fpgetmask.3c				:= LINKSRC = fpgetround.3c
fpgetsticky.3c				:= LINKSRC = fpgetround.3c
fpsetmask.3c				:= LINKSRC = fpgetround.3c
fpsetround.3c				:= LINKSRC = fpgetround.3c
fpsetsticky.3c				:= LINKSRC = fpgetround.3c

putc.3c					:= LINKSRC = fputc.3c
putc_unlocked.3c			:= LINKSRC = fputc.3c
putchar.3c				:= LINKSRC = fputc.3c
putchar_unlocked.3c			:= LINKSRC = fputc.3c
putw.3c					:= LINKSRC = fputc.3c

putwc.3c				:= LINKSRC = fputwc.3c
putwchar.3c				:= LINKSRC = fputwc.3c

fseeko.3c				:= LINKSRC = fseek.3c

ftello.3c				:= LINKSRC = ftell.3c

fts_children.3c				:= LINKSRC = fts.3c
fts_close.3c				:= LINKSRC = fts.3c
fts_open.3c				:= LINKSRC = fts.3c
fts_read.3c				:= LINKSRC = fts.3c
fts_set.3c				:= LINKSRC = fts.3c

nftw.3c					:= LINKSRC = ftw.3c

swprintf.3c				:= LINKSRC = fwprintf.3c
wprintf.3c				:= LINKSRC = fwprintf.3c

swscanf.3c				:= LINKSRC = fwscanf.3c
vfwscanf.3c				:= LINKSRC = fwscanf.3c
vswscanf.3c				:= LINKSRC = fwscanf.3c
vwscanf.3c				:= LINKSRC = fwscanf.3c
wscanf.3c				:= LINKSRC = fwscanf.3c

gethomelgroup.3c			:= LINKSRC = getcpuid.3c

endgrent.3c				:= LINKSRC = getgrnam.3c
fgetgrent.3c				:= LINKSRC = getgrnam.3c
fgetgrent_r.3c				:= LINKSRC = getgrnam.3c
getgrent.3c				:= LINKSRC = getgrnam.3c
getgrent_r.3c				:= LINKSRC = getgrnam.3c
getgrgid.3c				:= LINKSRC = getgrnam.3c
getgrgid_r.3c				:= LINKSRC = getgrnam.3c
getgrnam_r.3c				:= LINKSRC = getgrnam.3c
setgrent.3c				:= LINKSRC = getgrnam.3c

sethostname.3c				:= LINKSRC = gethostname.3c

gethrvtime.3c				:= LINKSRC = gethrtime.3c

getdelim.3c				:= LINKSRC = getline.3c

getlogin_r.3c				:= LINKSRC = getlogin.3c

getextmntent.3c				:= LINKSRC = getmntent.3c
getmntany.3c				:= LINKSRC = getmntent.3c
hasmntopt.3c				:= LINKSRC = getmntent.3c
putmntent.3c				:= LINKSRC = getmntent.3c
resetmnttab.3c				:= LINKSRC = getmntent.3c

endnetgrent.3c				:= LINKSRC = getnetgrent.3c
getnetgrent_r.3c			:= LINKSRC = getnetgrent.3c
innetgr.3c				:= LINKSRC = getnetgrent.3c
setnetgrent.3c				:= LINKSRC = getnetgrent.3c

get_nprocs_conf.3c			:= LINKSRC = get_nprocs.3c

getpassphrase.3c			:= LINKSRC = getpass.3c

setpriority.3c				:= LINKSRC = getpriority.3c

setprogname.3c				:= LINKSRC = getprogname.3c

endpwent.3c				:= LINKSRC = getpwnam.3c
fgetpwent.3c				:= LINKSRC = getpwnam.3c
fgetpwent_r.3c				:= LINKSRC = getpwnam.3c
getpwent.3c				:= LINKSRC = getpwnam.3c
getpwent_r.3c				:= LINKSRC = getpwnam.3c
getpwnam_r.3c				:= LINKSRC = getpwnam.3c
getpwuid.3c				:= LINKSRC = getpwnam.3c
getpwuid_r.3c				:= LINKSRC = getpwnam.3c
setpwent.3c				:= LINKSRC = getpwnam.3c

fgets.3c				:= LINKSRC = gets.3c

endspent.3c				:= LINKSRC = getspnam.3c
fgetspent.3c				:= LINKSRC = getspnam.3c
fgetspent_r.3c				:= LINKSRC = getspnam.3c
getspent.3c				:= LINKSRC = getspnam.3c
getspent_r.3c				:= LINKSRC = getspnam.3c
getspnam_r.3c				:= LINKSRC = getspnam.3c
setspent.3c				:= LINKSRC = getspnam.3c

bind_textdomain_codeset.3c		:= LINKSRC = gettext.3c
bindtextdomain.3c			:= LINKSRC = gettext.3c
dcgettext.3c				:= LINKSRC = gettext.3c
dcngettext.3c				:= LINKSRC = gettext.3c
dgettext.3c				:= LINKSRC = gettext.3c
dngettext.3c				:= LINKSRC = gettext.3c
ngettext.3c				:= LINKSRC = gettext.3c
textdomain.3c				:= LINKSRC = gettext.3c

settimeofday.3c				:= LINKSRC = gettimeofday.3c

endusershell.3c				:= LINKSRC = getusershell.3c
setusershell.3c				:= LINKSRC = getusershell.3c

endutent.3c				:= LINKSRC = getutent.3c
getutid.3c				:= LINKSRC = getutent.3c
getutline.3c				:= LINKSRC = getutent.3c
pututline.3c				:= LINKSRC = getutent.3c
setutent.3c				:= LINKSRC = getutent.3c
utmpname.3c				:= LINKSRC = getutent.3c

endutxent.3c				:= LINKSRC = getutxent.3c
getutmp.3c				:= LINKSRC = getutxent.3c
getutmpx.3c				:= LINKSRC = getutxent.3c
getutxid.3c				:= LINKSRC = getutxent.3c
getutxline.3c				:= LINKSRC = getutxent.3c
pututxline.3c				:= LINKSRC = getutxent.3c
setutxent.3c				:= LINKSRC = getutxent.3c
updwtmp.3c				:= LINKSRC = getutxent.3c
updwtmpx.3c				:= LINKSRC = getutxent.3c
utmpxname.3c				:= LINKSRC = getutxent.3c

getvfsany.3c				:= LINKSRC = getvfsent.3c
getvfsfile.3c				:= LINKSRC = getvfsent.3c
getvfsspec.3c				:= LINKSRC = getvfsent.3c

getwc_l.3c				:= LINKSRC = getwc.3c

getwchar_l.3c				:= LINKSRC = getwchar.3c

fgetws.3c				:= LINKSRC = getws.3c

getzoneidbyname.3c			:= LINKSRC = getzoneid.3c
getzonenamebyid.3c			:= LINKSRC = getzoneid.3c

globfree.3c				:= LINKSRC = glob.3c

hcreate.3c				:= LINKSRC = hsearch.3c
hdestroy.3c				:= LINKSRC = hsearch.3c

rindex.3c				:= LINKSRC = index.3c

remque.3c				:= LINKSRC = insque.3c

finite.3c				:= LINKSRC = isnand.3c
fpclass.3c				:= LINKSRC = isnand.3c
isnanf.3c				:= LINKSRC = isnand.3c
unordered.3c				:= LINKSRC = isnand.3c

isenglish.3c				:= LINKSRC = iswalpha.3c
isideogram.3c				:= LINKSRC = iswalpha.3c
isnumber.3c				:= LINKSRC = iswalpha.3c
isphonogram.3c				:= LINKSRC = iswalpha.3c
isspecial.3c				:= LINKSRC = iswalpha.3c
iswalnum.3c				:= LINKSRC = iswalpha.3c
iswalnum_l.3c				:= LINKSRC = iswalpha.3c
iswalpha_l.3c				:= LINKSRC = iswalpha.3c
iswascii.3c				:= LINKSRC = iswalpha.3c
iswblank.3c				:= LINKSRC = iswalpha.3c
iswblank_l.3c				:= LINKSRC = iswalpha.3c
iswcntrl.3c				:= LINKSRC = iswalpha.3c
iswcntrl_l.3c				:= LINKSRC = iswalpha.3c
iswdigit.3c				:= LINKSRC = iswalpha.3c
iswdigit_l.3c				:= LINKSRC = iswalpha.3c
iswgraph.3c				:= LINKSRC = iswalpha.3c
iswgraph_l.3c				:= LINKSRC = iswalpha.3c
iswhexnumber.3c				:= LINKSRC = iswalpha.3c
iswhexnumber_l.3c			:= LINKSRC = iswalpha.3c
iswideogram.3c				:= LINKSRC = iswalpha.3c
iswideogram_l.3c			:= LINKSRC = iswalpha.3c
iswlower.3c				:= LINKSRC = iswalpha.3c
iswlower_l.3c				:= LINKSRC = iswalpha.3c
iswnumber.3c				:= LINKSRC = iswalpha.3c
iswnumber_l.3c				:= LINKSRC = iswalpha.3c
iswphonogram.3c				:= LINKSRC = iswalpha.3c
iswphonogram_l.3c			:= LINKSRC = iswalpha.3c
iswprint.3c				:= LINKSRC = iswalpha.3c
iswprint_l.3c				:= LINKSRC = iswalpha.3c
iswpunct.3c				:= LINKSRC = iswalpha.3c
iswpunct_l.3c				:= LINKSRC = iswalpha.3c
iswspace.3c				:= LINKSRC = iswalpha.3c
iswspace_l.3c				:= LINKSRC = iswalpha.3c
iswspecial.3c				:= LINKSRC = iswalpha.3c
iswspecial_l.3c				:= LINKSRC = iswalpha.3c
iswupper.3c				:= LINKSRC = iswalpha.3c
iswupper_l.3c				:= LINKSRC = iswalpha.3c
iswxdigit.3c				:= LINKSRC = iswalpha.3c
iswxdigit_l.3c				:= LINKSRC = iswalpha.3c

iswctype_l.3c				:= LINKSRC = iswctype.3c

ulckpwdf.3c				:= LINKSRC = lckpwdf.3c

lfind.3c				:= LINKSRC = lsearch.3c

swapcontext.3c				:= LINKSRC = makecontext.3c

major.3c				:= LINKSRC = makedev.3c
minor.3c				:= LINKSRC = makedev.3c

alloca.3c				:= LINKSRC = malloc.3c
calloc.3c				:= LINKSRC = malloc.3c
free.3c					:= LINKSRC = malloc.3c
memalign.3c				:= LINKSRC = malloc.3c
realloc.3c				:= LINKSRC = malloc.3c
reallocarray.3c				:= LINKSRC = malloc.3c
valloc.3c				:= LINKSRC = malloc.3c

mblen_l.3c				:= LINKSRC = mblen.3c

mbrlen_l.3c				:= LINKSRC = mbrlen.3c

mbrtowc_l.3c				:= LINKSRC = mbrtowc.3c

mbsinit_l.3c				:= LINKSRC = mbsinit.3c

mbsnrtowcs.3c				:= LINKSRC = mbsrtowcs.3c
mbsnrtowcs_l.3c				:= LINKSRC = mbsrtowcs.3c
mbsrtowcs_l.3c				:= LINKSRC = mbsrtowcs.3c

mbstowcs_l.3c				:= LINKSRC = mbstowcs.3c

mbtowc_l.3c				:= LINKSRC = mbtowc.3c

membar_consumer.3c			:= LINKSRC = membar_ops.3c
membar_enter.3c				:= LINKSRC = membar_ops.3c
membar_exit.3c				:= LINKSRC = membar_ops.3c
membar_producer.3c			:= LINKSRC = membar_ops.3c

memccpy.3c				:= LINKSRC = memory.3c
memchr.3c				:= LINKSRC = memory.3c
memcmp.3c				:= LINKSRC = memory.3c
memcpy.3c				:= LINKSRC = memory.3c
memmem.3c				:= LINKSRC = memory.3c
memmove.3c				:= LINKSRC = memory.3c
memset.3c				:= LINKSRC = memory.3c

mkfifoat.3c				:= LINKSRC = mkfifo.3c

mkdtemp.3c				:= LINKSRC = mkstemp.3c
mkostemp.3c				:= LINKSRC = mkstemp.3c
mkostemps.3c				:= LINKSRC = mkstemp.3c
mkstemps.3c				:= LINKSRC = mkstemp.3c

munlock.3c				:= LINKSRC = mlock.3c

munlockall.3c				:= LINKSRC = mlockall.3c

mq_reltimedreceive_np.3c		:= LINKSRC = mq_receive.3c
mq_timedreceive.3c			:= LINKSRC = mq_receive.3c

mq_reltimedsend_np.3c			:= LINKSRC = mq_send.3c
mq_timedsend.3c				:= LINKSRC = mq_send.3c

mtx_destroy.3c				:= LINKSRC = mtx.3c
mtx_init.3c				:= LINKSRC = mtx.3c
mtx_lock.3c				:= LINKSRC = mtx.3c
mtx_timedlock.3c			:= LINKSRC = mtx.3c
mtx_trylock.3c				:= LINKSRC = mtx.3c
mtx_unlock.3c				:= LINKSRC = mtx.3c

mutex_consistent.3c			:= LINKSRC = mutex_init.3c
mutex_destroy.3c			:= LINKSRC = mutex_init.3c
mutex_lock.3c				:= LINKSRC = mutex_init.3c
mutex_trylock.3c			:= LINKSRC = mutex_init.3c
mutex_unlock.3c				:= LINKSRC = mutex_init.3c

thrd_sleep.3c				:= LINKSRC = nanosleep.3c

dbm_clearerr.3c				:= LINKSRC = ndbm.3c
dbm_close.3c				:= LINKSRC = ndbm.3c
dbm_delete.3c				:= LINKSRC = ndbm.3c
dbm_error.3c				:= LINKSRC = ndbm.3c
dbm_fetch.3c				:= LINKSRC = ndbm.3c
dbm_firstkey.3c				:= LINKSRC = ndbm.3c
dbm_nextkey.3c				:= LINKSRC = ndbm.3c
dbm_open.3c				:= LINKSRC = ndbm.3c
dbm_store.3c				:= LINKSRC = ndbm.3c

duplocale.3c				:= LINKSRC = newlocale.3c
freelocale.3c				:= LINKSRC = newlocale.3c

nl_langinfo_l.3c			:= LINKSRC = nl_langinfo.3c

fdopendir.3c				:= LINKSRC = opendir.3c

errno.3c				:= LINKSRC = perror.3c

pclose.3c				:= LINKSRC = popen.3c

port_dissociate.3c			:= LINKSRC = port_associate.3c

port_getn.3c				:= LINKSRC = port_get.3c

port_sendn.3c				:= LINKSRC = port_send.3c

posix_spawnp.3c				:= LINKSRC = posix_spawn.3c

posix_spawn_file_actions_addopen.3c	:= LINKSRC = posix_spawn_file_actions_addclose.3c
posix_spawn_file_actions_init.3c	:= LINKSRC = posix_spawn_file_actions_destroy.3c

posix_spawnattr_init.3c			:= LINKSRC = posix_spawnattr_destroy.3c

posix_spawnattr_setflags.3c		:= LINKSRC = posix_spawnattr_getflags.3c

posix_spawnattr_setpgroup.3c		:= LINKSRC = posix_spawnattr_getpgroup.3c

posix_spawnattr_setschedparam.3c	:= LINKSRC = posix_spawnattr_getschedparam.3c

posix_spawnattr_setschedpolicy.3c	:= LINKSRC = posix_spawnattr_getschedpolicy.3c

posix_spawnattr_setsigdefault.3c	:= LINKSRC = posix_spawnattr_getsigdefault.3c

posix_spawnattr_setsigignore_np.3c	:= LINKSRC = posix_spawnattr_getsigignore_np.3c

posix_spawnattr_setsigmask.3c		:= LINKSRC = posix_spawnattr_getsigmask.3c

asprintf.3c				:= LINKSRC = printf.3c
fprintf.3c				:= LINKSRC = printf.3c
snprintf.3c				:= LINKSRC = printf.3c
sprintf.3c				:= LINKSRC = printf.3c

priv_allocset.3c			:= LINKSRC = priv_addset.3c
priv_basicset.3c			:= LINKSRC = priv_addset.3c
priv_copyset.3c				:= LINKSRC = priv_addset.3c
priv_delset.3c				:= LINKSRC = priv_addset.3c
priv_emptyset.3c			:= LINKSRC = priv_addset.3c
priv_fillset.3c				:= LINKSRC = priv_addset.3c
priv_freeset.3c				:= LINKSRC = priv_addset.3c
priv_intersect.3c			:= LINKSRC = priv_addset.3c
priv_inverse.3c				:= LINKSRC = priv_addset.3c
priv_isemptyset.3c			:= LINKSRC = priv_addset.3c
priv_isequalset.3c			:= LINKSRC = priv_addset.3c
priv_isfullset.3c			:= LINKSRC = priv_addset.3c
priv_ismember.3c			:= LINKSRC = priv_addset.3c
priv_issubset.3c			:= LINKSRC = priv_addset.3c
priv_union.3c				:= LINKSRC = priv_addset.3c

priv_ineffect.3c			:= LINKSRC = priv_set.3c

priv_getbyname.3c			:= LINKSRC = priv_str_to_set.3c
priv_getbynum.3c			:= LINKSRC = priv_str_to_set.3c
priv_getsetbyname.3c			:= LINKSRC = priv_str_to_set.3c
priv_getsetbynum.3c			:= LINKSRC = priv_str_to_set.3c
priv_gettext.3c				:= LINKSRC = priv_str_to_set.3c
priv_set_to_str.3c			:= LINKSRC = priv_str_to_set.3c

psiginfo.3c				:= LINKSRC = psignal.3c

pthread_attr_setdetachstate.3c		:= LINKSRC = pthread_attr_getdetachstate.3c

pthread_attr_setguardsize.3c		:= LINKSRC = pthread_attr_getguardsize.3c

pthread_attr_setinheritsched.3c		:= LINKSRC = pthread_attr_getinheritsched.3c

pthread_attr_setschedparam.3c		:= LINKSRC = pthread_attr_getschedparam.3c

pthread_attr_setschedpolicy.3c		:= LINKSRC = pthread_attr_getschedpolicy.3c

pthread_attr_setscope.3c		:= LINKSRC = pthread_attr_getscope.3c
pthread_attr_setstack.3c		:= LINKSRC = pthread_attr_getstack.3c

pthread_attr_setstackaddr.3c		:= LINKSRC = pthread_attr_getstackaddr.3c

pthread_attr_setstacksize.3c		:= LINKSRC = pthread_attr_getstacksize.3c

pthread_attr_destroy.3c			:= LINKSRC = pthread_attr_init.3c

pthread_barrier_init.3c			:= LINKSRC = pthread_barrier_destroy.3c

pthread_barrierattr_init.3c		:= LINKSRC = pthread_barrierattr_destroy.3c

pthread_barrierattr_setpshared.3c	:= LINKSRC = pthread_barrierattr_getpshared.3c

pthread_cond_destroy.3c			:= LINKSRC = pthread_cond_init.3c

pthread_cond_broadcast.3c		:= LINKSRC = pthread_cond_signal.3c

pthread_cond_reltimedwait_np.3c		:= LINKSRC = pthread_cond_wait.3c
pthread_cond_timedwait.3c		:= LINKSRC = pthread_cond_wait.3c

pthread_condattr_setclock.3c		:= LINKSRC = pthread_condattr_getclock.3c

pthread_condattr_setpshared.3c		:= LINKSRC = pthread_condattr_getpshared.3c

pthread_condattr_destroy.3c		:= LINKSRC = pthread_condattr_init.3c

pthread_setconcurrency.3c		:= LINKSRC = pthread_getconcurrency.3c

pthread_setschedparam.3c		:= LINKSRC = pthread_getschedparam.3c

pthread_setspecific.3c			:= LINKSRC = pthread_getspecific.3c

pthread_key_create_once_np.3c		:= LINKSRC = pthread_key_create.3c

pthread_mutex_setprioceiling.3c		:= LINKSRC = pthread_mutex_getprioceiling.3c

pthread_mutex_destroy.3c		:= LINKSRC = pthread_mutex_init.3c

pthread_mutex_trylock.3c		:= LINKSRC = pthread_mutex_lock.3c
pthread_mutex_unlock.3c			:= LINKSRC = pthread_mutex_lock.3c

pthread_mutex_reltimedlock_np.3c	:= LINKSRC = pthread_mutex_timedlock.3c

pthread_mutexattr_setprioceiling.3c	:= LINKSRC = pthread_mutexattr_getprioceiling.3c

pthread_mutexattr_setprotocol.3c	:= LINKSRC = pthread_mutexattr_getprotocol.3c

pthread_mutexattr_setpshared.3c		:= LINKSRC = pthread_mutexattr_getpshared.3c

pthread_mutexattr_setrobust.3c		:= LINKSRC = pthread_mutexattr_getrobust.3c

pthread_mutexattr_settype.3c		:= LINKSRC = pthread_mutexattr_gettype.3c

pthread_mutexattr_destroy.3c		:= LINKSRC = pthread_mutexattr_init.3c

pthread_rwlock_destroy.3c		:= LINKSRC = pthread_rwlock_init.3c

pthread_rwlock_tryrdlock.3c		:= LINKSRC = pthread_rwlock_rdlock.3c

pthread_rwlock_reltimedrdlock_np.3c	:= LINKSRC = pthread_rwlock_timedrdlock.3c

pthread_rwlock_reltimedwrlock_np.3c	:= LINKSRC = pthread_rwlock_timedwrlock.3c

pthread_rwlock_trywrlock.3c		:= LINKSRC = pthread_rwlock_wrlock.3c

pthread_rwlockattr_setpshared.3c	:= LINKSRC = pthread_rwlockattr_getpshared.3c

pthread_rwlockattr_destroy.3c		:= LINKSRC = pthread_rwlockattr_init.3c

pthread_spin_init.3c			:= LINKSRC = pthread_spin_destroy.3c

pthread_spin_trylock.3c			:= LINKSRC = pthread_spin_lock.3c

fputs.3c				:= LINKSRC = puts.3c

rand_r.3c				:= LINKSRC = rand.3c
srand.3c				:= LINKSRC = rand.3c

initstate.3c				:= LINKSRC = random.3c
setstate.3c				:= LINKSRC = random.3c
srandom.3c				:= LINKSRC = random.3c

rctlblk_get_enforced_value.3c		:= LINKSRC = rctlblk_set_value.3c
rctlblk_get_firing_time.3c		:= LINKSRC = rctlblk_set_value.3c
rctlblk_get_global_action.3c		:= LINKSRC = rctlblk_set_value.3c
rctlblk_get_global_flags.3c		:= LINKSRC = rctlblk_set_value.3c
rctlblk_get_local_action.3c		:= LINKSRC = rctlblk_set_value.3c
rctlblk_get_local_flags.3c		:= LINKSRC = rctlblk_set_value.3c
rctlblk_get_privilege.3c		:= LINKSRC = rctlblk_set_value.3c
rctlblk_get_recipient_pid.3c		:= LINKSRC = rctlblk_set_value.3c
rctlblk_get_value.3c			:= LINKSRC = rctlblk_set_value.3c
rctlblk_set_local_action.3c		:= LINKSRC = rctlblk_set_value.3c
rctlblk_set_local_flags.3c		:= LINKSRC = rctlblk_set_value.3c
rctlblk_set_privilege.3c		:= LINKSRC = rctlblk_set_value.3c
rctlblk_set_recipient_pid.3c		:= LINKSRC = rctlblk_set_value.3c
rctlblk_size.3c				:= LINKSRC = rctlblk_set_value.3c

re_exec.3c				:= LINKSRC = re_comp.3c

readdir_r.3c				:= LINKSRC = readdir.3c

regex.3c				:= LINKSRC = regcmp.3c

regerror.3c				:= LINKSRC = regcomp.3c
regexec.3c				:= LINKSRC = regcomp.3c
regfree.3c				:= LINKSRC = regcomp.3c

rw_rdlock.3c				:= LINKSRC = rwlock.3c
rw_tryrdlock.3c				:= LINKSRC = rwlock.3c
rw_trywrlock.3c				:= LINKSRC = rwlock.3c
rw_unlock.3c				:= LINKSRC = rwlock.3c
rw_wrlock.3c				:= LINKSRC = rwlock.3c
rwlock_destroy.3c			:= LINKSRC = rwlock.3c
rwlock_init.3c				:= LINKSRC = rwlock.3c

alphasort.3c				:= LINKSRC = scandir.3c

fscanf.3c				:= LINKSRC = scanf.3c
sscanf.3c				:= LINKSRC = scanf.3c
vfscanf.3c				:= LINKSRC = scanf.3c
vscanf.3c				:= LINKSRC = scanf.3c
vsscanf.3c				:= LINKSRC = scanf.3c

sched_get_priority_min.3c		:= LINKSRC = sched_get_priority_max.3c

schedctl_exit.3c			:= LINKSRC = schedctl_init.3c
schedctl_lookup.3c			:= LINKSRC = schedctl_init.3c
schedctl_start.3c			:= LINKSRC = schedctl_init.3c
schedctl_stop.3c			:= LINKSRC = schedctl_init.3c

FD_CLR.3c				:= LINKSRC = select.3c
FD_ISSET.3c				:= LINKSRC = select.3c
FD_SET.3c				:= LINKSRC = select.3c
FD_ZERO.3c				:= LINKSRC = select.3c
pselect.3c				:= LINKSRC = select.3c

sem_reltimedwait_np.3c			:= LINKSRC = sem_timedwait.3c

sem_trywait.3c				:= LINKSRC = sem_wait.3c

sema_destroy.3c				:= LINKSRC = semaphore.3c
sema_init.3c				:= LINKSRC = semaphore.3c
sema_post.3c				:= LINKSRC = semaphore.3c
sema_trywait.3c				:= LINKSRC = semaphore.3c
sema_wait.3c				:= LINKSRC = semaphore.3c

setvbuf.3c				:= LINKSRC = setbuf.3c

setlinebuf.3c				:= LINKSRC = setbuffer.3c

longjmp.3c				:= LINKSRC = setjmp.3c
siglongjmp.3c				:= LINKSRC = setjmp.3c
sigsetjmp.3c				:= LINKSRC = setjmp.3c

sighold.3c				:= LINKSRC = signal.3c
sigignore.3c				:= LINKSRC = signal.3c
sigpause.3c				:= LINKSRC = signal.3c
sigrelse.3c				:= LINKSRC = signal.3c
sigset.3c				:= LINKSRC = signal.3c

sigaddset.3c				:= LINKSRC = sigsetops.3c
sigdelset.3c				:= LINKSRC = sigsetops.3c
sigemptyset.3c				:= LINKSRC = sigsetops.3c
sigfillset.3c				:= LINKSRC = sigsetops.3c
sigismember.3c				:= LINKSRC = sigsetops.3c

sigtimedwait.3c				:= LINKSRC = sigwaitinfo.3c

gsignal.3c				:= LINKSRC = ssignal.3c

stderr.3c				:= LINKSRC = stdio.3c
stdin.3c				:= LINKSRC = stdio.3c
stdout.3c				:= LINKSRC = stdio.3c

sig2str.3c				:= LINKSRC = str2sig.3c

strcoll_l.3c				:= LINKSRC = strcoll.3c

strerror_l.3c				:= LINKSRC = strerror.3c
strerror_r.3c				:= LINKSRC = strerror.3c

strfmon_l.3c				:= LINKSRC = strfmon.3c

ascftime.3c				:= LINKSRC = strftime.3c
cftime.3c				:= LINKSRC = strftime.3c
strftime_l.3c				:= LINKSRC = strftime.3c

stpcpy.3c				:= LINKSRC = string.3c
stpncpy.3c				:= LINKSRC = string.3c
strcasecmp.3c				:= LINKSRC = string.3c
strcasecmp_l.3c				:= LINKSRC = string.3c
strcasestr.3c				:= LINKSRC = string.3c
strcasestr_l.3c				:= LINKSRC = string.3c
strcat.3c				:= LINKSRC = string.3c
strchr.3c				:= LINKSRC = string.3c
strchrnul.3c				:= LINKSRC = string.3c
strcmp.3c				:= LINKSRC = string.3c
strcpy.3c				:= LINKSRC = string.3c
strcspn.3c				:= LINKSRC = string.3c
strdup.3c				:= LINKSRC = string.3c
strdupa.3c				:= LINKSRC = string.3c
strlcat.3c				:= LINKSRC = string.3c
strlcpy.3c				:= LINKSRC = string.3c
strlen.3c				:= LINKSRC = string.3c
strncasecmp.3c				:= LINKSRC = string.3c
strncasecmp_l.3c			:= LINKSRC = string.3c
strncat.3c				:= LINKSRC = string.3c
strncmp.3c				:= LINKSRC = string.3c
strncpy.3c				:= LINKSRC = string.3c
strndup.3c				:= LINKSRC = string.3c
strndupa.3c				:= LINKSRC = string.3c
strnlen.3c				:= LINKSRC = string.3c
strnstr.3c				:= LINKSRC = string.3c
strpbrk.3c				:= LINKSRC = string.3c
strrchr.3c				:= LINKSRC = string.3c
strsep.3c				:= LINKSRC = string.3c
strspn.3c				:= LINKSRC = string.3c
strstr.3c				:= LINKSRC = string.3c
strtok.3c				:= LINKSRC = string.3c
strtok_r.3c				:= LINKSRC = string.3c

file_to_decimal.3c			:= LINKSRC = string_to_decimal.3c
func_to_decimal.3c			:= LINKSRC = string_to_decimal.3c

strptime_l.3c				:= LINKSRC = strptime.3c

atof.3c					:= LINKSRC = strtod.3c
strtof.3c				:= LINKSRC = strtod.3c
strtold.3c				:= LINKSRC = strtod.3c

strtoumax.3c				:= LINKSRC = strtoimax.3c

atoi.3c					:= LINKSRC = strtol.3c
atol.3c					:= LINKSRC = strtol.3c
atoll.3c				:= LINKSRC = strtol.3c
lltostr.3c				:= LINKSRC = strtol.3c
strtoll.3c				:= LINKSRC = strtol.3c
ulltostr.3c				:= LINKSRC = strtol.3c

strtoull.3c				:= LINKSRC = strtoul.3c

wstostr.3c				:= LINKSRC = strtows.3c

strxfrm_l.3c				:= LINKSRC = strxfrm.3c

closelog.3c				:= LINKSRC = syslog.3c
openlog.3c				:= LINKSRC = syslog.3c
setlogmask.3c				:= LINKSRC = syslog.3c

thr_setconcurrency.3c			:= LINKSRC = thr_getconcurrency.3c

thr_setprio.3c				:= LINKSRC = thr_getprio.3c

thr_getspecific.3c			:= LINKSRC = thr_keycreate.3c
thr_keycreate_once.3c			:= LINKSRC = thr_keycreate.3c
thr_setspecific.3c			:= LINKSRC = thr_keycreate.3c

thr_continue.3c				:= LINKSRC = thr_suspend.3c

timegm.3c				:= LINKSRC = mktime.3c

timer_getoverrun.3c			:= LINKSRC = timer_settime.3c
timer_gettime.3c			:= LINKSRC = timer_settime.3c

timerclear.3c				:= LINKSRC = timeradd.3c
timercmp.3c				:= LINKSRC = timeradd.3c
timerisset.3c				:= LINKSRC = timeradd.3c
timersub.3c				:= LINKSRC = timeradd.3c

timerfd_gettime.3c			:= LINKSRC = timerfd_create.3c
timerfd_settime.3c			:= LINKSRC = timerfd_create.3c

tempnam.3c				:= LINKSRC = tmpnam.3c
tmpnam_r.3c				:= LINKSRC = tmpnam.3c

tolower_l.3c				:= LINKSRC = tolower.3c

toupper_l.3c				:= LINKSRC = toupper.3c

towlower_l.3c				:= LINKSRC = towlower.3c

towupper_l.3c				:= LINKSRC = towupper.3c

ftruncate.3c				:= LINKSRC = truncate.3c

tdelete.3c				:= LINKSRC = tsearch.3c
tfind.3c				:= LINKSRC = tsearch.3c
twalk.3c				:= LINKSRC = tsearch.3c

tss_create.3c				:= LINKSRC = tss.3c
tss_delete.3c				:= LINKSRC = tss.3c
tss_get.3c				:= LINKSRC = tss.3c
tss_set.3c				:= LINKSRC = tss.3c

ttyname_r.3c				:= LINKSRC = ttyname.3c

uconv_u16tou8.3c			:= LINKSRC = uconv_u16tou32.3c
uconv_u32tou16.3c			:= LINKSRC = uconv_u16tou32.3c
uconv_u32tou8.3c			:= LINKSRC = uconv_u16tou32.3c
uconv_u8tou16.3c			:= LINKSRC = uconv_u16tou32.3c
uconv_u8tou32.3c			:= LINKSRC = uconv_u16tou32.3c

ucred_free.3c				:= LINKSRC = ucred.3c
ucred_get.3c				:= LINKSRC = ucred.3c
ucred_getegid.3c			:= LINKSRC = ucred.3c
ucred_geteuid.3c			:= LINKSRC = ucred.3c
ucred_getgroups.3c			:= LINKSRC = ucred.3c
ucred_getlabel.3c			:= LINKSRC = ucred.3c
ucred_getpflags.3c			:= LINKSRC = ucred.3c
ucred_getpid.3c				:= LINKSRC = ucred.3c
ucred_getprivset.3c			:= LINKSRC = ucred.3c
ucred_getprojid.3c			:= LINKSRC = ucred.3c
ucred_getrgid.3c			:= LINKSRC = ucred.3c
ucred_getruid.3c			:= LINKSRC = ucred.3c
ucred_getsgid.3c			:= LINKSRC = ucred.3c
ucred_getsuid.3c			:= LINKSRC = ucred.3c
ucred_getzoneid.3c			:= LINKSRC = ucred.3c
ucred_size.3c				:= LINKSRC = ucred.3c

vswprintf.3c				:= LINKSRC = vfwprintf.3c
vwprintf.3c				:= LINKSRC = vfwprintf.3c

vasprintf.3c				:= LINKSRC = vprintf.3c
vfprintf.3c				:= LINKSRC = vprintf.3c
vsnprintf.3c				:= LINKSRC = vprintf.3c
vsprintf.3c				:= LINKSRC = vprintf.3c

wait4.3c				:= LINKSRC = wait3.3c

addrtosymstr.3c				:= LINKSRC = walkcontext.3c
backtrace.3c				:= LINKSRC = walkcontext.3c
backtrace_symbols.3c			:= LINKSRC = walkcontext.3c
backtrace_symbols_fd.3c			:= LINKSRC = walkcontext.3c
printstack.3c				:= LINKSRC = walkcontext.3c

wcpncpy.3c				:= LINKSRC = wcpcpy.3c

wcrtomb_l.3c				:= LINKSRC = wcrtomb.3c

wcscasecmp_l.3c				:= LINKSRC = wcscasecmp.3c
wcsncasecmp.3c				:= LINKSRC = wcscasecmp.3c
wcsncasecmp_l.3c			:= LINKSRC = wcscasecmp.3c

wcscoll_l.3c				:= LINKSRC = wcscoll.3c
wscoll.3c				:= LINKSRC = wcscoll.3c

wcsnlen.3c				:= LINKSRC = wcslen.3c

wcsnrtombs.3c				:= LINKSRC = wcsrtombs.3c
wcsnrtombs_l.3c				:= LINKSRC = wcsrtombs.3c
wcsrtombs_l.3c				:= LINKSRC = wcsrtombs.3c

watof.3c				:= LINKSRC = wcstod.3c
wcstof.3c				:= LINKSRC = wcstod.3c
wcstold.3c				:= LINKSRC = wcstod.3c
wstod.3c				:= LINKSRC = wcstod.3c

wcstoumax.3c				:= LINKSRC = wcstoimax.3c

watoi.3c				:= LINKSRC = wcstol.3c
watol.3c				:= LINKSRC = wcstol.3c
watoll.3c				:= LINKSRC = wcstol.3c
wcstoll.3c				:= LINKSRC = wcstol.3c
wstol.3c				:= LINKSRC = wcstol.3c

wcstombs_l.3c				:= LINKSRC = wcstombs.3c

wcstoull.3c				:= LINKSRC = wcstoul.3c

wcscat.3c				:= LINKSRC = wcstring.3c
wcschr.3c				:= LINKSRC = wcstring.3c
wcscmp.3c				:= LINKSRC = wcstring.3c
wcscpy.3c				:= LINKSRC = wcstring.3c
wcscspn.3c				:= LINKSRC = wcstring.3c
wcsncat.3c				:= LINKSRC = wcstring.3c
wcsncmp.3c				:= LINKSRC = wcstring.3c
wcsncpy.3c				:= LINKSRC = wcstring.3c
wcspbrk.3c				:= LINKSRC = wcstring.3c
wcsrchr.3c				:= LINKSRC = wcstring.3c
wcsspn.3c				:= LINKSRC = wcstring.3c
wcstok.3c				:= LINKSRC = wcstring.3c
wcswcs.3c				:= LINKSRC = wcstring.3c
windex.3c				:= LINKSRC = wcstring.3c
wrindex.3c				:= LINKSRC = wcstring.3c
wscat.3c				:= LINKSRC = wcstring.3c
wschr.3c				:= LINKSRC = wcstring.3c
wscmp.3c				:= LINKSRC = wcstring.3c
wscpy.3c				:= LINKSRC = wcstring.3c
wscspn.3c				:= LINKSRC = wcstring.3c
wslen.3c				:= LINKSRC = wcstring.3c
wsncat.3c				:= LINKSRC = wcstring.3c
wsncmp.3c				:= LINKSRC = wcstring.3c
wsncpy.3c				:= LINKSRC = wcstring.3c
wspbrk.3c				:= LINKSRC = wcstring.3c
wsrchr.3c				:= LINKSRC = wcstring.3c
wsspn.3c				:= LINKSRC = wcstring.3c
wstok.3c				:= LINKSRC = wcstring.3c
wscasecmp.3c				:= LINKSRC = wstring.3c
wscol.3c				:= LINKSRC = wstring.3c
wsdup.3c				:= LINKSRC = wstring.3c
wsncasecmp.3c				:= LINKSRC = wstring.3c

wcswidth_l.3c				:= LINKSRC = wcswidth.3c

wsxfrm.3c				:= LINKSRC = wcsxfrm.3c

wctob_l.3c				:= LINKSRC = wctob.3c

wctomb_l.3c				:= LINKSRC = wctomb.3c

towctrans.3c				:= LINKSRC = wctrans.3c
towctrans_l.3c				:= LINKSRC = wctrans.3c
wctrans_l.3c				:= LINKSRC = wctrans.3c

wctype_l.3c				:= LINKSRC = wctype.3c

wcwidth_l.3c				:= LINKSRC = wcwidth.3c

wordfree.3c				:= LINKSRC = wordexp.3c

.KEEP_STATE:

include		$(SRC)/man/Makefile.man

install:	$(ROOTMANFILES) $(ROOTMANLINKS)<|MERGE_RESOLUTION|>--- conflicted
+++ resolved
@@ -182,64 +182,6 @@
 		getpeerucred.3c					\
 		getpriority.3c					\
 		getprogname.3c					\
-<<<<<<< HEAD
-	 	getpw.3c					\
-	 	getpwnam.3c					\
-	 	getrusage.3c					\
-	 	gets.3c						\
-	 	getspnam.3c					\
-	 	getsubopt.3c					\
-	 	gettext.3c					\
-	 	gettimeofday.3c					\
-	 	gettxt.3c					\
-	 	getusershell.3c					\
-	 	getutent.3c					\
-	 	getutxent.3c					\
-	 	getvfsent.3c					\
-	 	getwc.3c					\
-	 	getwchar.3c					\
-	 	getwd.3c					\
-	 	getwidth.3c					\
-	 	getws.3c					\
-	 	getzoneid.3c					\
-	 	glob.3c						\
-	 	grantpt.3c					\
-	 	hsearch.3c					\
-	 	iconv.3c					\
-	 	iconv_close.3c					\
-	 	iconv_open.3c					\
-	 	imaxabs.3c					\
-	 	imaxdiv.3c					\
-	 	index.3c					\
-	 	initgroups.3c					\
-	 	inotify_init.3c					\
-	 	inotify_add_watch.3c				\
-	 	inotify_rm_watch.3c				\
-	 	insque.3c					\
-	 	is_system_labeled.3c				\
-	 	isaexec.3c					\
-	 	isastream.3c					\
-	 	isatty.3c					\
-	 	isnand.3c					\
-	 	iswalpha.3c					\
-	 	iswctype.3c					\
-	 	killpg.3c					\
-	 	lckpwdf.3c					\
-	 	lfmt.3c						\
-	 	lio_listio.3c					\
-	 	localeconv.3c					\
-	 	lockf.3c					\
-	 	lsearch.3c					\
-	 	madvise.3c					\
-	 	makecontext.3c					\
-	 	makedev.3c					\
-	 	malloc.3c					\
-	 	mblen.3c					\
-	 	mbrlen.3c					\
-	 	mbrtowc.3c					\
-	 	mbsinit.3c					\
-	 	mbsrtowcs.3c					\
-=======
 		getpw.3c					\
 		getpwnam.3c					\
 		getrusage.3c					\
@@ -293,7 +235,6 @@
 		mbrtowc.3c					\
 		mbsinit.3c					\
 		mbsrtowcs.3c					\
->>>>>>> 4585130b
 		mbstowcs.3c					\
 		mbtowc.3c					\
 		membar_ops.3c					\
