#
# This file and its contents are supplied under the terms of the
# Common Development and Distribution License ("CDDL"), version 1.0.
# You may only use this file in accordance with the terms of version
# 1.0 of the CDDL.
#
# A full copy of the text of the CDDL should have accompanied this
# source.  A copy of the CDDL is also available via the Internet
# at http://www.illumos.org/license/CDDL.
#

#
# Copyright 2011, Richard Lowe
# Copyright 2015 Nexenta Systems, Inc.  All rights reserved.
<<<<<<< HEAD
# Copyright 2014 Garrett D'Amore <garrett@damore.org>
# Copyright 2016 Joyent, Inc.
=======
# Copyright 2016 Garrett D'Amore <garrett@damore.org>
>>>>>>> 591fabec
#

include		$(SRC)/Makefile.master

MANSECT= 	7d

_MANFILES=	aac.7d		\
		afe.7d		\
		audio.7d	\
		audio1575.7d	\
		audioens.7d	\
		audiols.7d	\
		audiop16x.7d	\
		audiopci.7d	\
		audiots.7d	\
		av1394.7d	\
		bge.7d		\
		blkdev.7d	\
		bnxe.7d		\
		bscv.7d		\
		chxge.7d	\
		console.7d	\
		cpuid.7d	\
		dca.7d		\
		dcam1394.7d	\
		devinfo.7d	\
		dmfe.7d		\
		dtrace.7d	\
		ehci.7d		\
		fasttrap.7d	\
		fbt.7d		\
		fcip.7d		\
		fcoe.7d		\
		fcoei.7d	\
		fcoet.7d	\
		fcp.7d		\
		fctl.7d		\
		fd.7d		\
		fp.7d		\
		gld.7d		\
		hci1394.7d	\
		hermon.7d	\
		hid.7d		\
		hme.7d		\
		hubd.7d		\
		hxge.7d		\
		i40e.7d		\
		ib.7d		\
		ibcm.7d		\
		ibd.7d		\
		ibdm.7d		\
		ibdma.7d	\
		ibtl.7d		\
		ieee1394.7d	\
		igb.7d		\
		ii.7d		\
		ipnet.7d	\
		iscsi.7d	\
		iser.7d		\
		ixgbe.7d	\
		kmdb.7d		\
		kstat.7d	\
		ksyms.7d	\
		llc1.7d		\
		lockstat.7d	\
		lofi.7d		\
		log.7d		\
		md.7d		\
		mediator.7d	\
		mem.7d		\
		mpt_sas.7d	\
		mr_sas.7d	\
		msglog.7d	\
		mt.7d		\
		mxfe.7d		\
		myri10ge.7d	\
		null.7d		\
		nulldriver.7d	\
		nxge.7d		\
		ohci.7d		\
		openprom.7d	\
		pcic.7d		\
		pcmcia.7d	\
		physmem.7d	\
		pm.7d		\
		poll.7d		\
		profile.7d	\
		ptm.7d		\
		pts.7d		\
		pty.7d		\
		qlc.7d		\
		ramdisk.7d	\
		random.7d	\
		rge.7d		\
		rtls.7d		\
		sad.7d		\
		sata.7d		\
		scsa1394.7d	\
		scsa2usb.7d	\
		sd.7d		\
		sdp.7d		\
		sdt.7d		\
		ses.7d		\
		sfe.7d		\
		sfxge.7d	\
		sgen.7d		\
		srpt.7d		\
		st.7d		\
		sv.7d		\
		sysmsg.7d	\
		systrace.7d	\
		ticlts.7d	\
		tty.7d		\
		ttymux.7d	\
		tzmon.7d	\
		ugen.7d		\
		uhci.7d		\
		usb_ac.7d	\
		usb_as.7d	\
		usb_ia.7d	\
		usb_mid.7d	\
		usba.7d		\
		usbftdi.7d	\
		usbprn.7d	\
		usbsacm.7d	\
		usbsksp.7d	\
		usbsprl.7d	\
		usbvc.7d	\
		virtualkm.7d	\
		vni.7d		\
		vr.7d		\
		vnd.7d		\
		wscons.7d	\
		xge.7d		\
		yge.7d		\
		zcons.7d	\
		zero.7d		\
		zfd.7d

sparc_MANFILES=	audiocs.7d	\
		bbc_beep.7d	\
		ctsmc.7d	\
		cvc.7d		\
		cvcredir.7d	\
		dad.7d		\
		dm2s.7d		\
		dr.7d		\
		eri.7d		\
		fas.7d		\
		gpio_87317.7d	\
		grbeep.7d	\
		idn.7d		\
		mc-opl.7d	\
		n2rng.7d	\
		ncp.7d		\
		ntwdt.7d	\
		oplkmdrv.7d	\
		oplmsu.7d	\
		oplpanel.7d	\
		pcicmu.7d	\
		pcipsy.7d	\
		pcisch.7d	\
		schpc.7d	\
		sf.7d		\
		smbus.7d	\
		socal.7d	\
		ssd.7d		\
		su.7d		\
		todopl.7d	\
		tsalarm.7d	\
		zs.7d		\
		zsh.7d

i386_MANFILES=	ahci.7d		\
		amd8111s.7d	\
		amr.7d		\
		arcmsr.7d	\
		arn.7d		\
		asy.7d		\
		ata.7d		\
		atge.7d		\
		ath.7d		\
		atu.7d		\
		audio810.7d	\
		audiocmi.7d	\
		audiocmihd.7d	\
		audioemu10k.7d	\
		audiohd.7d	\
		audioixp.7d	\
		audiosolo.7d	\
		audiovia823x.7d \
		audiovia97.7d	\
		bcm_sata.7d	\
		bfe.7d		\
		cmdk.7d		\
		cpqary3.7d	\
		dnet.7d		\
		ecpp.7d		\
		elxl.7d		\
		heci.7d		\
		i915.7d		\
		ipmi.7d		\
		iprb.7d		\
		ipw.7d		\
		iwh.7d		\
		iwi.7d		\
		mega_sas.7d	\
		npe.7d		\
		ntxn.7d		\
		nv_sata.7d	\
		nvme.7d		\
		pcn.7d		\
		radeon.7d	\
		ral.7d		\
		rtw.7d		\
		rum.7d		\
		rwd.7d		\
		rwn.7d		\
		sda.7d		\
		sdhost.7d	\
		si3124.7d	\
 	 	skd.7d		\
		smbios.7d	\
		uath.7d		\
		ural.7d		\
		urtw.7d		\
		wpi.7d		\
		zyd.7d

_MANLINKS=	1394.7d		\
	 	allkmem.7d	\
	 	bscbus.7d	\
	 	fdc.7d		\
	 	firewire.7d	\
	 	i2bsc.7d	\
	 	kmem.7d		\
	 	lo0.7d		\
	 	ticots.7d	\
	 	ticotsord.7d	\
	 	urandom.7d	\
	 	usb.7d

sparc_MANLINKS=	drmach.7d	\
		ngdr.7d		\
		ngdrmach.7d

MANFILES =	$(_MANFILES) $($(MACH)_MANFILES)
MANLINKS =	$(_MANLINKS) $($(MACH)_MANLINKS)

bscbus.7d	:= LINKSRC = bscv.7d
i2bsc.7d	:= LINKSRC = bscv.7d

drmach.7d	:= LINKSRC = dr.7d
ngdr.7d		:= LINKSRC = dr.7d
ngdrmach.7d	:= LINKSRC = dr.7d

fdc.7d		:= LINKSRC = fd.7d

1394.7d		:= LINKSRC = ieee1394.7d
firewire.7d	:= LINKSRC = ieee1394.7d

lo0.7d		:= LINKSRC = ipnet.7d

allkmem.7d	:= LINKSRC = mem.7d
kmem.7d		:= LINKSRC = mem.7d

urandom.7d	:= LINKSRC = random.7d

ticots.7d	:= LINKSRC = ticlts.7d
ticotsord.7d	:= LINKSRC = ticlts.7d

usb.7d		:= LINKSRC = usba.7d

.KEEP_STATE:

include		$(SRC)/man/Makefile.man

install:	$(ROOTMANFILES) $(ROOTMANLINKS)<|MERGE_RESOLUTION|>--- conflicted
+++ resolved
@@ -12,12 +12,8 @@
 #
 # Copyright 2011, Richard Lowe
 # Copyright 2015 Nexenta Systems, Inc.  All rights reserved.
-<<<<<<< HEAD
-# Copyright 2014 Garrett D'Amore <garrett@damore.org>
 # Copyright 2016 Joyent, Inc.
-=======
 # Copyright 2016 Garrett D'Amore <garrett@damore.org>
->>>>>>> 591fabec
 #
 
 include		$(SRC)/Makefile.master
