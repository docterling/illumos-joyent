--- conflicted
+++ resolved
@@ -11,11 +11,6 @@
 
 #
 # Copyright 2011, Richard Lowe
-<<<<<<< HEAD
-# Copyright 2015 Nexenta Systems, Inc.  All rights reserved.
-# Copyright 2016 Joyent, Inc.
-=======
->>>>>>> ad309d3e
 # Copyright 2016 Garrett D'Amore <garrett@damore.org>
 # Copyright 2016 Joyent, Inc.
 # Copyright 2016 Hans Rosenfeld <rosenfeld@grumpf.hope-2000.org>
