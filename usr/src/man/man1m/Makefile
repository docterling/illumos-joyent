--- conflicted
+++ resolved
@@ -481,11 +481,6 @@
 		soconfig.1m		\
 		sppptun.1m		\
 		spray.1m		\
-<<<<<<< HEAD
-=======
-		ssh-keysign.sunssh.1m	\
-		sshd.sunssh.1m		\
->>>>>>> 75614fd9
 		statd.1m		\
 		stmfadm.1m		\
 		stmsboot.1m		\
@@ -651,8 +646,6 @@
 		sa2.1m				\
 		sadc.1m				\
 		sftp-server.1m			\
-		ssh-keysign.1m			\
-		sshd.1m				\
 		shutacct.1m			\
 		sprayd.1m			\
 		startup.1m			\
@@ -728,8 +721,6 @@
 poweroff.1m			:= LINKSRC = halt.1m
 
 sftp-server.1m			:= LINKSRC = sftp-server.sunssh.1m
-ssh-keysign.1m			:= LINKSRC = ssh-keysign.sunssh.1m
-sshd.1m				:= LINKSRC = sshd.sunssh.1m
 
 comsat.1m			:= LINKSRC = in.comsat.1m
 fingerd.1m			:= LINKSRC = in.fingerd.1m
